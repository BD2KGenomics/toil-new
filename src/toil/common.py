# Copyright (C) 2015-2021 Regents of the University of California
#
# Licensed under the Apache License, Version 2.0 (the "License");
# you may not use this file except in compliance with the License.
# You may obtain a copy of the License at
#
#     http://www.apache.org/licenses/LICENSE-2.0
#
# Unless required by applicable law or agreed to in writing, software
# distributed under the License is distributed on an "AS IS" BASIS,
# WITHOUT WARRANTIES OR CONDITIONS OF ANY KIND, either express or implied.
# See the License for the specific language governing permissions and
# limitations under the License.
import logging
import os
import pickle
import re
import signal
import subprocess
import sys
import tempfile
import time
import uuid
import warnings
from argparse import (
    ArgumentDefaultsHelpFormatter,
    ArgumentParser,
    Namespace,
    _ArgumentGroup,
)
from types import TracebackType
from typing import (
    IO,
    TYPE_CHECKING,
    Any,
    Callable,
    ContextManager,
    Dict,
    List,
    Optional,
    Set,
    Tuple,
    Type,
    TypeVar,
    Union,
    cast,
)
from urllib.parse import urlparse

import requests
from typing_extensions import Literal

from toil import logProcessContext, lookupEnvVar
from toil.batchSystems.options import (add_all_batchsystem_options,
                                       set_batchsystem_config_defaults,
                                       set_batchsystem_options)
from toil.fileStores import FileID
from toil.lib.aws import zone_to_region
from toil.lib.compatibility import deprecated
from toil.lib.conversions import bytes2human, human2bytes
from toil.lib.retry import retry
from toil.provisioners import add_provisioner_options, cluster_factory, parse_node_types
from toil.realtimeLogger import RealtimeLogger
from toil.statsAndLogging import (
    add_logging_options,
    root_logger,
    set_logging_from_options,
)
from toil.version import dockerRegistry, dockerTag, version

if TYPE_CHECKING:
    from toil.batchSystems.abstractBatchSystem import AbstractBatchSystem
    from toil.job import Job, JobDescription, TemporaryID
    from toil.jobStores.abstractJobStore import AbstractJobStore
    from toil.provisioners.abstractProvisioner import AbstractProvisioner
    from toil.resource import ModuleDescriptor

# aim to pack autoscaling jobs within a 30 minute block before provisioning a new node
defaultTargetTime = 1800
SYS_MAX_SIZE = 9223372036854775807
# sys.max_size on 64 bit systems is 9223372036854775807, so that 32-bit systems
# use the same number
UUID_LENGTH = 32
logger = logging.getLogger(__name__)


class Config:
    """Class to represent configuration operations for a toil workflow run."""

    logFile: Optional[str]
    logRotating: bool
    cleanWorkDir: str
    maxLocalJobs: int
    runCwlInternalJobsOnWorkers: bool
    tes_endpoint: str
    tes_user: str
    tes_password: str
    tes_bearer_token: str
    jobStore: str
    batchSystem: str
    workflowAttemptNumber: int
    disableAutoDeployment: bool

    def __init__(self) -> None:
        super().__init__()
        # Core options
        self.workflowID: Optional[str] = None
        """This attribute uniquely identifies the job store and therefore the workflow. It is
        necessary in order to distinguish between two consecutive workflows for which
        self.jobStore is the same, e.g. when a job store name is reused after a previous run has
        finished successfully and its job store has been clean up."""
        self.logLevel: str = logging.getLevelName(root_logger.getEffectiveLevel())
<<<<<<< HEAD
=======
        self.workDir: Optional[str] = None
>>>>>>> b25b8324
        self.noStdOutErr: bool = False
        self.stats: bool = False

        # Because the stats option needs the jobStore to persist past the end of the run,
        # the clean default value depends the specified stats option and is determined in setOptions
        self.clean: Optional[str] = None
        self.clusterStats = None

        # Restarting the workflow options
        self.restart: bool = False

        # Batch system options
        set_batchsystem_config_defaults(self)

        # File store options
        self.disableCaching: bool = False
        self.linkImports: bool = True
        self.moveExports: bool = False

        # Autoscaling options
        self.provisioner: Optional[str] = None
        self.nodeTypes: List[Tuple[Set[str], Optional[float]]] = []
        self.minNodes = None
        self.maxNodes = [10]
<<<<<<< HEAD
        self.targetTime: float = defaultTargetTime
        self.betaInertia: float = 0.1
        self.scaleInterval: int = 60
        self.preemptableCompensation: float = 0.0
        self.nodeStorage: int = 50
=======
        self.targetTime = defaultTargetTime
        self.betaInertia = 0.1
        self.scaleInterval = 60
        self.preemptableCompensation = 0.0
        self.nodeStorage = 50
>>>>>>> b25b8324
        self.nodeStorageOverrides: List[str] = []
        self.metrics: bool = False

        # Parameters to limit service jobs, so preventing deadlock scheduling scenarios
        self.maxPreemptableServiceJobs: int = sys.maxsize
        self.maxServiceJobs: int = sys.maxsize
        self.deadlockWait: Union[float, int] = 60  # Number of seconds we must be stuck with all services before declaring a deadlock
        self.deadlockCheckInterval: Union[float, int] = 30  # Minimum polling delay for deadlocks

        # Resource requirements
        self.defaultMemory: int = 2147483648
        self.defaultCores: Union[float, int] = 1
        self.defaultDisk: int = 2147483648
        self.readGlobalFileMutableByDefault: bool = False
        self.defaultPreemptable: bool = False
        self.maxCores: int = SYS_MAX_SIZE
        self.maxMemory: int = SYS_MAX_SIZE
        self.maxDisk: int = SYS_MAX_SIZE

        # Retrying/rescuing jobs
        self.retryCount: int = 1
        self.enableUnlimitedPreemptableRetries: bool = False
        self.doubleMem: bool = False
        self.maxJobDuration: int = sys.maxsize
        self.rescueJobsFrequency: int = 60

        # Misc
        self.environment: Dict[str, str] = {}
        self.disableChaining: bool = False
        self.disableJobStoreChecksumVerification: bool = False
        self.maxLogFileSize: int = 64000
        self.writeLogs = None
        self.writeLogsGzip = None
        self.writeLogsFromAllJobs: bool = False
        self.sseKey: Optional[str] = None
        self.servicePollingInterval: int = 60
        self.useAsync: bool = True
        self.forceDockerAppliance: bool = False
        self.statusWait: int = 3600
        self.disableProgress: bool = False

        # Debug options
        self.debugWorker: bool = False
        self.disableWorkerOutputCapture: bool = False
        self.badWorker = 0.0
        self.badWorkerFailInterval = 0.01

        # CWL
        self.cwl: bool = False

    def setOptions(self, options: Namespace) -> None:
        """Creates a config object from the options object."""
        OptionType = TypeVar("OptionType")

        def set_option(
            option_name: str,
            parsing_function: Optional[Callable[[Any], OptionType]] = None,
            check_function: Optional[Callable[[OptionType], bool]] = None,
            default: Optional[OptionType] = None,
            env: Optional[List[str]] = None,
            old_names: Optional[List[str]] = None,
        ) -> None:
            """
            Determine the correct value for the given option.

            Priority order is:

            1. options object under option_name
            2. options object under old_names
            3. environment variables in env
            4. provided default value

            Selected option value is run through parsing_funtion if it is set.
            Then the parsed value is run through check_function to check it for
            acceptability, which should raise AssertionError if the value is
            unacceptable.

            If the option gets a non-None value, sets it as an attribute in
            this Config.
            """

            option_value = getattr(options, option_name, default)

            if old_names is not None:
                for old_name in old_names:
                    # Try all the old names in case user code is setting them
                    # in an options object.
                    if option_value != default:
                        break
                    if hasattr(options, old_name):
                        warnings.warn(f'Using deprecated option field {old_name} to '
                                      f'provide value for config field {option_name}',
                                      DeprecationWarning)
                        option_value = getattr(options, old_name)

            if env is not None:
                for env_var in env:
                    # Try all the environment variables
                    if option_value != default:
                        break
                    option_value = os.environ.get(env_var, default)

            if option_value is not None or not hasattr(self, option_name):
                if parsing_function is not None:
                    # Parse whatever it is (string, argparse-made list, etc.)
                    option_value = parsing_function(option_value)
                if check_function is not None:
                    try:
                        result = check_function(option_value)
                    except AssertionError:
                        raise RuntimeError(
                            f"The {option_name} option has an invalid value: {option_value}"
                        )
<<<<<<< HEAD
                    if not result:
=======
                    if result is False:
>>>>>>> b25b8324
                        raise RuntimeError(f"The {option_name} option has an invalid value: {option_value}")
                setattr(self, option_name, option_value)

        # Function to parse integer from string expressed in different formats
        h2b = lambda x: human2bytes(str(x))

        def parse_jobstore(jobstore_uri: str) -> str:
            name, rest = Toil.parseLocator(jobstore_uri)
            if name == 'file':
                # We need to resolve relative paths early, on the leader, because the worker process
                # may have a different working directory than the leader, e.g. under Mesos.
                return Toil.buildLocator(name, os.path.abspath(rest))
            else:
                return jobstore_uri

        def parse_str_list(s: str) -> List[str]:
            return [str(x) for x in s.split(",")]

        def parse_int_list(s: str) -> List[int]:
            return [int(x) for x in s.split(",")]

        # Core options
        set_option("jobStore", parsing_function=parse_jobstore)
        # TODO: LOG LEVEL STRING
        set_option("workDir")
        if self.workDir is not None:
            self.workDir = os.path.abspath(self.workDir)
            if not os.path.exists(self.workDir):
                raise RuntimeError(f"The path provided to --workDir ({self.workDir}) does not exist.")

            if len(self.workDir) > 80:
                logger.warning(f'Length of workDir path "{self.workDir}" is {len(self.workDir)} characters.  '
                               f'Consider setting a shorter path with --workPath or setting TMPDIR to something '
                               f'like "/tmp" to avoid overly long paths.')

        set_option("noStdOutErr")
        set_option("stats")
        set_option("cleanWorkDir")
        set_option("clean")
        if self.stats:
            if self.clean != "never" and self.clean is not None:
                raise RuntimeError("Contradicting options passed: Clean flag is set to %s "
                                   "despite the stats flag requiring "
                                   "the jobStore to be intact at the end of the run. "
                                   "Set clean to \'never\'" % self.clean)
            self.clean = "never"
        elif self.clean is None:
            self.clean = "onSuccess"
        set_option('clusterStats')
        set_option("restart")

        # Batch system options
        set_option("batchSystem")
        set_batchsystem_options(self.batchSystem, set_option)

        # File store options
        set_option("linkImports", bool, default=True)
        set_option("moveExports", bool, default=False)
        set_option("disableCaching", bool, default=False)

        # Autoscaling options
        set_option("provisioner")
        set_option("nodeTypes", parse_node_types)
        set_option("minNodes", parse_int_list)
        set_option("maxNodes", parse_int_list)
        set_option("targetTime", int)
        if self.targetTime <= 0:
            raise RuntimeError(f'targetTime ({self.targetTime}) must be a positive integer!')
        set_option("betaInertia", float)
        if not 0.0 <= self.betaInertia <= 0.9:
            raise RuntimeError(f'betaInertia ({self.betaInertia}) must be between 0.0 and 0.9!')
        set_option("scaleInterval", float)
        set_option("metrics")
        set_option("preemptableCompensation", float)
        if not 0.0 <= self.preemptableCompensation <= 1.0:
            raise RuntimeError(f'preemptableCompensation ({self.preemptableCompensation}) must be between 0.0 and 1.0!')
        set_option("nodeStorage", int)

        def check_nodestoreage_overrides(overrides: List[str]) -> bool:
            for override in overrides:
                tokens = override.split(":")
                if len(tokens) != 2:
                    raise AssertionError(
                        "Each component of --nodeStorageOverrides must be of the form <instance type>:<storage in GiB>"
                    )
                if not any(tokens[0] in n[0] for n in self.nodeTypes):
                    raise AssertionError(
                        "instance type in --nodeStorageOverrides must be used in --nodeTypes"
                    )
                if not tokens[1].isdigit():
                    raise AssertionError(
                        "storage must be an integer in --nodeStorageOverrides"
                    )
            return True
        set_option("nodeStorageOverrides", parse_str_list, check_function=check_nodestoreage_overrides)

        # Parameters to limit service jobs / detect deadlocks
        set_option("maxServiceJobs", int)
        set_option("maxPreemptableServiceJobs", int)
        set_option("deadlockWait", int)
        set_option("deadlockCheckInterval", int)

        # Resource requirements
        set_option("defaultMemory", h2b, iC(1))
        set_option("defaultCores", float, fC(1.0))
        set_option("defaultDisk", h2b, iC(1))
        set_option("readGlobalFileMutableByDefault")
        set_option("maxCores", int, iC(1))
        set_option("maxMemory", h2b, iC(1))
        set_option("maxDisk", h2b, iC(1))
        set_option("defaultPreemptable")

        # Retrying/rescuing jobs
        set_option("retryCount", int, iC(1))
        set_option("enableUnlimitedPreemptableRetries")
        set_option("doubleMem")
        set_option("maxJobDuration", int, iC(1))
        set_option("rescueJobsFrequency", int, iC(1))

        # Misc
        set_option("environment", parseSetEnv)
        set_option("disableChaining")
        set_option("disableJobStoreChecksumVerification")
        set_option("maxLogFileSize", h2b, iC(1))
        set_option("writeLogs")
        set_option("writeLogsGzip")
        set_option("writeLogsFromAllJobs")
        set_option("runCwlInternalJobsOnWorkers")
        set_option("statusWait", int)
        set_option("disableProgress")

        if self.writeLogs and self.writeLogsGzip:
            raise AssertionError(
                "Cannot use both --writeLogs and --writeLogsGzip at the same time."
            )
        if self.writeLogsFromAllJobs or self.writeLogs or self.writeLogsGzip:
            raise AssertionError(
                "To enable --writeLogsFromAllJobs, either --writeLogs or --writeLogsGzip must be set."
            )

        def check_sse_key(sse_key: str) -> bool:
            with open(sse_key) as f:
                if not len(f.readline().rstrip()) == 32:
                    raise AssertionError("SSE key appears to be invalid.")
            return True

        set_option("sseKey", check_function=check_sse_key)
        set_option("servicePollingInterval", float, fC(0.0))
        set_option("forceDockerAppliance")

        # Debug options
        set_option("debugWorker")
        set_option("disableWorkerOutputCapture")
        set_option("badWorker", float, fC(0.0, 1.0))
        set_option("badWorkerFailInterval", float, fC(0.0))

    def __eq__(self, other: object) -> bool:
        return self.__dict__ == other.__dict__

    def __hash__(self) -> int:
        return self.__dict__.__hash__()  # type: ignore[misc,no-any-return]


JOBSTORE_HELP = ("The location of the job store for the workflow.  "
                 "A job store holds persistent information about the jobs, stats, and files in a "
                 "workflow. If the workflow is run with a distributed batch system, the job "
                 "store must be accessible by all worker nodes. Depending on the desired "
                 "job store implementation, the location should be formatted according to "
                 "one of the following schemes:\n\n"
                 "file:<path> where <path> points to a directory on the file systen\n\n"
                 "aws:<region>:<prefix> where <region> is the name of an AWS region like "
                 "us-west-2 and <prefix> will be prepended to the names of any top-level "
                 "AWS resources in use by job store, e.g. S3 buckets.\n\n "
                 "google:<project_id>:<prefix> TODO: explain\n\n"
                 "For backwards compatibility, you may also specify ./foo (equivalent to "
                 "file:./foo or just file:foo) or /bar (equivalent to file:/bar).")


def parser_with_common_options(
    provisioner_options: bool = False, jobstore_option: bool = True
) -> ArgumentParser:
    parser = ArgumentParser(prog="Toil", formatter_class=ArgumentDefaultsHelpFormatter)

    if provisioner_options:
        add_provisioner_options(parser)

    if jobstore_option:
        parser.add_argument('jobStore', type=str, help=JOBSTORE_HELP)

    # always add these
    add_logging_options(parser)
    parser.add_argument("--version", action='version', version=version)
    parser.add_argument("--tempDirRoot", dest="tempDirRoot", type=str, default=tempfile.gettempdir(),
                        help="Path to where temporary directory containing all temp files are created, "
                             "by default generates a fresh tmp dir with 'tempfile.gettempdir()'.")
    return parser


def addOptions(parser: ArgumentParser, config: Optional[Config] = None) -> None:
    if config is None:
        config = Config()
    if not (isinstance(parser, ArgumentParser) or isinstance(parser, _ArgumentGroup)):
        raise ValueError(f"Unanticipated class: {parser.__class__}.  Must be: argparse.ArgumentParser or ArgumentGroup.")

    add_logging_options(parser)
    parser.register("type", "bool", parseBool)  # Custom type for arg=True/False.

    # Core options
    core_options = parser.add_argument_group(
        title="Toil core options.",
        description="Options to specify the location of the Toil workflow and "
                    "turn on stats collation about the performance of jobs."
    )
    core_options.add_argument('jobStore', type=str, help=JOBSTORE_HELP)
    core_options.add_argument("--workDir", dest="workDir", default=None,
                              help="Absolute path to directory where temporary files generated during the Toil "
                                   "run should be placed. Standard output and error from batch system jobs "
                                   "(unless --noStdOutErr) will be placed in this directory. A cache directory "
                                   "may be placed in this directory. Temp files and folders will be placed in a "
                                   "directory toil-<workflowID> within workDir. The workflowID is generated by "
                                   "Toil and will be reported in the workflow logs. Default is determined by the "
                                   "variables (TMPDIR, TEMP, TMP) via mkdtemp. This directory needs to exist on "
                                   "all machines running jobs; if capturing standard output and error from batch "
                                   "system jobs is desired, it will generally need to be on a shared file system. "
                                   "When sharing a cache between containers on a host, this directory must be "
                                   "shared between the containers.")
    core_options.add_argument("--noStdOutErr", dest="noStdOutErr", action="store_true", default=None,
                              help="Do not capture standard output and error from batch system jobs.")
    core_options.add_argument("--stats", dest="stats", action="store_true", default=None,
                              help="Records statistics about the toil workflow to be used by 'toil stats'.")
    clean_choices = ['always', 'onError', 'never', 'onSuccess']
    core_options.add_argument("--clean", dest="clean", choices=clean_choices, default=None,
                              help=f"Determines the deletion of the jobStore upon completion of the program.  "
                                   f"Choices: {clean_choices}.  The --stats option requires information from the "
                                   f"jobStore upon completion so the jobStore will never be deleted with that flag.  "
                                   f"If you wish to be able to restart the run, choose \'never\' or \'onSuccess\'.  "
                                   f"Default is \'never\' if stats is enabled, and \'onSuccess\' otherwise.")
    core_options.add_argument("--cleanWorkDir", dest="cleanWorkDir", choices=clean_choices, default='always',
                              help=f"Determines deletion of temporary worker directory upon completion of a job.  "
                                   f"Choices: {clean_choices}.  Default = always.  WARNING: This option should be "
                                   f"changed for debugging only.  Running a full pipeline with this option could "
                                   f"fill your disk with excessive intermediate data.")
    core_options.add_argument("--clusterStats", dest="clusterStats", nargs='?', action='store', default=None,
                              const=os.getcwd(),
                              help="If enabled, writes out JSON resource usage statistics to a file.  "
                                   "The default location for this file is the current working directory, but an "
                                   "absolute path can also be passed to specify where this file should be written. "
                                   "This options only applies when using scalable batch systems.")

    # Restarting the workflow options
    restart_options = parser.add_argument_group(
        title="Toil options for restarting an existing workflow.",
        description="Allows the restart of an existing workflow"
    )
    restart_options.add_argument("--restart", dest="restart", default=None, action="store_true",
                                 help="If --restart is specified then will attempt to restart existing workflow "
                                      "at the location pointed to by the --jobStore option. Will raise an exception "
                                      "if the workflow does not exist")

    # Batch system options
    batchsystem_options = parser.add_argument_group(
        title="Toil options for specifying the batch system.",
        description="Allows the specification of the batch system."
    )
    add_all_batchsystem_options(batchsystem_options)
    
    # File store options
    file_store_options = parser.add_argument_group(
        title="Toil options for configuring storage.",
        description="Allows configuring Toil's data storage."
    )
    link_imports = file_store_options.add_mutually_exclusive_group()
    link_imports_help = ("When using a filesystem based job store, CWL input files are by default symlinked in.  "
                         "Specifying this option instead copies the files into the job store, which may protect "
                         "them from being modified externally.  When not specified and as long as caching is enabled, "
                         "Toil will protect the file automatically by changing the permissions to read-only.")
    link_imports.add_argument("--linkImports", dest="linkImports", action='store_true', help=link_imports_help)
    link_imports.add_argument("--noLinkImports", dest="linkImports", action='store_false', help=link_imports_help)
    link_imports.set_defaults(linkImports=True)

    move_exports = file_store_options.add_mutually_exclusive_group()
    move_exports_help = ('When using a filesystem based job store, output files are by default moved to the '
                         'output directory, and a symlink to the moved exported file is created at the initial '
                         'location.  Specifying this option instead copies the files into the output directory.  '
                         'Applies to filesystem-based job stores only.')
    move_exports.add_argument("--moveExports", dest="moveExports", action='store_true', help=move_exports_help)
    move_exports.add_argument("--noMoveExports", dest="moveExports", action='store_false', help=move_exports_help)
    move_exports.set_defaults(moveExports=False)
    file_store_options.add_argument('--disableCaching', dest='disableCaching', action='store_true',
                                    default=False,
                                    help='Disables caching in the file store. This flag must be set to use '
                                         'a batch system that does not support cleanup, such as Parasol.')

    # Auto scaling options
    autoscaling_options = parser.add_argument_group(
        title="Toil options for autoscaling the cluster of worker nodes.",
        description="Allows the specification of the minimum and maximum number of nodes in an autoscaled cluster, "
                    "as well as parameters to control the level of provisioning."
    )
    provisioner_choices = ['aws', 'gce', None]
    # TODO: Better consolidate this provisioner arg and the one in provisioners/__init__.py?
    autoscaling_options.add_argument('--provisioner', '-p', dest="provisioner", choices=provisioner_choices,
                                     help=f"The provisioner for cluster auto-scaling.  This is the main Toil "
                                          f"'--provisioner' option, and defaults to None for running on single "
                                          f"machine and non-auto-scaling batch systems.  The currently supported "
                                          f"choices are {provisioner_choices}.  The default is {config.provisioner}.")
    autoscaling_options.add_argument('--nodeTypes', default=None,
                                     help="Specifies a list of comma-separated node types, each of which is "
                                          "composed of slash-separated instance types, and an optional spot "
                                          "bid set off by a colon, making the node type preemptable. Instance "
                                          "types may appear in multiple node types, and the same node type "
                                          "may appear as both preemptable and non-preemptable.\n"
                                          "Valid argument specifying two node types:\n"
                                          "\tc5.4xlarge/c5a.4xlarge:0.42,t2.large\n"
                                          "Node types:\n"
                                          "\tc5.4xlarge/c5a.4xlarge:0.42 and t2.large\n"
                                          "Instance types:\n"
                                          "\tc5.4xlarge, c5a.4xlarge, and t2.large\n"
                                          "Semantics:\n"
                                          "\tBid $0.42/hour for either c5.4xlarge or c5a.4xlarge instances,\n"
                                          "\ttreated interchangeably, while they are available at that price,\n"
                                          "\tand buy t2.large instances at full price")
    autoscaling_options.add_argument('--minNodes', default=None,
                                     help="Mininum number of nodes of each type in the cluster, if using "
                                          "auto-scaling.  This should be provided as a comma-separated list of the "
                                          "same length as the list of node types. default=0")
    autoscaling_options.add_argument('--maxNodes', default=None,
                                     help=f"Maximum number of nodes of each type in the cluster, if using autoscaling, "
                                          f"provided as a comma-separated list.  The first value is used as a default "
                                          f"if the list length is less than the number of nodeTypes.  "
                                          f"default={config.maxNodes[0]}")
    autoscaling_options.add_argument("--targetTime", dest="targetTime", default=None,
                                     help=f"Sets how rapidly you aim to complete jobs in seconds. Shorter times mean "
                                          f"more aggressive parallelization. The autoscaler attempts to scale up/down "
                                          f"so that it expects all queued jobs will complete within targetTime "
                                          f"seconds.  default={config.targetTime}")
    autoscaling_options.add_argument("--betaInertia", dest="betaInertia", default=None,
                                     help=f"A smoothing parameter to prevent unnecessary oscillations in the number "
                                          f"of provisioned nodes. This controls an exponentially weighted moving "
                                          f"average of the estimated number of nodes. A value of 0.0 disables any "
                                          f"smoothing, and a value of 0.9 will smooth so much that few changes will "
                                          f"ever be made.  Must be between 0.0 and 0.9.  default={config.betaInertia}")
    autoscaling_options.add_argument("--scaleInterval", dest="scaleInterval", default=None,
                                     help=f"The interval (seconds) between assessing if the scale of "
                                          f"the cluster needs to change. default={config.scaleInterval}")
    autoscaling_options.add_argument("--preemptableCompensation", dest="preemptableCompensation", default=None,
                                     help=f"The preference of the autoscaler to replace preemptable nodes with "
                                          f"non-preemptable nodes, when preemptable nodes cannot be started for some "
                                          f"reason. Defaults to {config.preemptableCompensation}. This value must be "
                                          f"between 0.0 and 1.0, inclusive.  A value of 0.0 disables such "
                                          f"compensation, a value of 0.5 compensates two missing preemptable nodes "
                                          f"with a non-preemptable one. A value of 1.0 replaces every missing "
                                          f"pre-emptable node with a non-preemptable one.")
    autoscaling_options.add_argument("--nodeStorage", dest="nodeStorage", default=50,
                                     help="Specify the size of the root volume of worker nodes when they are launched "
                                          "in gigabytes. You may want to set this if your jobs require a lot of disk "
                                          "space.  (default: %(default)s).")
    autoscaling_options.add_argument('--nodeStorageOverrides', default=None,
                                     help="Comma-separated list of nodeType:nodeStorage that are used to override "
                                          "the default value from --nodeStorage for the specified nodeType(s).  "
                                          "This is useful for heterogeneous jobs where some tasks require much more "
                                          "disk than others.")
    autoscaling_options.add_argument("--metrics", dest="metrics", default=False, action="store_true",
                                     help="Enable the prometheus/grafana dashboard for monitoring CPU/RAM usage, "
                                          "queue size, and issued jobs.")

    # Parameters to limit service jobs / detect service deadlocks
    if not config.cwl:
        service_options = parser.add_argument_group(
            title="Toil options for limiting the number of service jobs and detecting service deadlocks",
            description="Allows the specification of the maximum number of service jobs in a cluster.  By keeping "
                        "this limited we can avoid nodes occupied with services causing deadlocks."
        )
        service_options.add_argument("--maxServiceJobs", dest="maxServiceJobs", default=None, type=int,
                                     help=f"The maximum number of service jobs that can be run concurrently, "
                                          f"excluding service jobs running on preemptable nodes.  "
                                          f"default={config.maxServiceJobs}")
        service_options.add_argument("--maxPreemptableServiceJobs", dest="maxPreemptableServiceJobs", default=None,
                                     type=int,
                                     help=f"The maximum number of service jobs that can run concurrently on "
                                          f"preemptable nodes.  default={config.maxPreemptableServiceJobs}")
        service_options.add_argument("--deadlockWait", dest="deadlockWait", default=None, type=int,
                                     help=f"Time, in seconds, to tolerate the workflow running only the same service "
                                          f"jobs, with no jobs to use them, before declaring the workflow to be "
                                          f"deadlocked and stopping.  default={config.deadlockWait}")
        service_options.add_argument("--deadlockCheckInterval", dest="deadlockCheckInterval", default=None, type=int,
                                     help="Time, in seconds, to wait between checks to see if the workflow is stuck "
                                          "running only service jobs, with no jobs to use them. Should be shorter "
                                          "than --deadlockWait. May need to be increased if the batch system cannot "
                                          "enumerate running jobs quickly enough, or if polling for running jobs is "
                                          "placing an unacceptable load on a shared cluster.  "
                                          "default={config.deadlockCheckInterval}")

    # Resource requirements
    resource_options = parser.add_argument_group(
        title="Toil options for cores/memory requirements.",
        description="The options to specify default cores/memory requirements (if not specified by the jobs "
                    "themselves), and to limit the total amount of memory/cores requested from the batch system."
    )
    resource_help_msg = (
        "The {} amount of {} to request for a job.  "
        "Only applicable to jobs that do not specify an explicit value for this requirement.  "
        "{}.  "
        "Default is {}."
    )
    cpu_note = "Fractions of a core (for example 0.1) are supported on some batch systems [mesos, single_machine]"
    disk_mem_note = "Standard suffixes like K, Ki, M, Mi, G or Gi are supported"
    resource_options.add_argument(
        "--defaultMemory",
        dest="defaultMemory",
        default=None,
        metavar="INT",
        help=resource_help_msg.format(
            "default", "memory", disk_mem_note, bytes2human(config.defaultMemory)
        ),
    )
    resource_options.add_argument(
        "--defaultCores",
        dest="defaultCores",
        default=None,
        metavar="FLOAT",
        help=resource_help_msg.format(
            "default", "cpu", cpu_note, str(config.defaultCores)
        ),
    )
    resource_options.add_argument(
        "--defaultDisk",
        dest="defaultDisk",
        default=None,
        metavar="INT",
        help=resource_help_msg.format(
            "default", "disk", disk_mem_note, bytes2human(config.defaultDisk)
        ),
    )
    resource_options.add_argument(
        "--defaultPreemptable",
        dest="defaultPreemptable",
        metavar="BOOL",
        type=bool,
        nargs="?",
        const=True,
        default=False,
        help="Make all jobs able to run on preemptable (spot) nodes by default.",
    )
    resource_options.add_argument(
        "--maxCores",
        dest="maxCores",
        default=None,
        metavar="INT",
        help=resource_help_msg.format("max", "cpu", cpu_note, str(config.maxCores)),
    )
    resource_options.add_argument(
        "--maxMemory",
        dest="maxMemory",
        default=None,
        metavar="INT",
        help=resource_help_msg.format(
            "max", "memory", disk_mem_note, bytes2human(config.maxMemory)
        ),
    )
    resource_options.add_argument(
        "--maxDisk",
        dest="maxDisk",
        default=None,
        metavar="INT",
        help=resource_help_msg.format(
            "max", "disk", disk_mem_note, bytes2human(config.maxDisk)
        ),
    )

    # Retrying/rescuing jobs
    job_options = parser.add_argument_group(
        title="Toil options for rescuing/killing/restarting jobs.",
        description="The options for jobs that either run too long/fail or get lost (some batch systems have issues!)."
    )
    job_options.add_argument("--retryCount", dest="retryCount", default=None,
                             help=f"Number of times to retry a failing job before giving up and "
                                  f"labeling job failed. default={config.retryCount}")
    job_options.add_argument("--enableUnlimitedPreemptableRetries", dest="enableUnlimitedPreemptableRetries",
                             action='store_true', default=False,
                             help="If set, preemptable failures (or any failure due to an instance getting "
                                  "unexpectedly terminated) will not count towards job failures and --retryCount.")
    job_options.add_argument("--doubleMem", dest="doubleMem", action='store_true', default=False,
                             help="If set, batch jobs which die to reaching memory limit on batch schedulers "
                                  "will have their memory doubled and they will be retried. The remaining "
                                  "retry count will be reduced by 1. Currently supported by LSF.")
    job_options.add_argument("--maxJobDuration", dest="maxJobDuration", default=None,
                             help=f"Maximum runtime of a job (in seconds) before we kill it (this is a lower bound, "
                                  f"and the actual time before killing the job may be longer).  "
                                  f"default={config.maxJobDuration}")
    job_options.add_argument("--rescueJobsFrequency", dest="rescueJobsFrequency", default=None,
                             help=f"Period of time to wait (in seconds) between checking for missing/overlong jobs, "
                                  f"that is jobs which get lost by the batch system. Expert parameter.  "
                                  f"default={config.rescueJobsFrequency}")

    # Debug options
    debug_options = parser.add_argument_group(
        title="Toil debug options.",
        description="Debug options for finding problems or helping with testing."
    )
    debug_options.add_argument("--debugWorker", default=False, action="store_true",
                               help="Experimental no forking mode for local debugging.  Specifically, workers "
                                    "are not forked and stderr/stdout are not redirected to the log.")
    debug_options.add_argument("--disableWorkerOutputCapture", default=False, action="store_true",
                               help="Let worker output go to worker's standard out/error instead of per-job logs.")
    debug_options.add_argument("--badWorker", dest="badWorker", default=None,
                               help=f"For testing purposes randomly kill --badWorker proportion of jobs using "
                                    f"SIGKILL.  default={config.badWorker}")
    debug_options.add_argument("--badWorkerFailInterval", dest="badWorkerFailInterval", default=None,
                               help=f"When killing the job pick uniformly within the interval from 0.0 to "
                                    f"--badWorkerFailInterval seconds after the worker starts.  "
                                    f"default={config.badWorkerFailInterval}")

    # Misc options
    misc_options = parser.add_argument_group(
        title="Toil miscellaneous options.",
        description="Everything else."
    )
    misc_options.add_argument('--disableChaining', dest='disableChaining', action='store_true', default=False,
                              help="Disables chaining of jobs (chaining uses one job's resource allocation "
                                   "for its successor job if possible).")
    misc_options.add_argument("--disableJobStoreChecksumVerification", dest="disableJobStoreChecksumVerification",
                              default=False, action="store_true",
                              help="Disables checksum verification for files transferred to/from the job store.  "
                                   "Checksum verification is a safety check to ensure the data is not corrupted "
                                   "during transfer. Currently only supported for non-streaming AWS files.")
    misc_options.add_argument("--maxLogFileSize", dest="maxLogFileSize", default=None,
                              help=f"The maximum size of a job log file to keep (in bytes), log files larger than "
                                   f"this will be truncated to the last X bytes. Setting this option to zero will "
                                   f"prevent any truncation. Setting this option to a negative value will truncate "
                                   f"from the beginning.  Default={bytes2human(config.maxLogFileSize)}")
    misc_options.add_argument("--writeLogs", dest="writeLogs", nargs='?', action='store', default=None,
                              const=os.getcwd(),
                              help="Write worker logs received by the leader into their own files at the specified "
                                   "path. Any non-empty standard output and error from failed batch system jobs will "
                                   "also be written into files at this path.  The current working directory will be "
                                   "used if a path is not specified explicitly. Note: By default only the logs of "
                                   "failed jobs are returned to leader. Set log level to 'debug' or enable "
                                   "'--writeLogsFromAllJobs' to get logs back from successful jobs, and adjust "
                                   "'maxLogFileSize' to control the truncation limit for worker logs.")
    misc_options.add_argument("--writeLogsGzip", dest="writeLogsGzip", nargs='?', action='store', default=None,
                              const=os.getcwd(),
                              help="Identical to --writeLogs except the logs files are gzipped on the leader.")
    misc_options.add_argument("--writeLogsFromAllJobs", dest="writeLogsFromAllJobs", action='store_true',
                              default=False,
                              help="Whether to write logs from all jobs (including the successful ones) without "
                                   "necessarily setting the log level to 'debug'. Ensure that either --writeLogs "
                                   "or --writeLogsGzip is set if enabling this option.")
    misc_options.add_argument("--realTimeLogging", dest="realTimeLogging", action="store_true", default=False,
                              help="Enable real-time logging from workers to leader")
    misc_options.add_argument("--sseKey", dest="sseKey", default=None,
                              help="Path to file containing 32 character key to be used for server-side encryption on "
                                   "awsJobStore or googleJobStore. SSE will not be used if this flag is not passed.")
    misc_options.add_argument("--setEnv", '-e', metavar='NAME=VALUE or NAME', dest="environment", default=[],
                              action="append",
                              help="Set an environment variable early on in the worker. If VALUE is omitted, it will "
                                   "be looked up in the current environment. Independently of this option, the worker "
                                   "will try to emulate the leader's environment before running a job, except for "
                                   "some variables known to vary across systems.  Using this option, a variable can "
                                   "be injected into the worker process itself before it is started.")
    misc_options.add_argument("--servicePollingInterval", dest="servicePollingInterval", default=None,
                              help=f"Interval of time service jobs wait between polling for the existence of the "
                                   f"keep-alive flag.  Default: {config.servicePollingInterval}")
    misc_options.add_argument('--forceDockerAppliance', dest='forceDockerAppliance', action='store_true', default=False,
                              help='Disables sanity checking the existence of the docker image specified by '
                                   'TOIL_APPLIANCE_SELF, which Toil uses to provision mesos for autoscaling.')
    misc_options.add_argument('--statusWait', dest='statusWait', type=int, default=3600,
                              help="Seconds to wait between reports of running jobs.")
    misc_options.add_argument('--disableProgress', dest='disableProgress', action='store_true', default=False,
                              help="Disables the progress bar shown when standard error is a terminal.")


def parseBool(val: str) -> bool:
    if val.lower() in ['true', 't', 'yes', 'y', 'on', '1']:
        return True
    elif val.lower() in ['false', 'f', 'no', 'n', 'off', '0']:
        return False
    else:
        raise RuntimeError("Could not interpret \"%s\" as a boolean value" % val)


def getNodeID() -> str:
    """
    Return unique ID of the current node (host). The resulting string will be convertable to a uuid.UUID.

    Tries several methods until success. The returned ID should be identical across calls from different processes on
    the same node at least until the next OS reboot.

    The last resort method is uuid.getnode() that in some rare OS configurations may return a random ID each time it is
    called. However, this method should never be reached on a Linux system, because reading from
    /proc/sys/kernel/random/boot_id will be tried prior to that. If uuid.getnode() is reached, it will be called twice,
    and exception raised if the values are not identical.
    """
    for idSourceFile in ["/var/lib/dbus/machine-id", "/proc/sys/kernel/random/boot_id"]:
        if os.path.exists(idSourceFile):
            try:
                with open(idSourceFile) as inp:
                    nodeID = inp.readline().strip()
            except OSError:
                logger.warning(f"Exception when trying to read ID file {idSourceFile}.  "
                               f"Will try next method to get node ID.", exc_info=True)
            else:
                if len(nodeID.split()) == 1:
                    logger.debug(f"Obtained node ID {nodeID} from file {idSourceFile}")
                    break
                else:
                    logger.warning(f"Node ID {nodeID} from file {idSourceFile} contains spaces.  "
                                   f"Will try next method to get node ID.")
    else:
        nodeIDs = []
        for i_call in range(2):
            nodeID = str(uuid.getnode()).strip()
            if len(nodeID.split()) == 1:
                nodeIDs.append(nodeID)
            else:
                logger.warning(f"Node ID {nodeID} from uuid.getnode() contains spaces")
        nodeID = ""
        if len(nodeIDs) == 2:
            if nodeIDs[0] == nodeIDs[1]:
                nodeID = nodeIDs[0]
            else:
                logger.warning(f"Different node IDs {nodeIDs} received from repeated calls to uuid.getnode().  "
                               f"You should use another method to generate node ID.")

            logger.debug(f"Obtained node ID {nodeID} from uuid.getnode()")
    if not nodeID:
        logger.warning("Failed to generate stable node ID, returning empty string. If you see this message with a "
                       "work dir on a shared file system when using workers running on multiple nodes, you might "
                       "experience cryptic job failures")
    if len(nodeID.replace('-', '')) < UUID_LENGTH:
        # Some platforms (Mac) give us not enough actual hex characters.
        # Repeat them so the result is convertable to a uuid.UUID
        nodeID = nodeID.replace('-', '')
        num_repeats = UUID_LENGTH // len(nodeID) + 1
        nodeID = nodeID * num_repeats
        nodeID = nodeID[:UUID_LENGTH]
    return nodeID


class Toil(ContextManager["Toil"]):
    """
    A context manager that represents a Toil workflow.

    Specifically the batch system, job store, and its configuration.
    """

    config: Config
    _jobStore: "AbstractJobStore"
    _batchSystem: "AbstractBatchSystem"
    _provisioner: Optional["AbstractProvisioner"]

    def __init__(self, options: Namespace) -> None:
        """
        Initialize a Toil object from the given options.

        Note that this is very light-weight and that the bulk of the work is
        done when the context is entered.

        :param options: command line options specified by the user
        """
        super().__init__()
        self.options = options
        self._jobCache: Dict[Union[str, "TemporaryID"], "JobDescription"] = {}
        self._inContextManager = False
        self._inRestart = False

    def __enter__(self) -> "Toil":
        """
        Derive configuration from the command line options.

        Then load the job store and, on restart, consolidate the derived
        configuration with the one from the previous invocation of the workflow.
        """
        set_logging_from_options(self.options)
        config = Config()
        config.setOptions(self.options)
        jobStore = self.getJobStore(config.jobStore)
        if not config.restart:
            config.workflowAttemptNumber = 0
            jobStore.initialize(config)
        else:
            jobStore.resume()
            # Merge configuration from job store with command line options
            config = jobStore.config
            config.setOptions(self.options)
            config.workflowAttemptNumber += 1
            jobStore.write_config()
        self.config = config
        self._jobStore = jobStore
        self._inContextManager = True

        # This will make sure `self.__exit__()` is called when we get a SIGTERM signal.
        signal.signal(signal.SIGTERM, lambda *_: sys.exit(1))

        return self

    # noinspection PyUnusedLocal
    def __exit__(
        self,
        exc_type: Optional[Type[BaseException]],
        exc_val: Optional[BaseException],
        exc_tb: Optional[TracebackType],
    ) -> Literal[False]:
        """
        Clean up after a workflow invocation.

        Depending on the configuration, delete the job store.
        """
        try:
            if (exc_type is not None and self.config.clean == "onError" or
                    exc_type is None and self.config.clean == "onSuccess" or
                    self.config.clean == "always"):

                try:
                    if self.config.restart and not self._inRestart:
                        pass
                    else:
                        self._jobStore.destroy()
                        logger.info("Successfully deleted the job store: %s" % str(self._jobStore))
                except:
                    logger.info("Failed to delete the job store: %s" % str(self._jobStore))
                    raise
        except Exception as e:
            if exc_type is None:
                raise
            else:
                logger.exception('The following error was raised during clean up:')
        self._inContextManager = False
        self._inRestart = False
        return False  # let exceptions through

    def start(self, rootJob: "Job") -> Any:
        """
        Invoke a Toil workflow with the given job as the root for an initial run.

        This method must be called in the body of a ``with Toil(...) as toil:``
        statement. This method should not be called more than once for a workflow
        that has not finished.

        :param rootJob: The root job of the workflow
        :return: The root job's return value
        """
        self._assertContextManagerUsed()
        self.writePIDFile()
        if self.config.restart:
            raise ToilRestartException('A Toil workflow can only be started once. Use '
                                       'Toil.restart() to resume it.')

        self._batchSystem = self.createBatchSystem(self.config)
        self._setupAutoDeployment(rootJob.getUserScript())
        try:
            self._setBatchSystemEnvVars()
            self._serialiseEnv()
            self._cacheAllJobs()

            # Pickle the promised return value of the root job, then write the pickled promise to
            # a shared file, where we can find and unpickle it at the end of the workflow.
            # Unpickling the promise will automatically substitute the promise for the actual
            # return value.
            with self._jobStore.write_shared_file_stream('rootJobReturnValue') as fH:
                rootJob.prepareForPromiseRegistration(self._jobStore)
                promise = rootJob.rv()
                pickle.dump(promise, fH, protocol=pickle.HIGHEST_PROTOCOL)

            # Setup the first JobDescription and cache it
            rootJobDescription = rootJob.saveAsRootJob(self._jobStore)
            self._cacheJob(rootJobDescription)

            self._setProvisioner()
            return self._runMainLoop(rootJobDescription)
        finally:
            self._shutdownBatchSystem()

    def restart(self) -> Any:
        """
        Restarts a workflow that has been interrupted.

        :return: The root job's return value
        """
        self._inRestart = True
        self._assertContextManagerUsed()
        self.writePIDFile()
        if not self.config.restart:
            raise ToilRestartException('A Toil workflow must be initiated with Toil.start(), '
                                       'not restart().')

        from toil.job import JobException
        try:
            self._jobStore.load_root_job()
        except JobException:
            logger.warning(
                'Requested restart but the workflow has already been completed; allowing exports to rerun.')
            return self._jobStore.get_root_job_return_value()

        self._batchSystem = self.createBatchSystem(self.config)
        self._setupAutoDeployment()
        try:
            self._setBatchSystemEnvVars()
            self._serialiseEnv()
            self._cacheAllJobs()
            self._setProvisioner()
            rootJobDescription = self._jobStore.clean(jobCache=self._jobCache)
            return self._runMainLoop(rootJobDescription)
        finally:
            self._shutdownBatchSystem()

    def _setProvisioner(self) -> None:
        if self.config.provisioner is None:
            self._provisioner = None
        else:
            self._provisioner = cluster_factory(provisioner=self.config.provisioner,
                                                clusterName=None,
                                                zone=None,  # read from instance meta-data
                                                nodeStorage=self.config.nodeStorage,
                                                nodeStorageOverrides=self.config.nodeStorageOverrides,
                                                sseKey=self.config.sseKey)
            self._provisioner.setAutoscaledNodeTypes(self.config.nodeTypes)

    @classmethod
    def getJobStore(cls, locator: str) -> "AbstractJobStore":
        """
        Create an instance of the concrete job store implementation that matches the given locator.

        :param str locator: The location of the job store to be represent by the instance

        :return: an instance of a concrete subclass of AbstractJobStore
        """
        name, rest = cls.parseLocator(locator)
        if name == 'file':
            from toil.jobStores.fileJobStore import FileJobStore
            return FileJobStore(rest)
        elif name == 'aws':
            from toil.jobStores.aws.jobStore import AWSJobStore
            return AWSJobStore(rest)
        elif name == 'google':
            from toil.jobStores.googleJobStore import GoogleJobStore
            return GoogleJobStore(rest)
        else:
            raise RuntimeError("Unknown job store implementation '%s'" % name)

    @staticmethod
    def parseLocator(locator: str) -> Tuple[str, str]:
        if locator[0] in '/.' or ':' not in locator:
            return 'file', locator
        else:
            try:
                name, rest = locator.split(':', 1)
            except ValueError:
                raise RuntimeError('Invalid job store locator syntax.')
            else:
                return name, rest

    @staticmethod
    def buildLocator(name: str, rest: str) -> str:
        if ":" in name:
            raise Exception(f"Can't have a : in the name: {name}.")
        return f'{name}:{rest}'

    @classmethod
    def resumeJobStore(cls, locator: str) -> "AbstractJobStore":
        jobStore = cls.getJobStore(locator)
        jobStore.resume()
        return jobStore

    @staticmethod
    def createBatchSystem(config: Config) -> "AbstractBatchSystem":
        """
        Create an instance of the batch system specified in the given config.

        :param config: the current configuration

        :return: an instance of a concrete subclass of AbstractBatchSystem
        """
        kwargs = dict(config=config,
                      maxCores=config.maxCores,
                      maxMemory=config.maxMemory,
                      maxDisk=config.maxDisk)

        from toil.batchSystems.registry import BATCH_SYSTEM_FACTORY_REGISTRY

        try:
            batch_system = BATCH_SYSTEM_FACTORY_REGISTRY[config.batchSystem]()
        except Exception:
            raise RuntimeError(f'Unrecognized batch system: {config.batchSystem}')

        if not config.disableCaching and not batch_system.supportsWorkerCleanup():
            raise RuntimeError(f'{config.batchSystem} currently does not support shared caching, because it '
                               'does not support cleaning up a worker after the last job '
                               'finishes. Set the --disableCaching flag if you want to '
                               'use this batch system.')
        logger.debug('Using the %s' % re.sub("([a-z])([A-Z])", r"\g<1> \g<2>", batch_system.__name__).lower())

        return batch_system(**kwargs)

    def _setupAutoDeployment(
        self, userScript: Optional["ModuleDescriptor"] = None
    ) -> None:
        """
        Determine the user script, save it to the job store and inject a reference to the saved copy into the batch system.

        Do it such that the batch system can auto-deploy the resource on the worker nodes.

        :param userScript: the module descriptor referencing the user script.
               If None, it will be looked up in the job store.
        """
        if userScript is not None:
            # This branch is hit when a workflow is being started
            if userScript.belongsToToil:
                logger.debug('User script %s belongs to Toil. No need to auto-deploy it.', userScript)
                userScript = None
            else:
                if (self._batchSystem.supportsAutoDeployment() and
                        not self.config.disableAutoDeployment):
                    # Note that by saving the ModuleDescriptor, and not the Resource we allow for
                    # redeploying a potentially modified user script on workflow restarts.
                    with self._jobStore.write_shared_file_stream('userScript') as f:
                        pickle.dump(userScript, f, protocol=pickle.HIGHEST_PROTOCOL)
                else:
                    from toil.batchSystems.singleMachine import \
                        SingleMachineBatchSystem
                    if not isinstance(self._batchSystem, SingleMachineBatchSystem):
                        logger.warning('Batch system does not support auto-deployment. The user script '
                                       '%s will have to be present at the same location on every worker.', userScript)
                    userScript = None
        else:
            # This branch is hit on restarts
            if self._batchSystem.supportsAutoDeployment() and not self.config.disableAutoDeployment:
                # We could deploy a user script
                from toil.jobStores.abstractJobStore import NoSuchFileException
                try:
                    with self._jobStore.read_shared_file_stream('userScript') as f:
                        userScript = safeUnpickleFromStream(f)
                except NoSuchFileException:
                    logger.debug('User script neither set explicitly nor present in the job store.')
                    userScript = None
        if userScript is None:
            logger.debug('No user script to auto-deploy.')
        else:
            logger.debug('Saving user script %s as a resource', userScript)
            userScriptResource = userScript.saveAsResourceTo(self._jobStore)  # type: ignore[misc]
            logger.debug('Injecting user script %s into batch system.', userScriptResource)
            self._batchSystem.setUserScript(userScriptResource)

    @deprecated(new_function_name='import_file')
    def importFile(self,
                   srcUrl: str,
                   sharedFileName: Optional[str] = None,
                   symlink: bool = False) -> Optional[Union[FileID, str]]:
        return self.import_file(srcUrl, sharedFileName, symlink)

    def import_file(self,
                    src_uri: str,
                    shared_file_name: Optional[str] = None,
                    symlink: bool = False) -> Optional[Union[FileID, str]]:
        """
        Import the file at the given URL into job store.

        See :func:`toil.jobStores.abstractJobStore.AbstractJobStore.importFile` for a
        full description
        """
        self._assertContextManagerUsed()
        src_uri = self.normalize_uri(src_uri, check_existence=True)
        return self._jobStore.import_file(src_uri, shared_file_name=shared_file_name, symlink=symlink)

    @deprecated(new_function_name='export_file')
    def exportFile(self, jobStoreFileID: FileID, dstUrl: str) -> None:
        return self.export_file(jobStoreFileID, dstUrl)

    def export_file(self, file_id: FileID, dst_uri: str) -> None:
        """
        Export file to destination pointed at by the destination URL.

        See :func:`toil.jobStores.abstractJobStore.AbstractJobStore.exportFile` for a
        full description
        """
        self._assertContextManagerUsed()
        dst_uri = self.normalize_uri(dst_uri)
        self._jobStore.export_file(file_id, dst_uri)

    @staticmethod
    def normalize_uri(uri: str, check_existence: bool = False) -> str:
        """
        Given a URI, if it has no scheme, prepend "file:".

        :param check_existence: If set, raise an error if a URI points to
               a local file that does not exist.
        """
        if urlparse(uri).scheme == 'file':
            uri = urlparse(uri).path  # this should strip off the local file scheme; it will be added back

        # account for the scheme-less case, which should be coerced to a local absolute path
        if urlparse(uri).scheme == '':
            abs_path = os.path.abspath(uri)
            if not os.path.exists(abs_path) and check_existence:
                raise FileNotFoundError(
                    f'Could not find local file "{abs_path}" when importing "{uri}".\n'
                    f'Make sure paths are relative to "{os.getcwd()}" or use absolute paths.\n'
                    f'If this is not a local file, please include the scheme (s3:/, gs:/, ftp://, etc.).')
            return f'file://{abs_path}'
        return uri

    def _setBatchSystemEnvVars(self) -> None:
        """Set the environment variables required by the job store and those passed on command line."""
        for envDict in (self._jobStore.get_env(), self.config.environment):
            for k, v in envDict.items():
                self._batchSystem.setEnv(k, v)

    def _serialiseEnv(self) -> None:
        """Put the environment in a globally accessible pickle file."""
        # Dump out the environment of this process in the environment pickle file.
        with self._jobStore.write_shared_file_stream("environment.pickle") as fileHandle:
            pickle.dump(dict(os.environ), fileHandle, pickle.HIGHEST_PROTOCOL)
        logger.debug("Written the environment for the jobs to the environment file")

    def _cacheAllJobs(self) -> None:
        """Download all jobs in the current job store into self.jobCache."""
        logger.debug('Caching all jobs in job store')
        self._jobCache = {jobDesc.jobStoreID: jobDesc for jobDesc in self._jobStore.jobs()}
        logger.debug('{} jobs downloaded.'.format(len(self._jobCache)))

    def _cacheJob(self, job: "JobDescription") -> None:
        """
        Add given job to current job cache.

        :param job: job to be added to current job cache
        """
        self._jobCache[job.jobStoreID] = job

    @staticmethod
    def getToilWorkDir(configWorkDir: Optional[str] = None) -> str:
        """
        Return a path to a writable directory under which per-workflow directories exist.

        This directory is always required to exist on a machine, even if the Toil
        worker has not run yet.  If your workers and leader have different temp
        directories, you may need to set TOIL_WORKDIR.

        :param configWorkDir: Value passed to the program using the --workDir flag
        :return: Path to the Toil work directory, constant across all machines
        """
        workDir = os.getenv('TOIL_WORKDIR_OVERRIDE') or configWorkDir or os.getenv('TOIL_WORKDIR') or tempfile.gettempdir()
        if not os.path.exists(workDir):
            raise RuntimeError(f'The directory specified by --workDir or TOIL_WORKDIR ({workDir}) does not exist.')
        return workDir

    @classmethod
    def getLocalWorkflowDir(
        cls, workflowID: str, configWorkDir: Optional[str] = None
    ) -> str:
        """
        Return the directory where worker directories and the cache will be located for this workflow on this machine.

        :param configWorkDir: Value passed to the program using the --workDir flag
        :return: Path to the local workflow directory on this machine
        """
        # Get the global Toil work directory. This ensures that it exists.
        base = cls.getToilWorkDir(configWorkDir=configWorkDir)

        # Create a directory unique to each host in case workDir is on a shared FS.
        # This prevents workers on different nodes from erasing each other's directories.
        workflowDir: str = os.path.join(base, str(uuid.uuid5(uuid.UUID(getNodeID()), workflowID)).replace('-', ''))
        try:
            # Directory creation is atomic
            os.mkdir(workflowDir)
        except OSError as err:
            if err.errno != 17:
                # The directory exists if a previous worker set it up.
                raise
        else:
            logger.debug('Created the workflow directory for this machine at %s' % workflowDir)
        return workflowDir

    def _runMainLoop(self, rootJob: "JobDescription") -> Any:
        """
        Run the main loop with the given job.

        :param rootJob: The root job for the workflow.
        """
        logProcessContext(self.config)
        if not self._provisioner:
            raise AssertionError("Must set self._provisioner to call _runMainLoop.")

        with RealtimeLogger(self._batchSystem,
                            level=self.options.logLevel if self.options.realTimeLogging else None):
            # FIXME: common should not import from leader
            from toil.leader import Leader
            return Leader(config=self.config,
                          batchSystem=self._batchSystem,
                          provisioner=self._provisioner,
                          jobStore=self._jobStore,
                          rootJob=rootJob,
                          jobCache=self._jobCache).run()

    def _shutdownBatchSystem(self) -> None:
        """Shuts down current batch system if it has been created."""
        if self._batchSystem is None:
            raise AssertionError()

        startTime = time.time()
        logger.debug('Shutting down batch system ...')
        self._batchSystem.shutdown()
        logger.debug('... finished shutting down the batch system in %s seconds.'
                     % (time.time() - startTime))

    def _assertContextManagerUsed(self) -> None:
        if not self._inContextManager:
            raise ToilContextManagerException()

    def writePIDFile(self) -> None:
        """
        Write a the pid of this process to a file in the jobstore.

        Overwriting the current contents of pid.log is a feature, not a bug of this method.
        Other methods will rely on always having the most current pid available.
        So far there is no reason to store any old pids.
        """
        with self._jobStore.write_shared_file_stream('pid.log') as f:
            f.write(str(os.getpid()).encode('utf-8'))


class ToilRestartException(Exception):
    def __init__(self, message: str) -> None:
        super().__init__(message)


class ToilContextManagerException(Exception):
    def __init__(self) -> None:
        super().__init__(
            'This method cannot be called outside the "with Toil(...)" context manager.')


class ToilMetrics:
    def __init__(self, provisioner: Optional["AbstractProvisioner"] = None) -> None:
        clusterName = "none"
        region = "us-west-2"
        if provisioner is not None:
            clusterName = str(provisioner.clusterName)
            if provisioner._zone is not None:
                if provisioner.cloud == 'aws':
                    # Remove AZ name
                    region = zone_to_region(provisioner._zone)
                else:
                    region = provisioner._zone

        registry = lookupEnvVar(name='docker registry',
                                envName='TOIL_DOCKER_REGISTRY',
                                defaultValue=dockerRegistry)

        self.mtailImage = f"{registry}/toil-mtail:{dockerTag}"
        self.grafanaImage = f"{registry}/toil-grafana:{dockerTag}"
        self.prometheusImage = f"{registry}/toil-prometheus:{dockerTag}"

        self.startDashboard(clusterName=clusterName, zone=region)

        # Always restart the mtail container, because metrics should start from scratch
        # for each workflow
        try:
            subprocess.check_call(["docker", "rm", "-f", "toil_mtail"])
        except subprocess.CalledProcessError:
            pass

        try:
            self.mtailProc: Optional[subprocess.Popen[bytes]] = subprocess.Popen(
                [
                    "docker",
                    "run",
                    "--rm",
                    "--interactive",
                    "--net=host",
                    "--name",
                    "toil_mtail",
                    "-p",
                    "3903:3903",
                    self.mtailImage,
                ],
                stdin=subprocess.PIPE,
                stdout=subprocess.PIPE,
            )
        except subprocess.CalledProcessError:
            logger.warning("Could not start toil metrics server.")
            self.mtailProc = None
        except KeyboardInterrupt:
            self.mtailProc.terminate()  # type: ignore[union-attr]

        # On single machine, launch a node exporter instance to monitor CPU/RAM usage.
        # On AWS this is handled by the EC2 init script
        self.nodeExporterProc = None
        if not provisioner:
            try:
                self.nodeExporterProc = subprocess.Popen(["docker", "run", "--rm",
                                                          "--net=host",
                                                          "-p", "9100:9100",
                                                          "-v", "/proc:/host/proc",
                                                          "-v", "/sys:/host/sys",
                                                          "-v", "/:/rootfs",
                                                          "quay.io/prometheus/node-exporter:0.15.2",
                                                          "-collector.procfs", "/host/proc",
                                                          "-collector.sysfs", "/host/sys",
                                                          "-collector.filesystem.ignored-mount-points",
                                                          "^/(sys|proc|dev|host|etc)($|/)"])
            except subprocess.CalledProcessError:
                logger.warning(
                    "Couldn't start node exporter, won't get RAM and CPU usage for dashboard.")
                self.nodeExporterProc = None
            except KeyboardInterrupt:
                self.nodeExporterProc.terminate()  # type: ignore[union-attr]

    @staticmethod
    def _containerRunning(containerName: str) -> bool:
        try:
            result = subprocess.check_output(["docker", "inspect", "-f",
                                              "'{{.State.Running}}'", containerName]).decode('utf-8') == "true"
        except subprocess.CalledProcessError:
            result = False
        return result

    def startDashboard(self, clusterName: str, zone: str) -> None:
        try:
            if not self._containerRunning("toil_prometheus"):
                try:
                    subprocess.check_call(["docker", "rm", "-f", "toil_prometheus"])
                except subprocess.CalledProcessError:
                    pass
                subprocess.check_call(["docker", "run",
                                       "--name", "toil_prometheus",
                                       "--net=host",
                                       "-d",
                                       "-p", "9090:9090",
                                       self.prometheusImage,
                                       clusterName,
                                       zone])

            if not self._containerRunning("toil_grafana"):
                try:
                    subprocess.check_call(["docker", "rm", "-f", "toil_grafana"])
                except subprocess.CalledProcessError:
                    pass
                subprocess.check_call(["docker", "run",
                                       "--name", "toil_grafana",
                                       "-d", "-p=3000:3000",
                                       self.grafanaImage])
        except subprocess.CalledProcessError:
            logger.warning("Could not start prometheus/grafana dashboard.")
            return

        try:
            self.add_prometheus_data_source()
        except requests.exceptions.ConnectionError:
            logger.debug("Could not add data source to Grafana dashboard - no metrics will be displayed.")

    @retry(errors=[requests.exceptions.ConnectionError])
    def add_prometheus_data_source(self) -> None:
        requests.post(
            'http://localhost:3000/api/datasources',
            auth=('admin', 'admin'),
            data='{"name":"DS_PROMETHEUS","type":"prometheus", "url":"http://localhost:9090", "access":"direct"}',
            headers={'content-type': 'application/json', "access": "direct"}
        )

    def log(self, message: str) -> None:
        if self.mtailProc:
            self.mtailProc.stdin.write((message + "\n").encode("utf-8"))  # type: ignore[union-attr]
            self.mtailProc.stdin.flush()  # type: ignore[union-attr]

    # Note: The mtail configuration (dashboard/mtail/toil.mtail) depends on these messages
    # remaining intact

    def logMissingJob(self) -> None:
        self.log("missing_job")

    def logClusterSize(
        self, instance_type: str, currentSize: int, desiredSize: int
    ) -> None:
        self.log("current_size '%s' %i" % (instance_type, currentSize))
        self.log("desired_size '%s' %i" % (instance_type, desiredSize))

    def logQueueSize(self, queueSize: int) -> None:
        self.log("queue_size %i" % queueSize)

    def logIssuedJob(self, jobType: str) -> None:
        self.log("issued_job %s" % jobType)

    def logFailedJob(self, jobType: str) -> None:
        self.log("failed_job %s" % jobType)

    def logCompletedJob(self, jobType: str) -> None:
        self.log("completed_job %s" % jobType)

    def shutdown(self) -> None:
        if self.mtailProc:
            self.mtailProc.kill()
        if self.nodeExporterProc:
            self.nodeExporterProc.kill()


def parseSetEnv(l: List[str]) -> Dict[str, Optional[str]]:
    """
    Parse a list of strings of the form "NAME=VALUE" or just "NAME" into a dictionary.

    Strings of the latter from will result in dictionary entries whose value is None.

    >>> parseSetEnv([])
    {}
    >>> parseSetEnv(['a'])
    {'a': None}
    >>> parseSetEnv(['a='])
    {'a': ''}
    >>> parseSetEnv(['a=b'])
    {'a': 'b'}
    >>> parseSetEnv(['a=a', 'a=b'])
    {'a': 'b'}
    >>> parseSetEnv(['a=b', 'c=d'])
    {'a': 'b', 'c': 'd'}
    >>> parseSetEnv(['a=b=c'])
    {'a': 'b=c'}
    >>> parseSetEnv([''])
    Traceback (most recent call last):
    ...
    ValueError: Empty name
    >>> parseSetEnv(['=1'])
    Traceback (most recent call last):
    ...
    ValueError: Empty name
    """
    d = {}
    v: Optional[str] = None
    for i in l:
        try:
            k, v = i.split('=', 1)
        except ValueError:
            k, v = i, None
        if not k:
            raise ValueError('Empty name')
        d[k] = v
    return d


def iC(minValue: int, maxValue: int = SYS_MAX_SIZE) -> Callable[[int], bool]:
    """Return function that checks if a given int is in the given half-open interval."""
    if not (isinstance(minValue, int) and isinstance(maxValue, int)):
        raise AssertionError

    def func(value: int) -> bool:
        return minValue <= value < maxValue

    return func


def fC(minValue: float, maxValue: Optional[float] = None) -> Callable[[float], bool]:
    """Return function that checks if a given float is in the given half-open interval."""
    if not isinstance(minValue, float):
        raise AssertionError
    if maxValue is None:

        def func(value: float) -> bool:
            return minValue <= value
    else:

        def func(value: float) -> bool:
            if not isinstance(maxValue, float):
                raise AssertionError
            return minValue <= value < maxValue

    return func


def cacheDirName(workflowID: str) -> str:
    """
    :return: Name of the cache directory.
    """
    return f'cache-{workflowID}'


def getDirSizeRecursively(dirPath: str) -> int:
    """
    This method will return the cumulative number of bytes occupied by the files
    on disk in the directory and its subdirectories.

    If the method is unable to access a file or directory (due to insufficient
    permissions, or due to the file or directory having been removed while this
    function was attempting to traverse it), the error will be handled
    internally, and a (possibly 0) lower bound on the size of the directory
    will be returned.

    The environment variable 'BLOCKSIZE'='512' is set instead of the much cleaner
    --block-size=1 because Apple can't handle it.

    :param str dirPath: A valid path to a directory or file.
    :return: Total size, in bytes, of the file or directory at dirPath.
    """

    # du is often faster than using os.lstat(), sometimes significantly so.

    # The call: 'du -s /some/path' should give the number of 512-byte blocks
    # allocated with the environment variable: BLOCKSIZE='512' set, and we
    # multiply this by 512 to return the filesize in bytes.

    try:
        return int(subprocess.check_output(['du', '-s', dirPath],
                                           env=dict(os.environ, BLOCKSIZE='512')).decode('utf-8').split()[0]) * 512
    except subprocess.CalledProcessError:
        # Something was inaccessible or went away
        return 0


def getFileSystemSize(dirPath: str) -> Tuple[int, int]:
    """
    Return the free space, and total size of the file system hosting `dirPath`.

    :param dirPath: A valid path to a directory.
    :return: free space and total size of file system
    """
    if not os.path.exists(dirPath):
        raise AssertionError()
    diskStats = os.statvfs(dirPath)
    freeSpace = diskStats.f_frsize * diskStats.f_bavail
    diskSize = diskStats.f_frsize * diskStats.f_blocks
    return freeSpace, diskSize


def safeUnpickleFromStream(stream: IO[Any]) -> Any:
    string = stream.read()
    return pickle.loads(string)<|MERGE_RESOLUTION|>--- conflicted
+++ resolved
@@ -110,10 +110,7 @@
         self.jobStore is the same, e.g. when a job store name is reused after a previous run has
         finished successfully and its job store has been clean up."""
         self.logLevel: str = logging.getLevelName(root_logger.getEffectiveLevel())
-<<<<<<< HEAD
-=======
         self.workDir: Optional[str] = None
->>>>>>> b25b8324
         self.noStdOutErr: bool = False
         self.stats: bool = False
 
@@ -138,19 +135,11 @@
         self.nodeTypes: List[Tuple[Set[str], Optional[float]]] = []
         self.minNodes = None
         self.maxNodes = [10]
-<<<<<<< HEAD
         self.targetTime: float = defaultTargetTime
         self.betaInertia: float = 0.1
         self.scaleInterval: int = 60
         self.preemptableCompensation: float = 0.0
         self.nodeStorage: int = 50
-=======
-        self.targetTime = defaultTargetTime
-        self.betaInertia = 0.1
-        self.scaleInterval = 60
-        self.preemptableCompensation = 0.0
-        self.nodeStorage = 50
->>>>>>> b25b8324
         self.nodeStorageOverrides: List[str] = []
         self.metrics: bool = False
 
@@ -264,11 +253,7 @@
                         raise RuntimeError(
                             f"The {option_name} option has an invalid value: {option_value}"
                         )
-<<<<<<< HEAD
                     if not result:
-=======
-                    if result is False:
->>>>>>> b25b8324
                         raise RuntimeError(f"The {option_name} option has an invalid value: {option_value}")
                 setattr(self, option_name, option_value)
 
@@ -429,7 +414,7 @@
         return self.__dict__ == other.__dict__
 
     def __hash__(self) -> int:
-        return self.__dict__.__hash__()  # type: ignore[misc,no-any-return]
+        return self.__dict__.__hash__()
 
 
 JOBSTORE_HELP = ("The location of the job store for the workflow.  "
