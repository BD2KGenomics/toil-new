--- conflicted
+++ resolved
@@ -19,14 +19,10 @@
 
 from toil import applianceSelf
 from toil.common import parser_with_common_options
-<<<<<<< HEAD
 from toil.lib.aws.utils import build_tag_dict_from_env
-from toil.provisioners import check_valid_node_types, cluster_factory, parse_node_types
-=======
 from toil.provisioners import (check_valid_node_types,
                                cluster_factory,
                                parse_node_types)
->>>>>>> 10c5c059
 from toil.statsAndLogging import set_logging_from_options
 
 logger = logging.getLogger(__name__)
