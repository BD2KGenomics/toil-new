--- conflicted
+++ resolved
@@ -1713,18 +1713,10 @@
     def _read_from_url(
         cls, url: ParseResult, writable: Union[IO[bytes], IO[str]]
     ) -> Tuple[int, bool]:
-<<<<<<< HEAD
-
-        try:
-            # We can only retry on errors that happen as responses to the request.
-            # If we start getting file data, and the connection drops, we fail.
-            # So we don't have to worry about writing the start of the file twice.
-=======
         # We can only retry on errors that happen as responses to the request.
         # If we start getting file data, and the connection drops, we fail.
         # So we don't have to worry about writing the start of the file twice.
         try:
->>>>>>> aaa451b3
             with closing(urlopen(url.geturl())) as readable:
                 # Make something to count the bytes we get
                 # We need to put the actual count in a container so our
@@ -1743,11 +1735,7 @@
             if e.code == 404:
                 # Translate into a FileNotFoundError for detecting
                 # un-importable files
-<<<<<<< HEAD
-                raise FileNotFoundError from e
-=======
                 raise FileNotFoundError(str(url)) from e
->>>>>>> aaa451b3
             else:
                 raise
 
