--- conflicted
+++ resolved
@@ -34,13 +34,8 @@
     gcs = 'google-cloud-storage==1.6.0'
     gcs_oauth2_boto_plugin = 'gcs_oauth2_boto_plugin==1.14'
     apacheLibcloud = 'apache-libcloud==2.2.1'
-<<<<<<< HEAD
-    cwltool = ['cwltool>=1.0.20190506190846']
-    schemaSalad = 'schema-salad<5,>=4.1'
-=======
     cwltool = 'cwltool==1.0.20190815141648'
     schemaSalad = 'schema-salad<5,>=4.5.20190815125611'
->>>>>>> 8e1d8c0f
     galaxyLib = 'galaxy-lib==18.9.2'
     htcondor = 'htcondor>=8.6.0'
     dill = 'dill==0.2.7.1'
