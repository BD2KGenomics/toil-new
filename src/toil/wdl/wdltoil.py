--- conflicted
+++ resolved
@@ -62,13 +62,8 @@
 
 import WDL.Error
 import WDL.runtime.config
-<<<<<<< HEAD
 from configargparse import ArgParser, Namespace
-from WDL._util import byte_size_units
-=======
-from configargparse import ArgParser
 from WDL._util import byte_size_units, chmod_R_plus
->>>>>>> 0034c927
 from WDL.Tree import ReadSourceResult
 from WDL.CLI import print_error
 from WDL.runtime.backend.docker_swarm import SwarmContainer
@@ -808,7 +803,8 @@
                 return True
         return False
 
-def convert_remote_files(environment: WDLBindings, file_source: Toil, task_path: str, search_paths: Optional[List[str]] = None, import_remote_files: bool = True) -> None:
+def convert_remote_files(environment: WDLBindings, file_source: AbstractJobStore, task_path: str, search_paths: Optional[List[str]] = None, import_remote_files: bool = True,
+                         execution_dir: Optional[str] = None) -> None:
     """
     Resolve relative-URI files in the given environment and import all files.
 
@@ -834,7 +830,7 @@
         """
         # Search through any input search paths passed in and download it if found
         tried = []
-        for candidate_uri in potential_absolute_uris(filename, search_paths if search_paths is not None else []):
+        for candidate_uri in potential_absolute_uris(filename, search_paths if search_paths is not None else [], execution_dir=execution_dir):
             tried.append(candidate_uri)
             try:
                 if not import_remote_files and is_url(candidate_uri):
@@ -849,7 +845,7 @@
                     # Actually import
                     # Try to import the file. Don't raise if we can't find it, just
                     # return None!
-                    imported = file_source.import_file(candidate_uri, check_existence=False)
+                    imported = file_source.import_file(candidate_uri)
                     if imported is None:
                         # Wasn't found there
                         continue
@@ -1719,112 +1715,8 @@
             task_container.input_path_map[host_path] = container_path
             task_container.input_path_map_rev[container_path] = host_path
 
-<<<<<<< HEAD
-def import_files(environment: WDLBindings, task_path: str, jobstore: AbstractJobStore, path: Optional[List[str]] = None, skip_remote: bool = False,
-                 execution_dir: Optional[str] = None) -> WDLBindings:
-    """
-    Make sure all File values embedded in the given bindings are imported,
-    using the given Toil object.
-
-    :param task_path: Dotted WDL name of the user-level code doing the
-           importing (probably the workflow name).
-
-    :param path: If set, try resolving input location relative to the URLs or
-           directories in this list.
-
-    :param skip_remote: If set, don't try to import files from remote
-           locations. Leave them as URIs.
-    """
-    path_to_id: Dict[str, uuid.UUID] = {}
-    @memoize
-    def import_file_from_uri(uri: str) -> str:
-        """
-        Import a file from a URI and return a virtualized filename for it.
-        """
-
-        tried = []
-        for candidate_uri in potential_absolute_uris(uri, path if path is not None else [], execution_dir=execution_dir):
-            # Try each place it could be according to WDL finding logic.
-            tried.append(candidate_uri)
-            try:
-                if skip_remote and is_url(candidate_uri):
-                    # Use remote URIs in place. But we need to find the one that exists.
-                    if not AbstractJobStore.url_exists(candidate_uri):
-                        # Wasn't found there
-                        continue
-
-                    # Now we know this exists, so pass it through
-                    return candidate_uri
-                else:
-                    # Actually import
-                    # Try to import the file. Don't raise if we can't find it, just
-                    # return None!
-                    imported = jobstore.import_file(candidate_uri)
-                    if imported is None:
-                        # Wasn't found there
-                        continue
-                    logger.info('Imported %s', candidate_uri)
-            except UnimplementedURLException as e:
-                # We can't find anything that can even support this URL scheme.
-                # Report to the user, they are probably missing an extra.
-                logger.critical('Error: ' + str(e))
-                sys.exit(1)
-            except HTTPError as e:
-                # Something went wrong looking for it there.
-                logger.warning("Checked URL %s but got HTTP status %s", candidate_uri, e.code)
-                # Try the next location.
-                continue
-            except Exception:
-                # Something went wrong besides the file not being found. Maybe
-                # we have no auth.
-                logger.error("Something went wrong importing %s", candidate_uri)
-                raise
-
-            if imported is None:
-                # Wasn't found there
-                continue
-            logger.info('Imported %s', candidate_uri)
-
-            # Work out what the basename for the file was
-            file_basename = os.path.basename(urlsplit(candidate_uri).path)
-
-            if file_basename == "":
-                # We can't have files with no basename because we need to
-                # download them at that basename later.
-                raise RuntimeError(f"File {candidate_uri} has no basename and so cannot be a WDL File")
-
-            # Was actually found
-            if is_url(candidate_uri):
-                # Might be a file URI or other URI.
-                # We need to make sure file URIs and local paths that point to
-                # the same place are treated the same.
-                parsed = urlsplit(candidate_uri)
-                if parsed.scheme == "file:":
-                    # This is a local file URI. Convert to a path for source directory tracking.
-                    parent_dir = os.path.dirname(unquote(parsed.path))
-                else:
-                    # This is some other URL. Get the URL to the parent directory and use that.
-                    parent_dir = urljoin(candidate_uri, ".")
-            else:
-                # Must be a local path
-                parent_dir = os.path.dirname(candidate_uri)
-
-            # Pack a UUID of the parent directory
-            dir_id = path_to_id.setdefault(parent_dir, uuid.uuid4())
-
-            return pack_toil_uri(imported, task_path, dir_id, file_basename)
-
-        # If we get here we tried all the candidates
-        raise RuntimeError(f"Could not find {uri} at any of: {tried}")
-
-    return map_over_files_in_bindings(environment, import_file_from_uri)
-
-
-def drop_if_missing(value_type: WDL.Type.Base, filename: str, work_dir: str) -> Optional[str]:
-=======
 
 def drop_if_missing(file: WDL.Value.File, standard_library: ToilWDLStdLibBase) -> Optional[WDL.Value.File]:
->>>>>>> 0034c927
     """
     Return None if a file doesn't exist, or its path if it does.
 
@@ -3778,14 +3670,14 @@
         return job.rv()
 
 class WDLImportJob(WDLSectionJob):
-    def __init__(self, target: Union[WDL.Tree.Workflow, WDL.Tree.Task], inputs: WDLBindings, path: Optional[List[str]] = None, skip_remote: bool = False,
-                 disk_size: Optional[ParseableIndivisibleResource] = None, wdl_options: Optional[Dict[str, str]] = None, **kwargs: Any):
+    def __init__(self, target: Union[WDL.Tree.Workflow, WDL.Tree.Task], inputs: WDLBindings, wdl_options: WDLContext, path: Optional[List[str]] = None, skip_remote: bool = False,
+                 disk_size: Optional[ParseableIndivisibleResource] = None, **kwargs: Any):
         """
         Job to take the inputs from the WDL workflow and import them on a worker instead of a leader. Assumes all local and cloud files are accessible.
 
         This class is only used when runImportsOnWorkers is enabled.
         """
-        super().__init__(target.name, target.name, wdl_options=wdl_options, local=False,
+        super().__init__(wdl_options=wdl_options, local=False,
                          disk=disk_size, **kwargs)
         self._target = target
         self._inputs = inputs
@@ -3797,71 +3689,25 @@
         Import the workflow inputs and then create and run the workflow.
         :return: Promise of workflow outputs
         """
-        input_bindings = import_files(self._inputs, self._target.name, file_store.jobStore, self._path, self._skip_remote, self._wdl_options.get("execution_dir"))
-        root_job = WDLStartJob(self._target, input_bindings, wdl_options=self._wdl_options)
+        convert_remote_files(self._inputs, file_store.jobStore, self._target.name, self._path, self._skip_remote, self._wdl_options.get("execution_dir"))
+        root_job = WDLStartJob(self._target, self._inputs, wdl_options=self._wdl_options)
         self.addChild(root_job)
         return root_job.rv()
 
 
-<<<<<<< HEAD
-@contextmanager
-def monkeypatch_coerce(standard_library: ToilWDLStdLibBase) -> Generator[None, None, None]:
-    """
-    Monkeypatch miniwdl's WDL.Value.Base.coerce() function to virtualize files when they are represented as Strings.
-    Calls _virtualize_filename from a given standard library object.
-    :param standard_library: a standard library object
-    :return
-    """
-    # We're doing this because while miniwdl recognizes when a string needs to be converted into a file, its method of
-    # conversion is to just store the local filepath. Toil needs to virtualize the file into the jobstore so until
-    # there is a proper hook, monkeypatch it.
-
-    SelfType = TypeVar("SelfType", bound=WDL.Value.Base)
-    def make_coerce(old_coerce: Callable[[SelfType, Optional[WDL.Type.Base]], WDL.Value.Base]) -> Callable[[Arg(SelfType, 'self'), DefaultArg(Optional[WDL.Type.Base], 'desired_type')], WDL.Value.Base]:
-        """
-        Stamp out a replacement coerce method that calls the given original one.
-        """
-        def coerce(self: SelfType, desired_type: Optional[WDL.Type.Base] = None) -> WDL.Value.Base:
-            if isinstance(desired_type, WDL.Type.File) and not isinstance(self, WDL.Value.File):
-                # Coercing something to File.
-                if not is_url(self.value) and not os.path.isfile(os.path.join(standard_library.execution_dir or ".", self.value)):
-                    # It is a local file that isn't there.
-                    return WDL.Value.File(TOIL_NONEXISTENT_URI_SCHEME + self.value, self.expr)
-                else:
-                    # Virtualize normally
-                    return WDL.Value.File(standard_library._virtualize_filename(self.value), self.expr)
-            return old_coerce(self, desired_type)
-
-        return coerce
-
-    old_base_coerce = WDL.Value.Base.coerce
-    old_str_coerce = WDL.Value.String.coerce
-    try:
-        # Mypy does not like monkeypatching:
-        # https://github.com/python/mypy/issues/2427#issuecomment-1419206807
-        WDL.Value.Base.coerce = make_coerce(old_base_coerce)  # type: ignore[method-assign]
-        WDL.Value.String.coerce = make_coerce(old_str_coerce)  # type: ignore[method-assign]
-        yield
-    finally:
-        WDL.Value.Base.coerce = old_base_coerce  # type: ignore[method-assign]
-        WDL.Value.String.coerce = old_str_coerce  # type: ignore[method-assign]
-
-
-def make_root_job(target: Union[WDL.Tree.Workflow, WDL.Tree.Task], inputs: WDLBindings, inputs_search_path: List[str], toil: Toil, wdl_options: Optional[Dict[str, str]], options: Namespace) -> WDLSectionJob:
+def make_root_job(target: Union[WDL.Tree.Workflow, WDL.Tree.Task], inputs: WDLBindings, inputs_search_path: List[str], toil: Toil, wdl_options: WDLContext, options: Namespace) -> WDLSectionJob:
     if options.run_imports_on_workers:
         # Run WDL imports on a worker instead
-        root_job: WDLSectionJob = WDLImportJob(target, inputs, inputs_search_path, skip_remote=options.reference_inputs, disk_size=options.import_workers_disk, wdl_options=wdl_options)
+        root_job: WDLSectionJob = WDLImportJob(target, inputs, wdl_options=wdl_options, path=inputs_search_path, skip_remote=options.reference_inputs, disk_size=options.import_workers_disk)
     else:
         # Run WDL imports on leader
         # Import any files in the bindings
-        input_bindings = import_files(inputs, target.name, toil._jobStore, inputs_search_path, skip_remote=options.reference_inputs)
+        convert_remote_files(inputs, toil._jobStore, target.name, inputs_search_path, import_remote_files=options.reference_inputs)
         # Run the workflow and get its outputs namespaced with the workflow name.
-        root_job = WDLStartJob(target, input_bindings, wdl_options=wdl_options)
+        root_job = WDLStartJob(target, inputs, wdl_options=wdl_options)
     return root_job
 
 
-=======
->>>>>>> 0034c927
 @report_wdl_errors("run workflow", exit=True)
 def main() -> None:
     """
@@ -3978,7 +3824,7 @@
                 # Get the execution directory
                 execution_dir = os.getcwd()
 
-                convert_remote_files(input_bindings, toil, task_path=target.name, search_paths=inputs_search_path, import_remote_files=options.reference_inputs)
+                convert_remote_files(input_bindings, toil._jobStore, task_path=target.name, search_paths=inputs_search_path, import_remote_files=options.reference_inputs)
 
                 # Configure workflow interpreter options
                 wdl_options: WDLContext = {"execution_dir": execution_dir, "container": options.container, "task_path": target.name,
@@ -3986,11 +3832,7 @@
                 assert wdl_options.get("container") is not None
 
                 # Run the workflow and get its outputs namespaced with the workflow name.
-<<<<<<< HEAD
                 root_job = make_root_job(target, input_bindings, inputs_search_path, toil, wdl_options, options)
-=======
-                root_job = WDLRootJob(target, input_bindings, wdl_options=wdl_options, local=True)
->>>>>>> 0034c927
                 output_bindings = toil.start(root_job)
             if not isinstance(output_bindings, WDL.Env.Bindings):
                 raise RuntimeError("The output of the WDL job is not a binding.")
