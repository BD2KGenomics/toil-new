import json
import os
import shutil
import subprocess
import unittest
import uuid
from typing import List, Optional

from toil.test import ToilTest
from toil.version import exactPython
from toil.wdl.wdl_functions import (WDLPair,
                                    WDLRuntimeError,
                                    ceil,
                                    cross,
                                    floor,
                                    length,
                                    read_boolean,
                                    read_float,
                                    read_int,
                                    read_json,
                                    read_lines,
                                    read_map,
                                    read_string,
                                    read_tsv,
                                    sub,
                                    transpose,
                                    wdl_zip,
                                    write_json,
                                    write_lines,
                                    write_map,
                                    write_tsv)


class WdlStandardLibraryFunctionsTest(ToilTest):
    """ A set of test cases for toil's wdl functions."""

    def setUp(self):
        """Runs anew before each test to create farm fresh temp dirs."""
        self.output_dir = os.path.join('/tmp/', 'toil-wdl-test-' + str(uuid.uuid4()))
        os.makedirs(self.output_dir)
        os.makedirs(os.path.join(self.output_dir, 'execution'))

    @classmethod
    def setUpClass(cls):
        pass

    def tearDown(self):
        """Clean up outputs."""
        if os.path.exists(self.output_dir):
            shutil.rmtree(self.output_dir)

    def _check_output(self, path, expected_result, strip=True):
        """ Compare expected_result to content from file."""
        with open(path, 'r') as f:
            result = f.read()
        if strip:
            result = result.strip()
        self.assertEqual(expected_result, result)

    def _write_temp_file(self, function_name, content):
        """ Write content to a temp file."""
        path = os.path.join(self.output_dir, f'{function_name}_{uuid.uuid4()}.tmp')
        with open(path, 'w') as f:
            f.write(content + '\n')
        return path

    def testFn_Sub(self):
        """Test the wdl built-in functional equivalent of 'sub()'."""
        # example from the WDL spec.
        chocolike = "I like chocolate when it's late"
        self.assertEqual("I love chocolate when it's late", sub(chocolike, 'like', 'love'))
        self.assertEqual("I like chocoearly when it's early", sub(chocolike, 'late', 'early'))
        self.assertEqual("I like chocolate when it's early", sub(chocolike, 'late$', 'early'))

    def testFn_Ceil(self):
        """Test the wdl built-in functional equivalent of 'ceil()', which converts
        a Float value into an Int by rounding up to the next higher integer"""
        assert ceil(1.999) == 2
        assert ceil(-1.5) == -1

    def testFn_Floor(self):
        """Test the wdl built-in functional equivalent of 'floor()', which converts
        a Float value into an Int by rounding down to the next lower integer"""
        assert floor(1.999) == 1
        assert floor(-1.5) == -2

    def testFn_ReadLines(self):
        """Test the wdl built-in functional equivalent of 'read_lines()'."""
        # trailing newlines are stripped; spaces are kept
        lines = 'line 1\nline 2\t\t\n \n\n'
        path = self._write_temp_file('read_lines', lines)
        self.assertEqual(['line 1', 'line 2\t\t', ' '], read_lines(path))

        # preceding newlines are kept
        lines = '\n\n\nline 1\nline 2\t\t\n '
        path = self._write_temp_file('read_lines', lines)
        self.assertEqual(['', '', '', 'line 1', 'line 2\t\t', ' '], read_lines(path))

    def testFn_ReadTsv(self):
        """Test the wdl built-in functional equivalent of 'read_tsv()'."""
        tsv = [['1', '2', '3'], ['4', '5', '6'], ['7', '8', '9']]
        tsv_str = '1\t2\t3\n4\t5\t6\n7\t8\t9'

        path = self._write_temp_file('read_tsv', tsv_str)
        self.assertEqual(tsv, read_tsv(path))

    def testFn_ReadJson(self):
        """Test the wdl built-in functional equivalent of 'read_json()'."""
        json_obj = {'str': 'some string', 'num': 3.14, 'bool': True, 'null': None, 'arr': ['test']}
        json_arr = ['1', '2']
        json_num = 3.14

        path = self._write_temp_file('read_json', json.dumps(json_obj))
        self.assertEqual(json_obj, read_json(path))

        path = self._write_temp_file('read_json', json.dumps(json_arr))
        self.assertEqual(json_arr, read_json(path))

        path = self._write_temp_file('read_json', json.dumps(json_num))
        self.assertEqual(json_num, read_json(path))

    def testFn_ReadMap(self):
        """Test the wdl built-in functional equivalent of 'read_map()'."""
        map_str = 'key1\tvalue1\nkey2\tvalue2'
        path = self._write_temp_file('read_map', map_str)
        self.assertEqual({'key1': 'value1', 'key2': 'value2'}, read_map(path))

        # extra lines and spaces are stripped, except spaces in keys are kept.
        map_str = '\n\n\nkey1   \tvalue1\nkey2\tvalue2   \n   \n                \t  \n'
        path = self._write_temp_file('read_map', map_str)
        self.assertEqual({'key1   ': 'value1', 'key2': 'value2'}, read_map(path))

    def testFn_ReadInt(self):
        """Test the wdl built-in functional equivalent of 'read_int()'."""
        num = 10
        path = self._write_temp_file('read_int', content=str(num))
        self.assertEqual(num, read_int(path))

        num = 10.0
        path = self._write_temp_file('read_int', content=str(num))
        self.assertRaises(ValueError, read_int, path)

        num = 10.5
        path = self._write_temp_file('read_int', content=str(num))
        self.assertRaises(ValueError, read_int, path)

    def testFn_ReadString(self):
        """Test the wdl built-in functional equivalent of 'read_string()'."""
        some_str = 'some string'
        path = self._write_temp_file('read_string', content=some_str)
        self.assertEqual(some_str, read_string(path))

        # with preceding newlines. Cromwell strips from the front and the end.
        path = self._write_temp_file('read_string', content='\n\n\n' + some_str)
        self.assertEqual(some_str, read_string(path))

        # with trailing newlines
        path = self._write_temp_file('read_string', content=some_str + '\n\n')
        self.assertEqual(some_str, read_string(path))

    def testFn_ReadFloat(self):
        """Test the wdl built-in functional equivalent of 'read_float()'."""
        num = 2.718281828459045
        path = self._write_temp_file('read_float', content=str(num))
        self.assertEqual(num, read_float(path))

    def testFn_ReadBoolean(self):
        """Test the wdl built-in functional equivalent of 'read_boolean()'."""
        for val in (True, False):
            path = self._write_temp_file('read_boolean', content=str(val))
            self.assertEqual(val, read_boolean(path))

            # upper
            path = self._write_temp_file('read_boolean', content=str(val).upper())
            self.assertEqual(val, read_boolean(path))

            # lower
            path = self._write_temp_file('read_boolean', content=str(val).lower())
            self.assertEqual(val, read_boolean(path))

    def testFn_WriteLines(self):
        """Test the wdl built-in functional equivalent of 'write_lines()'."""
        # 'line 1'          \n
        # 'line 2\t\t'      \n
        # ' '               \n
        # '\n'              \n
        path = write_lines(['line 1', 'line 2\t\t', ' ', '\n'], temp_dir=self.output_dir)
        self._check_output(path, 'line 1\nline 2\t\t\n \n\n\n', strip=False)

    def testFn_WriteTsv(self):
        """Test the wdl built-in functional equivalent of 'write_tsv()'."""
        path = write_tsv([['1', '2', '3'], ['4', '5', '6'], ['7', '8', '9']], temp_dir=self.output_dir)
        self._check_output(path, '1\t2\t3\n4\t5\t6\n7\t8\t9')

    def testFn_WriteJson(self):
        """Test the wdl built-in functional equivalent of 'write_json()'."""
        json_obj = {'str': 'some string', 'num': 3.14, 'bool': True, 'null': None, 'arr': ['test']}
        json_arr = ['1', '2']
        json_num = 3.14
        json_str = 'test string'
        json_bool = False
        json_null = None

        # Pair[Int, Pair[Int, Pair[Int, Pair[Int, Int]]]]
        json_pairs = WDLPair(1, WDLPair(2, WDLPair(3, WDLPair(4, 5))))

        path = write_json(json_obj, temp_dir=self.output_dir)
        self._check_output(path, '{"str":"some string","num":3.14,"bool":true,"null":null,"arr":["test"]}')

        path = write_json(json_arr, temp_dir=self.output_dir)
        self._check_output(path, '["1","2"]')

        path = write_json(json_num, temp_dir=self.output_dir)
        self._check_output(path, '3.14')

        path = write_json(json_str, temp_dir=self.output_dir)
        self._check_output(path, '"test string"')

        path = write_json(json_bool, temp_dir=self.output_dir)
        self._check_output(path, 'false')

        path = write_json(json_null, temp_dir=self.output_dir)
        self._check_output(path, 'null')

        path = write_json(json_pairs, temp_dir=self.output_dir)
        self._check_output(path, '{"left":1,"right":{"left":2,"right":{"left":3,"right":{"left":4,"right":5}}}}')

    def testFn_WriteMap(self):
        """Test the wdl built-in functional equivalent of 'write_map()'."""
        path = write_map({'key1': 'value1', 'key2': 'value2'}, temp_dir=self.output_dir)
        self._check_output(path, 'key1\tvalue1\nkey2\tvalue2')

    def testFn_Transpose(self):
        """Test the wdl built-in functional equivalent of 'transpose()'."""
        self.assertEqual([[0, 3], [1, 4], [2, 5]], transpose([[0, 1, 2], [3, 4, 5]]))
        self.assertEqual([[0, 1, 2], [3, 4, 5]], transpose([[0, 3], [1, 4], [2, 5]]))

        self.assertEqual([], transpose([]))
        self.assertEqual([], transpose([[]]))  # same as Cromwell
        self.assertEqual([[0]], transpose([[0]]))
        self.assertRaises(AssertionError, transpose, [[0, 1, 2], [3, 4, 5, 6]])

    def testFn_Length(self):
        """Test the WDL 'length()' built-in."""
        self.assertEqual(3, length([1, 2, 3]))
        self.assertEqual(3, length(['a', 'b', 'c']))
        self.assertEqual(0, length([]))

    def testFn_Zip(self):
        """Test the wdl built-in functional equivalent of 'zip()'."""
        left_array = [1, 2, 3]
        right_array = ['a', 'b', 'c']
        zipped = wdl_zip(left_array, right_array)
        expected_results = [WDLPair(1, 'a'), WDLPair(2, 'b'), WDLPair(3, 'c')]

        self.assertEqual(zipped, expected_results)

        # input with different size should fail.
        self.assertRaises(WDLRuntimeError, wdl_zip, [1, 2, 3], ['a', 'b'])

    def testFn_Cross(self):
        """Test the wdl built-in functional equivalent of 'cross()'."""
        left_array = [1, 2, 3]
        right_array = ['a', 'b']
        crossed = cross(left_array, right_array)
        expected_results = [WDLPair(1, 'a'), WDLPair(1, 'b'),
                            WDLPair(2, 'a'), WDLPair(2, 'b'),
                            WDLPair(3, 'a'), WDLPair(3, 'b')]

        self.assertEqual(crossed, expected_results)


class WdlWorkflowsTest(ToilTest):
    """
    A set of test cases for toil's conformance with WDL.

    All tests should include a simple wdl and json file for toil to run that checks the output.
    """

    @classmethod
    def setUpClass(cls):
        super(WdlWorkflowsTest, cls).setUpClass()
        cls.program = os.path.abspath("src/toil/wdl/toilwdl.py")
        cls.test_path = os.path.abspath("src/toil/test/wdl")

    def check_function(self,
                       function_name: str,
                       cases: List[str],
                       json_file_name: Optional[str] = None,
                       expected_result: Optional[str] = None,
                       expected_exception: Optional[str] = None):
        """
        Run the given WDL workflow and check its output. The WDL workflow
        should store its output inside a 'output.txt' file that can be
        compared to `expected_result`.

        If `expected_exception` is set, this test passes only when both the
        workflow fails and that the given `expected_exception` string is
        present in standard error.
        """
        wdl_files = [os.path.abspath(f'{self.test_path}/{function_name}_{case}.wdl')
                     for case in cases]
        json_file = os.path.abspath(f'{self.test_path}/{json_file_name or function_name}.json')
        for wdl_file in wdl_files:
            with self.subTest(f'Testing: {wdl_file} {json_file}'):
                output_dir = f'/tmp/toil-wdl-test-{uuid.uuid4()}'
                os.makedirs(output_dir)

                if expected_exception is not None:
                    with self.assertRaises(subprocess.CalledProcessError) as context:
                        # use check_output() here so that the output is read before return.
                        subprocess.check_output([exactPython, self.program, wdl_file, json_file, '-o', output_dir],
                                                stderr=subprocess.PIPE)

                    stderr = context.exception.stderr
                    self.assertIsInstance(stderr, bytes)
                    self.assertIn(expected_exception, stderr.decode('utf-8'))

                elif expected_result is not None:
                    subprocess.check_call([exactPython, self.program, wdl_file, json_file, '-o', output_dir])
                    output = os.path.join(output_dir, 'output.txt')
                    with open(output, 'r') as f:
                        result = f.read().strip()
                    self.assertEqual(result, expected_result)

                else:
                    self.fail("Invalid test. Either `expected_result` or `expected_exception` must be set.")

                shutil.rmtree(output_dir)


class WdlLanguageSpecWorkflowsTest(WdlWorkflowsTest):
    """
    A set of test cases for toil's conformance with the WDL language specification:

    https://github.com/openwdl/wdl/blob/main/versions/development/SPEC.md#language-specification
    """

    @classmethod
    def setUpClass(cls):
        super(WdlLanguageSpecWorkflowsTest, cls).setUpClass()
        cls.test_path = os.path.abspath("src/toil/test/wdl/wdl_specification")

    def test_type_pair(self):
        # NOTE: these tests depend on read_lines(), write_json(), and select_first().

        expected_result = '[23,"twenty-three","a.bai",{"left":23,"right":"twenty-three"}]'
        self.check_function('type_pair', cases=['basic'], expected_result=expected_result)

        # tests if files from the pair type are correctly imported.
        # the array of three arrays consists content from:
        # 1. src/toil/test/wdl/testfiles/test_string.txt        -> 'A Whale of a Tale.'
        # 2. src/toil/test/wdl/testfiles/test_boolean.txt       -> 'true'
        # 3. src/toil/test/wdl/testfiles/test_int.txt           -> '11'
        expected_result = '[["A Whale of a Tale."],["true"],["11"]]'
        self.check_function('type_pair', cases=['with_files'], expected_result=expected_result)

    def test_v1_declaration(self):
        """
        Basic declaration example modified from the WDL 1.0 spec:

        https://github.com/openwdl/wdl/blob/main/versions/1.0/SPEC.md#declarations
        """
        expected_result = 'Hello, x!; Hello, y!'
        self.check_function('v1_spec', cases=['declaration'], expected_result=expected_result)


class WdlStandardLibraryWorkflowsTest(WdlWorkflowsTest):
    """
    A set of test cases for toil's conformance with the WDL built-in standard library:

    https://github.com/openwdl/wdl/blob/main/versions/development/SPEC.md#standard-library
    """

    @classmethod
    def setUpClass(cls):
        super(WdlStandardLibraryWorkflowsTest, cls).setUpClass()
        cls.test_path = os.path.abspath("src/toil/test/wdl/standard_library")

    def test_sub(self):
        # this workflow swaps the extension of a TSV file to CSV, with String and File inputs.
        self.check_function('sub', cases=['as_input'], expected_result='src/toil/test/wdl/test.csv')

        # NOTE: the result differs from Cromwell since we copy the file to the file store without
        # preserving the path. Cromwell would return 'src/toil/test/wdl/test.csv' instead.
        self.check_function('sub', cases=['as_input_with_file'], expected_result='test.csv')

    def test_size(self):
        self.check_function('size', cases=['as_command'], expected_result='19.0')

        # this workflow outputs the size of a 22-byte file in 'B', 'K', and 'Ki' separated with spaces.

        # NOTE: Cromwell treats the decimal and binary units (e.g.: 'K' and 'Ki') the same, which differs from
        # the spec (https://github.com/openwdl/wdl/blob/main/versions/development/SPEC.md#float-sizefile-string).
        # The correct output should be '22.0 0.022 0.021484375' not '22.0 0.021484375 0.021484375'
        self.check_function('size', cases=['as_output'], expected_result='22.0 0.022 0.021484375')

    def test_ceil(self):
        self.check_function('ceil', cases=['as_input', 'as_command'], expected_result='12')

    def test_floor(self):
        self.check_function('floor', cases=['as_input', 'as_command'], expected_result='11')

    def test_round(self):
        self.check_function('round', cases=['as_input', 'as_command'], expected_result='11')

    def test_stdout(self):
        self.check_function('stdout', cases=['as_output'], expected_result='A Whale of a Tale.')
        self.check_function('stderr', cases=['as_output'], expected_result='a journey straight to stderr')

    def test_read(self):
        """ Test the set of WDL read functions."""
        # NOTE: these tests depend on stdout() and the write_*() functions.

        self.check_function('read_lines', cases=['as_output'],
                            expected_result='line 1\n\t\tline 2 with tabs\n line 3\n\nline 5')

        self.check_function('read_tsv', cases=['as_output'],
                            expected_result='1\t2\t3\n4\t5\t6\n7\t8\t9')

        self.check_function('read_json', cases=['as_output'],
                            expected_result='{"key1":"value1","key2":"value2"}')

        self.check_function('read_map', cases=['as_output'],
                            expected_result='key1\tvalue1\nkey2\tvalue2')

        # primitives
        self.check_function('read_int', cases=['as_command'], expected_result='11')
        self.check_function('read_string', cases=['as_command'], expected_result='A Whale of a Tale.')
        self.check_function('read_float', cases=['as_command'], expected_result='11.2345')
        self.check_function('read_boolean', cases=['as_command'], expected_result='True')

    def test_write(self):
        """ Test the set of WDL write functions."""
        self.check_function('write_lines', cases=['as_command'],
                            expected_result='first\nsecond\nthird')

        self.check_function('write_tsv', cases=['as_command'],
                            expected_result='one\ttwo\tthree\nun\tdeux\ttrois')

        self.check_function('write_json', cases=['as_command'],
                            expected_result='{"key1":"value1","key2":"value2"}')

        self.check_function('write_map', cases=['as_command'],
                            expected_result='key1\tvalue1\nkey2\tvalue2')

    def test_range(self):
        # NOTE: this test depends on write_lines().
        self.check_function('range', cases=['as_input'],
                            expected_result='0\n1\n2\n3\n4\n5\n6\n7')

        self.check_function('range', cases=['as_input'],
                            json_file_name='range_0',
                            expected_result='')

        self.check_function('range', cases=['as_input'],
                            json_file_name='range_invalid',
                            expected_exception='WDLRuntimeError')

    def test_transpose(self):
        # NOTE: this test depends on write_tsv().

        # this workflow writes a transposed 2-dimensional array as a TSV file.
        self.check_function('transpose', cases=['as_input'], expected_result='0\t3\n1\t4\n2\t5')

    def test_length(self):
        self.check_function('length', cases=['as_input'], expected_result='3')

        self.check_function('length', cases=['as_input'],
                            json_file_name='length_invalid',
                            expected_exception='WDLRuntimeError')

        # length() should not work with Map[X, Y].
        self.check_function('length', cases=['as_input_with_map'],
                            expected_exception='WDLRuntimeError')

    def test_zip(self):
        self.check_function('zip', cases=['as_input'],
                            expected_result='[{"left":1,"right":"a"},{"left":2,"right":"b"},{"left":3,"right":"c"}]')

    def test_cross(self):
        self.check_function('cross', cases=['as_input'],
                            expected_result='[{"left":1,"right":"a"},{"left":1,"right":"b"},'
                                            '{"left":2,"right":"a"},{"left":2,"right":"b"},'
                                            '{"left":3,"right":"a"},{"left":3,"right":"b"}]')

<<<<<<< HEAD
    def test_as_pairs(self):
        self.check_function('as_pairs', cases=['as_input'],
                            expected_result='[{"left":"a","right":1},{"left":"b","right":2},{"left":"c","right":3}]')
=======
    def test_as_map(self):
        self.check_function('as_map', cases=['as_input'], expected_result='{"a":1,"b":2,"c":3}')
>>>>>>> 86645fc5


if __name__ == "__main__":
    unittest.main()<|MERGE_RESOLUTION|>--- conflicted
+++ resolved
@@ -484,14 +484,12 @@
                                             '{"left":2,"right":"a"},{"left":2,"right":"b"},'
                                             '{"left":3,"right":"a"},{"left":3,"right":"b"}]')
 
-<<<<<<< HEAD
     def test_as_pairs(self):
         self.check_function('as_pairs', cases=['as_input'],
                             expected_result='[{"left":"a","right":1},{"left":"b","right":2},{"left":"c","right":3}]')
-=======
+
     def test_as_map(self):
         self.check_function('as_map', cases=['as_input'], expected_result='{"a":1,"b":2,"c":3}')
->>>>>>> 86645fc5
 
 
 if __name__ == "__main__":
