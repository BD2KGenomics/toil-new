#!/usr/bin/env python3
"""
Runs mypy and ignores files that do not yet have passing type hints.

Does not type check test files (any path including "src/toil/test").
"""
import os
import subprocess
import sys

os.environ['MYPYPATH'] = 'contrib/typeshed'
pkg_root = os.path.abspath(os.path.join(os.path.dirname(__file__), '..', '..'))  # noqa
sys.path.insert(0, pkg_root)  # noqa

from src.toil.lib.resources import glob  # type: ignore


def main():
    all_files_to_check = []
    for d in ['dashboard', 'docker', 'docs', 'src']:
        all_files_to_check += glob(glob_pattern='*.py', directoryname=os.path.join(pkg_root, d))

    # TODO: Remove these paths as typing is added and mypy conflicts are addressed
    ignore_paths = [os.path.abspath(f) for f in [
        'docker/Dockerfile.py',
        'docs/conf.py',
        'docs/vendor/sphinxcontrib/fulltoc.py',
        'docs/vendor/sphinxcontrib/__init__.py',
        'src/toil/job.py',
        'src/toil/leader.py',
        'src/toil/statsAndLogging.py',
        'src/toil/common.py',
        'src/toil/realtimeLogger.py',
        'src/toil/worker.py',
<<<<<<< HEAD
        'src/toil/serviceManager.py',
=======
        'src/toil/toilState.py',
>>>>>>> 796b0a02
        'src/toil/__init__.py',
        'src/toil/resource.py',
        'src/toil/deferred.py',
        'src/toil/version.py',
        'src/toil/wdl/utils.py',
        'src/toil/wdl/wdl_types.py',
        'src/toil/wdl/wdl_synthesis.py',
        'src/toil/wdl/wdl_analysis.py',
        'src/toil/wdl/wdl_functions.py',
        'src/toil/wdl/toilwdl.py',
        'src/toil/wdl/versions/draft2.py',
        'src/toil/wdl/versions/v1.py',
        'src/toil/wdl/versions/dev.py',
        'src/toil/provisioners/clusterScaler.py',
        'src/toil/provisioners/abstractProvisioner.py',
        'src/toil/provisioners/gceProvisioner.py',
        'src/toil/provisioners/__init__.py',
        'src/toil/provisioners/node.py',
        'src/toil/provisioners/aws/boto2Context.py',
        'src/toil/provisioners/aws/awsProvisioner.py',
        'src/toil/provisioners/aws/__init__.py',
        'src/toil/batchSystems/slurm.py',
        'src/toil/batchSystems/gridengine.py',
        'src/toil/batchSystems/singleMachine.py',
        'src/toil/batchSystems/abstractBatchSystem.py',
        'src/toil/batchSystems/parasol.py',
        'src/toil/batchSystems/kubernetes.py',
        'src/toil/batchSystems/torque.py',
        'src/toil/batchSystems/options.py',
        'src/toil/batchSystems/registry.py',
        'src/toil/batchSystems/lsf.py',
        'src/toil/batchSystems/__init__.py',
        'src/toil/batchSystems/abstractGridEngineBatchSystem.py',
        'src/toil/batchSystems/lsfHelper.py',
        'src/toil/batchSystems/htcondor.py',
        'src/toil/batchSystems/mesos/batchSystem.py',
        'src/toil/batchSystems/mesos/executor.py',
        'src/toil/batchSystems/mesos/conftest.py',
        'src/toil/batchSystems/mesos/__init__.py',
        'src/toil/batchSystems/mesos/test/__init__.py',
        'src/toil/cwl/conftest.py',
        'src/toil/cwl/__init__.py',
        'src/toil/cwl/cwltoil.py',
        'src/toil/fileStores/cachingFileStore.py',
        'src/toil/fileStores/abstractFileStore.py',
        'src/toil/fileStores/nonCachingFileStore.py',
        'src/toil/fileStores/__init__.py',
        'src/toil/jobStores/utils.py',
        'src/toil/jobStores/conftest.py',
        'src/toil/jobStores/fileJobStore.py',
        'src/toil/jobStores/__init__.py',
        'src/toil/jobStores/googleJobStore.py',
        'src/toil/jobStores/aws/utils.py',
        'src/toil/jobStores/aws/jobStore.py',
        'src/toil/jobStores/aws/__init__.py',
        'src/toil/utils/toilStats.py',
        'src/toil/utils/__init__.py',
        'src/toil/lib/memoize.py',
        'src/toil/lib/throttle.py',
        'src/toil/lib/humanize.py',
        'src/toil/lib/iterables.py',
        'src/toil/lib/bioio.py',
        'src/toil/lib/ec2.py',
        'src/toil/lib/expando.py',
        'src/toil/lib/exceptions.py',
        'src/toil/lib/__init__.py',
        'src/toil/lib/generatedEC2Lists.py',
        'src/toil/lib/retry.py',
        'src/toil/lib/objects.py',
        'src/toil/lib/io.py',
        'src/toil/lib/docker.py',
        'src/toil/lib/encryption/_dummy.py',
        'src/toil/lib/encryption/conftest.py',
        'src/toil/lib/encryption/__init__.py',
        'src/toil/lib/aws/utils.py',
        'src/toil/lib/aws/__init__.py'
    ]]

    filtered_files_to_check = []
    for file_path in all_files_to_check:
        if file_path not in ignore_paths and 'src/toil/test' not in file_path:
            filtered_files_to_check.append(file_path)
    # follow-imports type checks pypi projects we don't control, so we skip it; why is this their default?
    args = ['mypy', '--follow-imports=skip'] + filtered_files_to_check
    p = subprocess.run(args=args, stdout=subprocess.PIPE)
    result = p.stdout.decode()
    print(result)
    if 'Success: no issues found' not in result:
        exit(1)


if __name__ == '__main__':
    main()<|MERGE_RESOLUTION|>--- conflicted
+++ resolved
@@ -32,11 +32,6 @@
         'src/toil/common.py',
         'src/toil/realtimeLogger.py',
         'src/toil/worker.py',
-<<<<<<< HEAD
-        'src/toil/serviceManager.py',
-=======
-        'src/toil/toilState.py',
->>>>>>> 796b0a02
         'src/toil/__init__.py',
         'src/toil/resource.py',
         'src/toil/deferred.py',
