# Copyright (C) 2015-2016 Regents of the University of California
#
# Licensed under the Apache License, Version 2.0 (the "License");
# you may not use this file except in compliance with the License.
# You may obtain a copy of the License at
#
#     http://www.apache.org/licenses/LICENSE-2.0
#
# Unless required by applicable law or agreed to in writing, software
# distributed under the License is distributed on an "AS IS" BASIS,
# WITHOUT WARRANTIES OR CONDITIONS OF ANY KIND, either express or implied.
# See the License for the specific language governing permissions and
# limitations under the License.

from setuptools import find_packages, setup

botoRequirement = 'boto==2.38.0'


def runSetup():
    """
    Calls setup(). This function exists so the setup() invocation preceded more internal
    functionality. The `version` module is imported dynamically by importVersion() below.
    """
    setup(
        name='toil',
        version=version.distVersion,
        description='Pipeline management software for clusters.',
        author='Benedict Paten',
        author_email='benedict@soe.usc.edu',
        url="https://github.com/BD2KGenomics/toil",
        classifiers=["License :: OSI Approved :: Apache Software License"],
        license="Apache License v2.0",
        install_requires=[
            'bd2k-python-lib>=1.14a1.dev35',
            'dill==0.2.5',
            'six>=1.10.0'],
        extras_require={
            'mesos': [
                'psutil==3.0.1'],
            'aws': [
                botoRequirement,
                'cgcloud-lib==' + version.cgcloudVersion,
                'futures==3.0.5'],
            'azure': [
                'azure==1.0.3'],
            'encryption': [
                'pynacl==1.1.2'],
            'google': [
                'gcs_oauth2_boto_plugin==1.9',
                botoRequirement],
            'cwl': [
<<<<<<< HEAD
                'cwltool==1.0.20170713144155',
                'schema-salad==2.6.20170630075932',
                'galaxy-lib==17.9.3',
=======
                'cwltool==1.0.20170822192924',
                'schema-salad >= 2.6, < 3',
>>>>>>> a7f11707
                'cwltest>=1.0.20170214185319']},
        package_dir={'': 'src'},
        packages=find_packages(where='src',
                               # Note that we intentionally include the top-level `test` package for
                               # functionality like the @experimental and @integrative decoratorss:
                               exclude=['*.test.*']),
        # Unfortunately, the names of the entry points are hard-coded elsewhere in the code base so
        # you can't just change them here. Luckily, most of them are pretty unique strings, and thus
        # easy to search for.
        entry_points={
            'console_scripts': [
                'toil = toil.utils.toilMain:main',
                '_toil_worker = toil.worker:main',
                'cwltoil = toil.cwl.cwltoil:main [cwl]',
                'cwl-runner = toil.cwl.cwltoil:main [cwl]',
                '_toil_mesos_executor = toil.batchSystems.mesos.executor:main [mesos]']})


def importVersion():
    """
    Load and return the module object for src/toil/version.py, generating it from the template if
    required.
    """
    import imp
    try:
        # Attempt to load the template first. It only exists in a working copy cloned via git.
        import version_template
    except ImportError:
        # If loading the template fails we must be in a unpacked source distribution and
        # src/toil/version.py will already exist.
        pass
    else:
        # Use the template to generate src/toil/version.py
        import os
        import errno
        from tempfile import NamedTemporaryFile

        new = version_template.expand_()
        try:
            with open('src/toil/version.py') as f:
                old = f.read()
        except IOError as e:
            if e.errno == errno.ENOENT:
                old = None
            else:
                raise

        if old != new:
            with NamedTemporaryFile(dir='src/toil', prefix='version.py.', delete=False) as f:
                f.write(new)
            os.rename(f.name, 'src/toil/version.py')
    # Unfortunately, we can't use a straight import here because that would also load the stuff
    # defined in src/toil/__init__.py which imports modules from external dependencies that may
    # yet to be installed when setup.py is invoked.
    return imp.load_source('toil.version', 'src/toil/version.py')


version = importVersion()
runSetup()<|MERGE_RESOLUTION|>--- conflicted
+++ resolved
@@ -50,14 +50,9 @@
                 'gcs_oauth2_boto_plugin==1.9',
                 botoRequirement],
             'cwl': [
-<<<<<<< HEAD
-                'cwltool==1.0.20170713144155',
-                'schema-salad==2.6.20170630075932',
-                'galaxy-lib==17.9.3',
-=======
                 'cwltool==1.0.20170822192924',
                 'schema-salad >= 2.6, < 3',
->>>>>>> a7f11707
+                'galaxy-lib==17.9.3',
                 'cwltest>=1.0.20170214185319']},
         package_dir={'': 'src'},
         packages=find_packages(where='src',
