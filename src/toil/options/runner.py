from argparse import ArgumentParser

from toil.lib.conversions import human2bytes


def add_runner_options(
    parser: ArgumentParser, cwl: bool = False, wdl: bool = False
) -> None:
    """
    Add to the WDL or CWL runners options that are shared or the same between runners
    :param parser: parser to add arguments to
    :param cwl: bool
    :param wdl: bool
    :return: None
    """
    # This function should be constructed so that even when wdl and cwl are false, the "default" options are still added
    run_imports_on_workers_arguments = ["--runImportsOnWorkers"]
    if cwl:
        run_imports_on_workers_arguments.append("--run-imports-on-workers")
<<<<<<< HEAD
    parser.add_argument(*run_imports_on_workers_arguments, action="store_true", default=False, dest="run_imports_on_workers",
                        help="Run the file imports on a worker instead of the leader. This is useful if the leader is not optimized for high network performance. "
                             "If set to true, the argument --importWorkersDisk must also be set.")
    import_workers_threshold_argument = ["--importWorkersThreshold"]
    if cwl:
        import_workers_threshold_argument.append("--import-workers-threshold")
    parser.add_argument(*import_workers_threshold_argument, dest="import_workers_threshold", type=lambda x: human2bytes(str(x)), default="1 GiB",
                        help="Specify the file size threshold that determines if the file import will happen in its own job. All files below the threshold "
                             "will go into a batch import job. This should be set in conjunction with the argument --runImportsOnWorkers.")
=======
    parser.add_argument(
        *run_imports_on_workers_arguments,
        action="store_true",
        default=False,
        dest="run_imports_on_workers",
        help="Run the file imports on a worker instead of the leader. This is useful if the leader is not optimized for high network performance. "
        "If set to true, the argument --importWorkersDisk must also be set."
    )
    import_workers_disk_arguments = ["--importWorkersDisk"]
    if cwl:
        import_workers_disk_arguments.append("--import-workers-disk")
    parser.add_argument(
        *import_workers_disk_arguments,
        dest="import_workers_disk",
        type=lambda x: human2bytes(str(x)),
        default=None,
        help="Specify the amount of disk space an import worker will use. If file streaming for input files is not available, "
        "this should be set to the size of the largest input file. This must be set in conjunction with the argument runImportsOnWorkers."
    )
>>>>>>> 5beff7c9
<|MERGE_RESOLUTION|>--- conflicted
+++ resolved
@@ -17,17 +17,6 @@
     run_imports_on_workers_arguments = ["--runImportsOnWorkers"]
     if cwl:
         run_imports_on_workers_arguments.append("--run-imports-on-workers")
-<<<<<<< HEAD
-    parser.add_argument(*run_imports_on_workers_arguments, action="store_true", default=False, dest="run_imports_on_workers",
-                        help="Run the file imports on a worker instead of the leader. This is useful if the leader is not optimized for high network performance. "
-                             "If set to true, the argument --importWorkersDisk must also be set.")
-    import_workers_threshold_argument = ["--importWorkersThreshold"]
-    if cwl:
-        import_workers_threshold_argument.append("--import-workers-threshold")
-    parser.add_argument(*import_workers_threshold_argument, dest="import_workers_threshold", type=lambda x: human2bytes(str(x)), default="1 GiB",
-                        help="Specify the file size threshold that determines if the file import will happen in its own job. All files below the threshold "
-                             "will go into a batch import job. This should be set in conjunction with the argument --runImportsOnWorkers.")
-=======
     parser.add_argument(
         *run_imports_on_workers_arguments,
         action="store_true",
@@ -36,15 +25,14 @@
         help="Run the file imports on a worker instead of the leader. This is useful if the leader is not optimized for high network performance. "
         "If set to true, the argument --importWorkersDisk must also be set."
     )
-    import_workers_disk_arguments = ["--importWorkersDisk"]
+    import_workers_threshold_argument = ["--importWorkersThreshold"]
     if cwl:
-        import_workers_disk_arguments.append("--import-workers-disk")
+        import_workers_threshold_argument.append("--import-workers-threshold")
     parser.add_argument(
-        *import_workers_disk_arguments,
-        dest="import_workers_disk",
+        *import_workers_threshold_argument,
+        dest="import_workers_threshold",
         type=lambda x: human2bytes(str(x)),
-        default=None,
-        help="Specify the amount of disk space an import worker will use. If file streaming for input files is not available, "
-        "this should be set to the size of the largest input file. This must be set in conjunction with the argument runImportsOnWorkers."
-    )
->>>>>>> 5beff7c9
+        default="1 GiB",
+        help="Specify the file size threshold that determines if the file import will happen in its own job. All files below the threshold "
+        "will go into a batch import job. This should be set in conjunction with the argument --runImportsOnWorkers."
+    )