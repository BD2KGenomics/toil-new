image: quay.io/ucsc_cgl/toil_ci_prebake:latest
# Note that we must run in a privileged container for our internal Docker daemon to come up.

variables:
  PYTHONIOENCODING: "utf-8"
  DEBIAN_FRONTEND: "noninteractive"
  TOIL_OWNER_TAG: "shared"
  MAIN_PYTHON_PKG: "python3.11"
  # Used to tell pytest which tests to be run by specifying markers,
  # Allows partitioning of tests to prevent duplicate running of tests in different jobs.
  # Currently specifies special tests that are not run by quick_test_offline.
  MARKER: "(tes or integrative or encryption or server_mode or fetchable_appliance or appliance or slow or docker or cwl or singularity or rsync3) and not kubernetes"
  TEST_THREADS: "3"
before_script:
  # Log where we are running, in case some Kubernetes hosts are busted. IPs are assigned per host.
  - ip addr
  # Configure Docker and Buildkit to use a mirror for Docker Hub and restart the daemon
  # Set the registry as insecure because it is probably cluster-internal over plain HTTP.
  - |
    if [[ ! -z "${DOCKER_HUB_MIRROR}" ]] ; then
        echo "{\"registry-mirrors\": [\"${DOCKER_HUB_MIRROR}\"], \"insecure-registries\": [\"${DOCKER_HUB_MIRROR##*://}\"]}" | sudo tee /etc/docker/daemon.json
        export SINGULARITY_DOCKER_HUB_MIRROR="${DOCKER_HUB_MIRROR}"
        echo "[registry.\"docker.io\"]" >buildkitd.toml
        echo "  mirrors = [\"${DOCKER_HUB_MIRROR##*://}\"]" >>buildkitd.toml
        echo "[registry.\"${DOCKER_HUB_MIRROR##*://}\"]" >>buildkitd.toml
        echo "  http = true" >>buildkitd.toml
        echo "  insecure = true" >>buildkitd.toml
    else
        echo "" >buildkitd.toml
    fi
  # Restart or start the Docker daemon
  - stopdocker || true
  - sudo rm -f /var/run/docker.sock
  - startdocker || true
  - docker info
  - cat /etc/hosts
  - mkdir -p ~/.kube && cp "$GITLAB_SECRET_FILE_KUBE_CONFIG" ~/.kube/config
  - mkdir -p ~/.aws && cp "$GITLAB_SECRET_FILE_AWS_CREDENTIALS" ~/.aws/credentials
  # We need to make sure docker buildx create can't see the ~/.kube/config that we deploy. It has
  # a service account bearer token for auth and triggers https://github.com/docker/buildx/issues/267
  # where buildx can't use a bearer token from a kube config and falls back to anonymous instead
  # of using the system's service account.
  - if [[ "${CI_BUILDKIT_DRIVER}" == "kubernetes" ]] ; then KUBECONFIG=/dev/null docker buildx create --use --name=buildkit --platform=linux/amd64,linux/arm64 --node=buildkit-amd64 --driver=kubernetes --driver-opt="nodeselector=kubernetes.io/arch=amd64" ; else docker buildx create --use --name=container-builder --driver=docker-container --config ./buildkitd.toml ; fi
  # Report on the builders, and make sure they exist.
  - docker buildx inspect --bootstrap || (echo "Docker builder deployment can't be found! Are we on the right Gitlab runner?" && exit 1)
  # This will hang if we can't talk to the builder
  - (echo "y" | docker buildx prune --keep-storage 80G) || true

after_script:
  # We need to clean up any files that Toil may have made via Docker that
  # aren't deletable by the Gitlab user. If we don't do this, Gitlab will try
  # and clean them up before running the next job on the runner, fail, and fail
  # that next job.
  - pwd
  - sudo rm -rf tmp
  - stopdocker || true

stages:
  - linting_and_dependencies
  - basic_tests
  - main_tests
  - integration


lint:
  rules:
    - if: $CI_PIPELINE_SOURCE != "schedule"
  stage: linting_and_dependencies
  script:
    - pwd
    - ${MAIN_PYTHON_PKG} -m virtualenv venv && . venv/bin/activate && make prepare && make develop extras=[all]
    - python3.11 -m pip freeze
    - python3.11 --version
    - make mypy
    - make docs
    # - make diff_pydocstyle_report


cwl_dependency_is_stand_alone:
  rules:
    - if: $CI_PIPELINE_SOURCE != "schedule"
  stage: linting_and_dependencies
  script:
    - pwd
    - ${MAIN_PYTHON_PKG} -m virtualenv venv && . venv/bin/activate && make prepare && make develop extras=[cwl]
    - make test threads="${TEST_THREADS}" marker="${MARKER}" tests=src/toil/test/docs/scriptsTest.py::ToilDocumentationTest::testCwlexample


wdl_dependency_is_stand_alone:
  rules:
    - if: $CI_PIPELINE_SOURCE != "schedule"
  stage: linting_and_dependencies
  script:
    - pwd
    - ${MAIN_PYTHON_PKG} -m virtualenv venv && . venv/bin/activate && make prepare && make develop extras=[wdl]
    - make test threads="${TEST_THREADS}" marker="${MARKER}" tests=src/toil/test/wdl/toilwdlTest.py::ToilWdlTest::testMD5sum

quick_test_offline:
  rules:
    - if: $CI_PIPELINE_SOURCE != "schedule"
  stage: basic_tests
  script:
    - ${MAIN_PYTHON_PKG} -m virtualenv venv
    - . venv/bin/activate
    - pip install -U pip wheel
    - make prepare
    - make develop extras=[aws,google,wdl]
    - TOIL_TEST_QUICK=True make test_offline threads="${TEST_THREADS}"

py38_appliance_build:
  rules:
    - if: $CI_PIPELINE_SOURCE == "schedule"
    - if: $CI_COMMIT_TAG
    - if: $CI_COMMIT_BRANCH == $CI_DEFAULT_BRANCH
  stage: basic_tests
  script:
    - pwd
    - python3.8 -m virtualenv venv && . venv/bin/activate && pip install -U pip wheel && make prepare && pip install pycparser && make develop extras=[all] packages='htcondor==10.2.0.post1'
    # This reads GITLAB_SECRET_FILE_QUAY_CREDENTIALS
    - python setup_gitlab_docker.py
    - make push_docker

py39_appliance_build:
  rules:
    - if: $CI_PIPELINE_SOURCE == "schedule"
    - if: $CI_COMMIT_TAG
    - if: $CI_COMMIT_BRANCH == $CI_DEFAULT_BRANCH
  stage: basic_tests
  script:
    - pwd
    - python3.9 -m virtualenv venv && . venv/bin/activate && pip install -U pip wheel && make prepare && pip install pycparser && make develop extras=[all] packages='htcondor==10.2.0.post1'
    # This reads GITLAB_SECRET_FILE_QUAY_CREDENTIALS
    - python setup_gitlab_docker.py
    - make push_docker

py310_appliance_build:
  rules:
    - if: $CI_PIPELINE_SOURCE == "schedule"
    - if: $CI_COMMIT_TAG
    - if: $CI_COMMIT_BRANCH == $CI_DEFAULT_BRANCH
  stage: basic_tests
  script:
    - pwd
    - python3.10 -m virtualenv venv && . venv/bin/activate && curl -sS https://bootstrap.pypa.io/get-pip.py | python3.10 &&  pip install -U pip wheel && make prepare && pip install pycparser && make develop extras=[all] packages='htcondor==10.2.0.post1'
    # This reads GITLAB_SECRET_FILE_QUAY_CREDENTIALS
    - python setup_gitlab_docker.py
    - make push_docker

py311_appliance_build:
  stage: basic_tests
  script:
    - pwd
    - python3.11 -m virtualenv venv && . venv/bin/activate && curl -sS https://bootstrap.pypa.io/get-pip.py | python3.11 &&  pip install -U pip wheel && make prepare && pip install pycparser && make develop extras=[all] packages='htcondor==10.2.3'
    # This reads GITLAB_SECRET_FILE_QUAY_CREDENTIALS
    - python setup_gitlab_docker.py
    - make push_docker

py311_main:
  rules:
    - if: $CI_PIPELINE_SOURCE != "schedule"
  stage: basic_tests
  script:
    - pwd
    - python3.11 -m virtualenv venv && . venv/bin/activate && curl -sS https://bootstrap.pypa.io/get-pip.py | python3.11 && pip install -U pip wheel && make prepare && make develop extras=[all] packages='htcondor==10.2.3'
    - make test threads="${TEST_THREADS}" tests="src/toil/test/src src/toil/test/utils"
    - TOIL_SKIP_DOCKER=true make test threads="${TEST_THREADS}" tests=src/toil/test/lib

batch_systems:
  rules:
    - if: $CI_PIPELINE_SOURCE != "schedule"
  stage: main_tests
  script:
    - pwd
    - ${MAIN_PYTHON_PKG} -m virtualenv venv && . venv/bin/activate && pip install -U pip wheel && make prepare && make develop extras=[all] packages='htcondor==10.2.3'

slurm_test:
  rules:
    - if: $CI_PIPELINE_SOURCE == "schedule"
    - if: $CI_COMMIT_TAG
  stage: integration
  script:
    - pwd
    - cd contrib/slurm-test/
    - docker compose version
    - ./slurm_test.sh

cwl_v1.2:
  rules:
    - if: $CI_PIPELINE_SOURCE == "schedule"
    - if: $CI_COMMIT_TAG
    - if: $CI_COMMIT_BRANCH
      changes:
        compare_to: 'refs/heads/master'
        paths:
          - 'src/toil/cwl/*'
          - 'src/toil/test/cwl/*'
  stage: integration
  script:
    - pwd
    - ${MAIN_PYTHON_PKG} -m virtualenv venv && . venv/bin/activate && pip install -U pip wheel && make prepare && make develop extras=[cwl,aws]
    - python setup_gitlab_docker.py  # login to increase the docker.io rate limit
    # Run CWL integration tests excluded from cwl_misc
    - make test threads="${TEST_THREADS}" tests="src/toil/test/cwl/cwlTest.py -k '(CWLWorkflowTest or cwl_small) and integrative'"
    # Run CWL conformance tests, with file store bypassed
    - make test threads="${TEST_THREADS}" tests=src/toil/test/cwl/cwlTest.py::CWLv12Test::test_run_conformance_with_in_place_update
  artifacts:
    reports:
      junit: "*.junit.xml"
    paths:
    - "*.junit.xml"
    when: always
    expire_in: 14 day

cwl_on_arm:
  rules:
    - if: $CI_PIPELINE_SOURCE == "schedule"
    - if: $CI_COMMIT_TAG
    - if: $CI_COMMIT_BRANCH
      changes:
        compare_to: 'refs/heads/master'
        paths:
          - 'src/toil/cwl/*'
  stage: integration
  script:
    - pwd
    - ${MAIN_PYTHON_PKG} -m virtualenv venv && . venv/bin/activate && pip install -U pip wheel && make prepare && make develop extras=[cwl,aws]
    - python setup_gitlab_docker.py  # login to increase the docker.io rate limit
    # This reads GITLAB_SECRET_FILE_SSH_KEYS
    - python setup_gitlab_ssh.py
    - chmod 400 /root/.ssh/id_rsa
    # Run CWL conformance tests, on an ARM cluster on AWS, using the file store
    - make test threads="${TEST_THREADS}" tests=src/toil/test/cwl/cwlTest.py::CWLOnARMTest
  artifacts:
    reports:
      junit: "*.junit.xml"
    paths:
    - "*.junit.xml"
    when: always
    expire_in: 14 day

cwl_misc:
  rules:
    - if: $CI_PIPELINE_SOURCE != "schedule"
    - if: $CI_COMMIT_TAG
  stage: main_tests
  script:
    - pwd
    - ${MAIN_PYTHON_PKG} -m virtualenv venv && . venv/bin/activate && pip install -U pip wheel && make prepare && make develop extras=[cwl,aws]
    - python setup_gitlab_docker.py  # login to increase the docker.io rate limit
    - make test threads="${TEST_THREADS}" tests="src/toil/test/cwl/cwlTest.py -k '(CWLWorkflowTest or cwl_small) and not integrative'"

#cwl_v1.2_kubernetes:
#  stage: main_tests
#  script:
#    - pwd
#    - ${MAIN_PYTHON_PKG} -m virtualenv venv && . venv/bin/activate && pip install -U pip wheel && make prepare && make develop extras=[cwl,aws,kubernetes]
#    - export TOIL_KUBERNETES_OWNER=toiltest
#    - export TOIL_AWS_SECRET_NAME=shared-s3-credentials
#    - export TOIL_KUBERNETES_HOST_PATH=/data/scratch
#    - export TOIL_WORKDIR=/var/lib/toil
#    - export SINGULARITY_CACHEDIR=/var/lib/toil/singularity-cache
#    - if [[ ! -z "${KUBERNETES_DOCKER_HUB_MIRROR}" ]] ; then export SINGULARITY_DOCKER_HUB_MIRROR="${KUBERNETES_DOCKER_HUB_MIRROR}" ; fi
#    - mkdir -p ${TOIL_WORKDIR}
#    - make test threads="${TEST_THREADS}" tests="src/toil/test/cwl/cwlTest.py::CWLv12Test::test_kubernetes_cwl_conformance src/toil/test/cwl/cwlTest.py::CWLv12Test::test_kubernetes_cwl_conformance_with_caching"
#  artifacts:
#    reports:
#      junit: "*.junit.xml"
#    paths:
#      - "*.junit.xml"
#    when: always
#    expire_in: 14 days

wdl:
  rules:
    - if: $CI_PIPELINE_SOURCE != "schedule"
  stage: main_tests
  script:
    - pwd
    - apt update && apt install -y default-jre
    - ${MAIN_PYTHON_PKG} -m virtualenv venv && . venv/bin/activate && pip install -U pip wheel && make prepare && make develop extras=[all]
    - make test threads="${TEST_THREADS}" marker="${MARKER}" tests=src/toil/test/wdl/wdltoil_test.py
    - which java &> /dev/null || { echo >&2 "Java is not installed.  Install java to run these tests."; exit 1; }
    - make test threads="${TEST_THREADS}" marker="${MARKER}" tests="src/toil/test/wdl/toilwdlTest.py src/toil/test/wdl/builtinTest.py"  # needs java (default-jre) to run "GATK.jar"

jobstore:
  rules:
    - if: $CI_PIPELINE_SOURCE != "schedule"
  stage: main_tests
  script:
    - pwd
    - ${MAIN_PYTHON_PKG} -m virtualenv venv && . venv/bin/activate && pip install -U pip wheel && make prepare && make develop extras=[all]
    - make test threads="${TEST_THREADS}" marker="${MARKER}" tests="src/toil/test/jobStores/jobStoreTest.py src/toil/test/sort/sortTest.py"

provisioner:
  rules:
    - if: $CI_PIPELINE_SOURCE != "schedule"
  stage: main_tests
  script:
    - pwd
    - ${MAIN_PYTHON_PKG} -m virtualenv venv && . venv/bin/activate && pip install -U pip wheel && make prepare && make develop extras=[all]
    - make test threads="${TEST_THREADS}" marker="${MARKER}" tests="src/toil/test/lib/aws/ src/toil/test/provisioners/aws/awsProvisionerTest.py src/toil/test/provisioners/clusterScalerTest.py"

# https://ucsc-ci.com/databiosphere/toil/-/jobs/38672
# guessing decorators are masking class as function?  ^  also, abstract class is run as normal test?  should hide.

jobstore_integration:
  rules:
    - if: $CI_PIPELINE_SOURCE == "schedule"
    - if: $CI_COMMIT_TAG
  stage: integration
  script:
    - pwd
    - ${MAIN_PYTHON_PKG} -m virtualenv venv && . venv/bin/activate && pip install -U pip wheel && make prepare && make develop extras=[all]
    - export TOIL_TEST_INTEGRATIVE=True
    - export TOIL_AWS_KEYNAME=id_rsa
    - export TOIL_AWS_ZONE=us-west-2a
    # This reads GITLAB_SECRET_FILE_SSH_KEYS
    - python setup_gitlab_ssh.py
    - chmod 400 /root/.ssh/id_rsa
    - make test threads="${TEST_THREADS}" tests="src/toil/test/jobStores/jobStoreTest.py"

server_integration:
  rules:
    - if: $CI_PIPELINE_SOURCE == "schedule"
    - if: $CI_COMMIT_TAG
  stage: integration
  script:
    - pwd
    - ${MAIN_PYTHON_PKG} -m virtualenv venv && . venv/bin/activate && pip install -U pip wheel && make prepare && make develop extras=[all]
    - export TOIL_TEST_INTEGRATIVE=True
    - export TOIL_AWS_KEYNAME=id_rsa
    - export TOIL_AWS_ZONE=us-west-2a
    # This reads GITLAB_SECRET_FILE_SSH_KEYS
    - python setup_gitlab_ssh.py
    - chmod 400 /root/.ssh/id_rsa
    # Test server and its integration with AWS
    - make test threads="${TEST_THREADS}" tests="src/toil/test/server"

provisioner_integration:
  rules:
    - if: $CI_PIPELINE_SOURCE == "schedule"
    - if: $CI_COMMIT_TAG
  stage: integration
  script:
    - pwd
    - ${MAIN_PYTHON_PKG} -m virtualenv venv && . venv/bin/activate && pip install -U pip wheel && make prepare && make develop extras=[all]
    - python setup_gitlab_ssh.py && chmod 400 /root/.ssh/id_rsa
    - echo $'Host *\n    AddressFamily inet' > /root/.ssh/config
    - export LIBPROCESS_IP=127.0.0.1
    - python setup_gitlab_docker.py
    - export TOIL_TEST_INTEGRATIVE=True; export TOIL_AWS_KEYNAME=id_rsa; export TOIL_AWS_ZONE=us-west-2a
    # This reads GITLAB_SECRET_FILE_SSH_KEYS
    - python setup_gitlab_ssh.py
    - make test threads="${TEST_THREADS}" tests="src/toil/test/sort/sortTest.py src/toil/test/provisioners/clusterScalerTest.py src/toil/test/utils/utilsTest.py::UtilsTest::testAWSProvisionerUtils src/toil/test/provisioners/aws/awsProvisionerTest.py"
#    - make test tests=src/toil/test/provisioners/gceProvisionerTest.py  # needs env vars set to run

google_jobstore:
  rules:
    - if: $CI_PIPELINE_SOURCE == "schedule"
    - if: $CI_COMMIT_TAG
  stage: integration
  script:
    - pwd
    - ${MAIN_PYTHON_PKG} -m virtualenv venv && . venv/bin/activate && pip install -U pip wheel && make prepare && make develop extras=[all]
    - python setup_gitlab_ssh.py && chmod 400 /root/.ssh/id_rsa
    - echo $'Host *\n    AddressFamily inet' > /root/.ssh/config
    - export LIBPROCESS_IP=127.0.0.1
    - export TOIL_TEST_INTEGRATIVE=True
    - export GOOGLE_APPLICATION_CREDENTIALS=$GOOGLE_CREDENTIALS
    - export TOIL_GOOGLE_KEYNAME=id_rsa
    - export TOIL_GOOGLE_PROJECTID=toil-dev
    - make test threads="${TEST_THREADS}" tests=src/toil/test/jobStores/jobStoreTest.py::GoogleJobStoreTest

mesos:
  rules:
    - if: $CI_PIPELINE_SOURCE == "schedule"
    - if: $CI_COMMIT_TAG
  stage: integration
  script:
    - pwd
    - python3.10 -m virtualenv venv && . venv/bin/activate && pip install -U pip wheel && make prepare && make develop extras=[mesos]
    - python setup_gitlab_ssh.py && chmod 400 /root/.ssh/id_rsa
    - echo $'Host *\n    AddressFamily inet' > /root/.ssh/config
    - export LIBPROCESS_IP=127.0.0.1
    - export TOIL_TEST_INTEGRATIVE=True
    - export TOIL_AWS_KEYNAME=id_rsa
    - export TOIL_AWS_ZONE=us-west-2a
    - export GOOGLE_APPLICATION_CREDENTIALS=$GOOGLE_CREDENTIALS
    - export TOIL_GOOGLE_KEYNAME=id_rsa
    - export TOIL_GOOGLE_PROJECTID=toil-dev
    - make test threads="${TEST_THREADS}" src/toil/test/mesos/MesosDataStructuresTest.py::DataStructuresTest
    - make test threads="${TEST_THREADS}" src/toil/test/batchSystems/batchSystemTest.py::MesosBatchSystemTest
    - make test threads="${TEST_THREADS}" src/toil/test/sort/sortTest.py::SortTest::testAwsMesos
    - make test threads="${TEST_THREADS}" src/toil/test/sort/sortTest.py::SortTest::testFileMesos
    - make test threads="${TEST_THREADS}" src/toil/test/sort/sortTest.py::SortTest::testGoogleMesos
    - make test threads="${TEST_THREADS}" src/toil/test/cwl/cwlTest.py::CWLv10Test::test_mesos_cwl_conformance
    - make test threads="${TEST_THREADS}" src/toil/test/cwl/cwlTest.py::CWLv10Test::test_mesos_cwl_conformance_with_caching
    - make test threads="${TEST_THREADS}" src/toil/test/src/promisedRequirementTest.py::MesosPromisedRequirementsTest

# Cactus-on-Kubernetes integration (as a script and not a pytest test)
cactus_integration:
  rules:
    - if: $CI_PIPELINE_SOURCE == "schedule"
    - if: $CI_COMMIT_TAG
    - if: $CI_COMMIT_BRANCH
      changes:
        compare_to: 'refs/heads/master'
        paths:
          - 'src/toil/test/cactus/test_cactus_integration.py'
  stage: integration
  script:
    - export CACTUS_COMMIT_SHA=f5adf4013326322ae58ef1eccb8409b71d761583
    - set -e
<<<<<<< HEAD
    - python setup_gitlab_docker.py  # login to increase the docker.io rate limit
    # This reads GITLAB_SECRET_FILE_SSH_KEYS
    - python setup_gitlab_ssh.py
    - chmod 400 /root/.ssh/id_rsa
=======
    - ${MAIN_PYTHON_PKG} -m virtualenv venv && . venv/bin/activate && make prepare && make develop extras=[aws]
>>>>>>> c8af0a8c
    - make test tests=src/toil/test/cactus/test_cactus_integration.py<|MERGE_RESOLUTION|>--- conflicted
+++ resolved
@@ -411,12 +411,9 @@
   script:
     - export CACTUS_COMMIT_SHA=f5adf4013326322ae58ef1eccb8409b71d761583
     - set -e
-<<<<<<< HEAD
+    - ${MAIN_PYTHON_PKG} -m virtualenv venv && . venv/bin/activate && make prepare && make develop extras=[aws]
     - python setup_gitlab_docker.py  # login to increase the docker.io rate limit
     # This reads GITLAB_SECRET_FILE_SSH_KEYS
     - python setup_gitlab_ssh.py
     - chmod 400 /root/.ssh/id_rsa
-=======
-    - ${MAIN_PYTHON_PKG} -m virtualenv venv && . venv/bin/activate && make prepare && make develop extras=[aws]
->>>>>>> c8af0a8c
     - make test tests=src/toil/test/cactus/test_cactus_integration.py