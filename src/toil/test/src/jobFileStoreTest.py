# Copyright (C) 2015-2021 Regents of the University of California
#
# Licensed under the Apache License, Version 2.0 (the "License");
# you may not use this file except in compliance with the License.
# You may obtain a copy of the License at
#
#     http://www.apache.org/licenses/LICENSE-2.0
#
# Unless required by applicable law or agreed to in writing, software
# distributed under the License is distributed on an "AS IS" BASIS,
# WITHOUT WARRANTIES OR CONDITIONS OF ANY KIND, either express or implied.
# See the License for the specific language governing permissions and
# limitations under the License.
import codecs
import errno
import logging
import os
import random

from toil.common import Toil
from toil.fileStores import FileID
from toil.job import Job
from toil.test import ToilTest, slow, travis_test

logger = logging.getLogger(__name__)

PREFIX_LENGTH=200


# TODO: This test is ancient and while similar tests exist in `fileStoreTest.py`, none of them look
# at the contents of read files and thus we will let this test remain as-is.
class JobFileStoreTest(ToilTest):
    """
    Tests testing the methods defined in :class:toil.fileStores.abstractFileStore.AbstractFileStore.
    """

    @travis_test
    def testCachingFileStore(self):
        options = Job.Runner.getDefaultOptions(self._getTestJobStorePath())
        with Toil(options) as workflow:
            workflow.start(Job.wrapJobFn(simpleFileStoreJob))

    @travis_test
    def testNonCachingFileStore(self):
        options = Job.Runner.getDefaultOptions(self._getTestJobStorePath())
        options.disableCaching = True
        with Toil(options) as workflow:
            workflow.start(Job.wrapJobFn(simpleFileStoreJob))

    @travis_test
    def _testJobFileStore(self, retryCount=0, badWorker=0.0, stringNo=1, stringLength=1000000,
                          testNo=2):
        """
        Creates a chain of jobs, each reading and writing files using the
        toil.fileStores.abstractFileStore.AbstractFileStore interface. Verifies the files written are always what we
        expect.
        """
        for test in range(testNo):
            #Make a list of random strings, each of 100k chars and hash the first 200
            #base prefix to the string
            def randomString():
                chars = "ABCDEFGHIJKLMNOPQRSTUVWXYZ"
                s = "".join([random.choice(chars) for i in range(stringLength)])
                return s[:PREFIX_LENGTH], s
            #Total length is 2 million characters (20 strings of length 100K each)
            testStrings = dict([randomString() for i in range(stringNo)])
            options = Job.Runner.getDefaultOptions(self._getTestJobStorePath())
            options.logLevel = "DEBUG"
            options.retryCount=retryCount
            options.badWorker=badWorker
            options.badWorkerFailInterval = 1.0
            chainLength = 10
            # Run the workflow, the return value being the number of failed jobs
            Job.Runner.startToil(Job.wrapJobFn(fileTestJob, [],
                                               testStrings, chainLength),
                                 options)

    def testJobFileStore(self):
        """
        Tests case that about half the files are cached
        """
        self._testJobFileStore(retryCount=0, badWorker=0.0,  stringNo=5, stringLength=1000000)

    @slow
    def testJobFileStoreWithBadWorker(self):
        """
        Tests case that about half the files are cached and the worker is randomly
        failing.
        """
        self._testJobFileStore(retryCount=100, badWorker=0.5,  stringNo=5, stringLength=1000000)


def fileTestJob(job, inputFileStoreIDs, testStrings, chainLength):
    """
    Test job exercises toil.fileStores.abstractFileStore.AbstractFileStore functions
    """
    outputFileStoreIds = [] #Strings passed to the next job in the chain

    #Load the input jobStoreFileIDs and check that they map to the
    #same set of random input strings, exercising the different functions in the fileStore interface
    for fileStoreID in inputFileStoreIDs:
        if random.random() > 0.5:
            #Read the file for the fileStoreID, randomly picking a way to invoke readGlobalFile
            if random.random() > 0.5:
                local_path = job.fileStore.getLocalTempFileName() if random.random() > 0.5 else None
                cache = random.random() > 0.5

                tempFile = job.fileStore.readGlobalFile(fileStoreID, 
                                                        local_path,
                                                        cache=cache)
                with open(tempFile, 'r') as fH:
                    string = fH.readline()
                logging.info("Downloaded %s to local path %s with cache %s and got %s with %d letters",
                              fileStoreID, local_path, cache, tempFile, len(string))
            else:
<<<<<<< HEAD
                #Check the local file is as we expect
                with job.fileStore.readGlobalFileStream(fileStoreID, 'utf-8') as fH:
=======
                #Check the streamed file is as we expect
                with job.fileStore.readGlobalFileStream(fileStoreID) as fH:
                    # File streams are binary in Python 3 and can't do readline.
                    # But a StreamReader for UTF-8 is exactly the adapter we need.
                    fH = codecs.getreader('utf-8')(fH)
>>>>>>> 52cb9caa
                    string = fH.readline()
                logging.info("Streamed %s and got %d letters", fileStoreID, len(string))
            #Check the string we get back is what we expect
            assert string[:PREFIX_LENGTH] in testStrings, f"Could not find string: {string[:PREFIX_LENGTH]}"
            assert testStrings[string[:PREFIX_LENGTH]] == string, f"Mismatch in string: {string[:PREFIX_LENGTH]}"

            #This allows the file to be passed to the next job
            outputFileStoreIds.append(fileStoreID)
        else:
            #This tests deletion
            logging.info("Deleted %s", fileStoreID)
            job.fileStore.deleteGlobalFile(fileStoreID)

    #Fill out the output strings until we have the same number as the input strings
    #exercising different ways of writing files to the file store
    while len(outputFileStoreIds) < len(testStrings):
        #Pick a string and write it into a file
        testString = random.choice(list(testStrings.values()))
        if random.random() > 0.5:
            #Make a local copy of the file
            tempFile = job.fileStore.getLocalTempFile() if random.random() > 0.5 \
            else os.path.join(job.fileStore.getLocalTempDir(), "temp.txt")
            with open(tempFile, 'w') as fH:
                fH.write(testString)
            #Write a local copy of the file using the local file
            fileStoreID = job.fileStore.writeGlobalFile(tempFile)

            # Make sure it returned a valid and correct FileID with the right size
            assert isinstance(fileStoreID, FileID)
            assert fileStoreID.size == len(testString.encode('utf-8'))

            outputFileStoreIds.append(fileStoreID)
        else:
            #Use the writeGlobalFileStream method to write the file
            with job.fileStore.writeGlobalFileStream() as (fH, fileStoreID):
                fH.write(testString.encode('utf-8'))
                outputFileStoreIds.append(fileStoreID)

            #Make sure it returned a valid and correct FileID with the right size
            assert isinstance(fileStoreID, FileID)
            assert fileStoreID.size == len(testString.encode('utf-8'))

    if chainLength > 0:
        #Make a child that will read these files and check it gets the same results
        job.addChildJobFn(fileTestJob, outputFileStoreIds, testStrings, chainLength-1)


fileStoreString = "Testing writeGlobalFile"
streamingFileStoreString = "Testing writeGlobalFileStream"


def simpleFileStoreJob(job):
    localFilePath = os.path.join(job.fileStore.getLocalTempDir(), "parentTemp.txt")
    with open(localFilePath, 'w') as f:
        f.write(fileStoreString)
    testID1 = job.fileStore.writeGlobalFile(localFilePath)

    testID2 = None
    with job.fileStore.writeGlobalFileStream() as (f, fileID):
        f.write(streamingFileStoreString.encode('utf-8'))
        testID2 = fileID

    job.addChildJobFn(fileStoreChild, testID1, testID2)


def fileStoreChild(job, testID1, testID2):
    with job.fileStore.readGlobalFileStream(testID1) as f:
        assert(f.read().decode('utf-8') == fileStoreString)

    localFilePath = os.path.join(job.fileStore.getLocalTempDir(), "childTemp.txt")
    job.fileStore.readGlobalFile(testID2, localFilePath)
    with open(localFilePath, 'r') as f:
        assert(f.read() == streamingFileStoreString)

    job.fileStore.deleteLocalFile(testID2)
    try:
        job.fileStore.deleteLocalFile(testID1)
    except OSError as e:
        if e.errno == errno.ENOENT:  # indicates that the file was not found
            pass
        else:
            raise
    else:
        raise RuntimeError("Deleting a non-existant file did not throw an exception")

    for fileID in (testID1, testID2):
        job.fileStore.deleteGlobalFile(fileID)<|MERGE_RESOLUTION|>--- conflicted
+++ resolved
@@ -113,16 +113,8 @@
                 logging.info("Downloaded %s to local path %s with cache %s and got %s with %d letters",
                               fileStoreID, local_path, cache, tempFile, len(string))
             else:
-<<<<<<< HEAD
                 #Check the local file is as we expect
                 with job.fileStore.readGlobalFileStream(fileStoreID, 'utf-8') as fH:
-=======
-                #Check the streamed file is as we expect
-                with job.fileStore.readGlobalFileStream(fileStoreID) as fH:
-                    # File streams are binary in Python 3 and can't do readline.
-                    # But a StreamReader for UTF-8 is exactly the adapter we need.
-                    fH = codecs.getreader('utf-8')(fH)
->>>>>>> 52cb9caa
                     string = fH.readline()
                 logging.info("Streamed %s and got %d letters", fileStoreID, len(string))
             #Check the string we get back is what we expect
