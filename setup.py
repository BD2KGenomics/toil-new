# Copyright (C) 2015-2021 Regents of the University of California
#
# Licensed under the Apache License, Version 2.0 (the "License");
# you may not use this file except in compliance with the License.
# You may obtain a copy of the License at
#
#     http://www.apache.org/licenses/LICENSE-2.0
#
# Unless required by applicable law or agreed to in writing, software
# distributed under the License is distributed on an "AS IS" BASIS,
# WITHOUT WARRANTIES OR CONDITIONS OF ANY KIND, either express or implied.
# See the License for the specific language governing permissions and
# limitations under the License.
import imp
import os

from tempfile import NamedTemporaryFile
from setuptools import find_packages, setup


cwltool_version = "3.1.20211004060744"


def run_setup():
    """
    Calls setup(). This function exists so the setup() invocation preceded more internal
    functionality. The `version` module is imported dynamically by import_version() below.
    """
<<<<<<< HEAD
    boto = 'boto>=2.48.0, <3'
    boto3 = 'boto3>=1.17, <2'
    futures = 'futures>=3.1.1, <4'
    pycryptodome = 'pycryptodome==3.5.1'
    pymesos = 'pymesos==0.3.15'
    psutil = 'psutil >= 3.0.1, <6'
    pynacl = 'pynacl==1.3.0'
    gcs = 'google-cloud-storage==1.6.0'
    gcs_oauth2_boto_plugin = 'gcs_oauth2_boto_plugin==1.14'
    apacheLibcloud = 'apache-libcloud==2.2.1'
    cwltool = f'cwltool=={cwltool_version}'
    galaxyToolUtil = 'galaxy-tool-util'
    htcondor = 'htcondor>=8.6.0'
    kubernetes = 'kubernetes>=12.0.1, <13'
    idna = 'idna>=2'
    pytz = 'pytz>=2012'
    pyyaml = 'pyyaml>=5, <6'
    dill = 'dill>=0.3.2, <0.4'
    requests = 'requests>=2, <3'
    docker = 'docker==4.3.1'
    dateutil = 'python-dateutil'
    addict = 'addict>=2.2.1, <2.3'
    enlighten = 'enlighten>=1.5.2, <2'
    wdlparse = 'wdlparse==0.1.0'
    connexion = 'connexion<3'
    flask_cors = 'flask-cors==3.0.10'
    gunicorn = 'gunicorn==20.1.0'
    celery = 'celery==5.1.2'

    core_reqs = [
        dill,
        requests,
        docker,
        dateutil,
        psutil,
        addict,
        pytz,
        pyyaml,
        enlighten,
        "typing-extensions ; python_version < '3.8'"
        ]
    aws_reqs = [
        boto,
        boto3,
        "boto3-stubs[s3]>=1.17, <2",
        futures,
        pycryptodome]
    cwl_reqs = [
        cwltool,
        galaxyToolUtil]
    encryption_reqs = [
        pynacl]
    google_reqs = [
        gcs_oauth2_boto_plugin,  # is this being used??
        apacheLibcloud,
        gcs]
    htcondor_reqs = [
        htcondor]
    kubernetes_reqs = [
        kubernetes,
        idna]  # Kubernetes's urllib3 can mange to use idna without really depending on it.
    mesos_reqs = [
        pymesos,
        psutil]
    wdl_reqs = [
        wdlparse]
    server_reqs = [
        connexion,
        flask_cors,
        gunicorn,
        celery]
=======

    with open("requirements.txt") as fp:
        install_requires = fp.read()
>>>>>>> 3d9b1ff9

    extras_require = {}
    # htcondor is not supported by apple
    # this is tricky to conditionally support in 'all' due
    # to how wheels work, so it is not included in all and
    # must be explicitly installed as an extra
<<<<<<< HEAD
    all_reqs = \
        aws_reqs + \
        cwl_reqs + \
        encryption_reqs + \
        google_reqs + \
        kubernetes_reqs + \
        mesos_reqs + \
        wdl_reqs + \
        server_reqs
=======
    all_reqs = ""
    non_htcondor_extras = [
        "aws",
        "cwl",
        "encryption",
        "google",
        "kubernetes",
        "mesos",
        "wdl",
    ]
    for extra in non_htcondor_extras:
        with open(f"requirements-{extra}.txt") as fp:
            extras_require[extra] = fp.read()
            all_reqs += "\n" + extras_require[extra]
    with open("requirements-htcondor.txt") as htcondor_fp:
        extras_require['htcondor:sys_platform!="darwin"'] = htcondor_fp.read()
    extras_require["all"] = all_reqs

>>>>>>> 3d9b1ff9

    setup(
        name='toil',
        version=version.distVersion,
        description='Pipeline management software for clusters.',
        author='Benedict Paten and the Toil community',
        author_email='toil-community@googlegroups.com',
        url="https://github.com/DataBiosphere/toil",
        classifiers=[
          'Development Status :: 5 - Production/Stable',
          'Environment :: Console',
          'Intended Audience :: Developers',
          'Intended Audience :: Science/Research',
          'Intended Audience :: Healthcare Industry',
          'License :: OSI Approved :: Apache Software License',
          'Natural Language :: English',
          'Operating System :: MacOS :: MacOS X',
          'Operating System :: POSIX',
          'Operating System :: POSIX :: Linux',
          'Programming Language :: Python :: 3.6',
          'Topic :: Scientific/Engineering',
          'Topic :: Scientific/Engineering :: Bio-Informatics',
          'Topic :: Scientific/Engineering :: Astronomy',
          'Topic :: Scientific/Engineering :: Atmospheric Science',
          'Topic :: Scientific/Engineering :: Information Analysis',
          'Topic :: Scientific/Engineering :: Medical Science Apps.',
          'Topic :: System :: Distributed Computing',
          'Topic :: Utilities'],
        license="Apache License v2.0",
        python_requires=">=3.6",
<<<<<<< HEAD
        install_requires=core_reqs,
        extras_require={
            'aws': aws_reqs,
            'cwl': cwl_reqs,
            'encryption': encryption_reqs,
            'google': google_reqs,
            'htcondor:sys_platform!="darwin"': htcondor_reqs,
            'kubernetes': kubernetes_reqs,
            'mesos': mesos_reqs,
            'wdl': wdl_reqs,
            'server': server_reqs,
            'all': all_reqs},
=======
        install_requires=install_requires,
        extras_require=extras_require,
>>>>>>> 3d9b1ff9
        package_dir={'': 'src'},
        packages=find_packages(where='src',
                               # Note that we intentionally include the top-level `test` package for
                               # functionality like the @experimental and @integrative decorators:
                               exclude=['*.test.*']),
        package_data={
            '': ['*.yml', '*.yaml', 'cloud-config'],
        },
        # Unfortunately, the names of the entry points are hard-coded elsewhere in the code base so
        # you can't just change them here. Luckily, most of them are pretty unique strings, and thus
        # easy to search for.
        entry_points={
            'console_scripts': [
                'toil = toil.utils.toilMain:main',
                '_toil_worker = toil.worker:main',
                'cwltoil = toil.cwl.cwltoil:cwltoil_was_removed [cwl]',
                'toil-cwl-runner = toil.cwl.cwltoil:main [cwl]',
                'toil-wdl-runner = toil.wdl.toilwdl:main',
                '_toil_mesos_executor = toil.batchSystems.mesos.executor:main [mesos]',
                '_toil_kubernetes_executor = toil.batchSystems.kubernetes:executor [kubernetes]']})


def import_version():
    """Return the module object for src/toil/version.py, generate from the template if required."""
    if not os.path.exists('src/toil/version.py'):
        # Use the template to generate src/toil/version.py
        import version_template
        with NamedTemporaryFile(mode='w', dir='src/toil', prefix='version.py.', delete=False) as f:
            f.write(version_template.expand_(others={
                # expose the dependency versions that we may need to access in Toil
                'cwltool_version': cwltool_version,
            }))
        os.rename(f.name, 'src/toil/version.py')

    # Unfortunately, we can't use a straight import here because that would also load the stuff
    # defined in "src/toil/__init__.py" which imports modules from external dependencies that may
    # yet to be installed when setup.py is invoked.
    #
    # This is also the reason we cannot switch from the "deprecated" imp library
    # and use:
    #     from importlib.machinery import SourceFileLoader
    #     return SourceFileLoader('toil.version', path='src/toil/version.py').load_module()
    #
    # Because SourceFileLoader will error and load "src/toil/__init__.py" .
    return imp.load_source('toil.version', 'src/toil/version.py')


version = import_version()
run_setup()<|MERGE_RESOLUTION|>--- conflicted
+++ resolved
@@ -26,100 +26,15 @@
     Calls setup(). This function exists so the setup() invocation preceded more internal
     functionality. The `version` module is imported dynamically by import_version() below.
     """
-<<<<<<< HEAD
-    boto = 'boto>=2.48.0, <3'
-    boto3 = 'boto3>=1.17, <2'
-    futures = 'futures>=3.1.1, <4'
-    pycryptodome = 'pycryptodome==3.5.1'
-    pymesos = 'pymesos==0.3.15'
-    psutil = 'psutil >= 3.0.1, <6'
-    pynacl = 'pynacl==1.3.0'
-    gcs = 'google-cloud-storage==1.6.0'
-    gcs_oauth2_boto_plugin = 'gcs_oauth2_boto_plugin==1.14'
-    apacheLibcloud = 'apache-libcloud==2.2.1'
-    cwltool = f'cwltool=={cwltool_version}'
-    galaxyToolUtil = 'galaxy-tool-util'
-    htcondor = 'htcondor>=8.6.0'
-    kubernetes = 'kubernetes>=12.0.1, <13'
-    idna = 'idna>=2'
-    pytz = 'pytz>=2012'
-    pyyaml = 'pyyaml>=5, <6'
-    dill = 'dill>=0.3.2, <0.4'
-    requests = 'requests>=2, <3'
-    docker = 'docker==4.3.1'
-    dateutil = 'python-dateutil'
-    addict = 'addict>=2.2.1, <2.3'
-    enlighten = 'enlighten>=1.5.2, <2'
-    wdlparse = 'wdlparse==0.1.0'
-    connexion = 'connexion<3'
-    flask_cors = 'flask-cors==3.0.10'
-    gunicorn = 'gunicorn==20.1.0'
-    celery = 'celery==5.1.2'
-
-    core_reqs = [
-        dill,
-        requests,
-        docker,
-        dateutil,
-        psutil,
-        addict,
-        pytz,
-        pyyaml,
-        enlighten,
-        "typing-extensions ; python_version < '3.8'"
-        ]
-    aws_reqs = [
-        boto,
-        boto3,
-        "boto3-stubs[s3]>=1.17, <2",
-        futures,
-        pycryptodome]
-    cwl_reqs = [
-        cwltool,
-        galaxyToolUtil]
-    encryption_reqs = [
-        pynacl]
-    google_reqs = [
-        gcs_oauth2_boto_plugin,  # is this being used??
-        apacheLibcloud,
-        gcs]
-    htcondor_reqs = [
-        htcondor]
-    kubernetes_reqs = [
-        kubernetes,
-        idna]  # Kubernetes's urllib3 can mange to use idna without really depending on it.
-    mesos_reqs = [
-        pymesos,
-        psutil]
-    wdl_reqs = [
-        wdlparse]
-    server_reqs = [
-        connexion,
-        flask_cors,
-        gunicorn,
-        celery]
-=======
 
     with open("requirements.txt") as fp:
         install_requires = fp.read()
->>>>>>> 3d9b1ff9
 
     extras_require = {}
     # htcondor is not supported by apple
     # this is tricky to conditionally support in 'all' due
     # to how wheels work, so it is not included in all and
     # must be explicitly installed as an extra
-<<<<<<< HEAD
-    all_reqs = \
-        aws_reqs + \
-        cwl_reqs + \
-        encryption_reqs + \
-        google_reqs + \
-        kubernetes_reqs + \
-        mesos_reqs + \
-        wdl_reqs + \
-        server_reqs
-=======
     all_reqs = ""
     non_htcondor_extras = [
         "aws",
@@ -137,8 +52,6 @@
     with open("requirements-htcondor.txt") as htcondor_fp:
         extras_require['htcondor:sys_platform!="darwin"'] = htcondor_fp.read()
     extras_require["all"] = all_reqs
-
->>>>>>> 3d9b1ff9
 
     setup(
         name='toil',
@@ -169,23 +82,8 @@
           'Topic :: Utilities'],
         license="Apache License v2.0",
         python_requires=">=3.6",
-<<<<<<< HEAD
-        install_requires=core_reqs,
-        extras_require={
-            'aws': aws_reqs,
-            'cwl': cwl_reqs,
-            'encryption': encryption_reqs,
-            'google': google_reqs,
-            'htcondor:sys_platform!="darwin"': htcondor_reqs,
-            'kubernetes': kubernetes_reqs,
-            'mesos': mesos_reqs,
-            'wdl': wdl_reqs,
-            'server': server_reqs,
-            'all': all_reqs},
-=======
         install_requires=install_requires,
         extras_require=extras_require,
->>>>>>> 3d9b1ff9
         package_dir={'': 'src'},
         packages=find_packages(where='src',
                                # Note that we intentionally include the top-level `test` package for
