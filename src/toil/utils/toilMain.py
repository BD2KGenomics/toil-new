--- conflicted
+++ resolved
@@ -47,7 +47,6 @@
 
 def loadModules() -> Dict[str, types.ModuleType]:
     # noinspection PyUnresolvedReferences
-<<<<<<< HEAD
     from toil.utils import toilClean  # noqa
     from toil.utils import toilDebugFile  # noqa
     from toil.utils import toilDebugJob  # noqa
@@ -58,25 +57,9 @@
     from toil.utils import toilSshCluster  # noqa
     from toil.utils import toilStats  # noqa
     from toil.utils import toilStatus  # noqa
+    from toil.utils import toilServer  # noqa
 
-    return {
-        "-".join([i.lower() for i in re.findall("[A-Z][^A-Z]*", name)]): module
-        for name, module in locals().items()
-    }
-=======
-    from toil.utils import (toilClean,
-                            toilDebugFile,
-                            toilDebugJob,
-                            toilDestroyCluster,
-                            toilKill,
-                            toilLaunchCluster,
-                            toilRsyncCluster,
-                            toilSshCluster,
-                            toilStats,
-                            toilStatus,
-                            toilServer)
-    return {"-".join([i.lower() for i in re.findall('[A-Z][^A-Z]*', name)]): module for name, module in locals().items()}
->>>>>>> 4ed5d387
+    return {'-'.join([i.lower() for i in re.findall('[A-Z][^A-Z]*', name)]): module for name, module in locals().items()}
 
 
 def printHelp(modules: Dict[str, types.ModuleType]) -> None:
