--- conflicted
+++ resolved
@@ -47,13 +47,8 @@
         return False
 
     def __init__(self, config, maxCores, maxMemory, maxDisk):
-<<<<<<< HEAD
         super().__init__(config, maxCores, maxMemory, maxDisk)
-        if maxMemory != sys.maxsize:
-=======
-        super(ParasolBatchSystem, self).__init__(config, maxCores, maxMemory, maxDisk)
         if maxMemory != SYS_MAX_SIZE:
->>>>>>> 0e7d1547
             logger.warning('The Parasol batch system does not support maxMemory.')
         # Keep the name of the results file for the pstat2 command..
         command = config.parasolCommand
