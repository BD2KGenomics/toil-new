--- conflicted
+++ resolved
@@ -186,13 +186,9 @@
         sbatch_line = ['sbatch', '-Q', '-J', 'toil_job_{}'.format(jobID)]
 
         if self.boss.environment:
-<<<<<<< HEAD
             argList = []
             
-            for k, v in self.boss.environment.iteritems():
-=======
             for k, v in iteritems(self.boss.environment):
->>>>>>> bbe8ead0
                 quoted_value = quote(os.environ[k] if v is None else v)
                 argList.append('{}={}'.format(k, quoted_value))
                 
