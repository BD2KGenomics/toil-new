--- conflicted
+++ resolved
@@ -37,12 +37,8 @@
     Iterable, Generator
 from urllib.parse import urlsplit, urljoin, quote, unquote
 
-import WDL
-<<<<<<< HEAD
 from WDL import Error
-=======
 from configargparse import ArgParser
->>>>>>> b73b9ef5
 from WDL._util import byte_size_units
 from WDL.runtime.task_container import TaskContainer
 from WDL.runtime.backend.singularity import SingularityContainer
@@ -2387,14 +2383,6 @@
         """
         super().run(file_store)
 
-<<<<<<< HEAD
-        # Evaluate all the outputs in the normal, non-task-outputs library context
-        standard_library = ToilWDLStdLibBase(file_store, execution_dir=self._execution_dir)
-        # Combine the bindings from the previous job
-
-        output_bindings = evaluate_output_decls(self._outputs, unwrap(self._bindings), standard_library)
-
-=======
         if self._workflow.outputs is None:
             # The output section is not declared
             # So get all task outputs and return that
@@ -2413,10 +2401,9 @@
         else:
             # Output section is declared and is nonempty, so evaluate normally
             # Evaluate all the outputs in the normal, non-task-outputs library context
-            standard_library = ToilWDLStdLibBase(file_store, self._execution_dir)
+            standard_library = ToilWDLStdLibBase(file_store, execution_dir=self._execution_dir)
             # Combine the bindings from the previous job
             output_bindings = evaluate_output_decls(self._workflow.outputs, unwrap(self._bindings), standard_library)
->>>>>>> b73b9ef5
         return self.postprocess(output_bindings)
 
 class WDLRootJob(WDLSectionJob):
