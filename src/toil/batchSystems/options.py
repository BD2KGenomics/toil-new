<<<<<<< HEAD
# Copyright (C) 2015-2016 Regents of the University of California
=======
# Copyright (C) 2015-2020 Regents of the University of California
>>>>>>> e8dac021
#
# Licensed under the Apache License, Version 2.0 (the "License");
# you may not use this file except in compliance with the License.
# You may obtain a copy of the License at
#
#     http://www.apache.org/licenses/LICENSE-2.0
#
# Unless required by applicable law or agreed to in writing, software
# distributed under the License is distributed on an "AS IS" BASIS,
# WITHOUT WARRANTIES OR CONDITIONS OF ANY KIND, either express or implied.
# See the License for the specific language governing permissions and
from toil.lib.threading import cpu_count
from toil.batchSystems.registry import BATCH_SYSTEM_FACTORY_REGISTRY, DEFAULT_BATCH_SYSTEM, BATCH_SYSTEMS

import socket
from contextlib import closing


def getPublicIP():
    """Get the IP that this machine uses to contact the internet.

    If behind a NAT, this will still be this computer's IP, and not the router's."""
    try:
        # Try to get the internet-facing IP by attempting a connection
        # to a non-existent server and reading what IP was used.
        with closing(socket.socket(socket.AF_INET, socket.SOCK_DGRAM)) as sock:
            # 203.0.113.0/24 is reserved as TEST-NET-3 by RFC 5737, so
            # there is guaranteed to be no one listening on the other
            # end (and we won't accidentally DOS anyone).
            sock.connect(('203.0.113.1', 1))
            ip = sock.getsockname()[0]
        return ip
    except:
        # Something went terribly wrong. Just give loopback rather
        # than killing everything, because this is often called just
        # to provide a default argument
        return '127.0.0.1'


def _parasolOptions(addOptionFn, config=None):
    addOptionFn("--parasolCommand", dest="parasolCommand", default=None,
                      help="The name or path of the parasol program. Will be looked up on PATH "
                           "unless it starts with a slash. default=%s" % 'parasol')
    addOptionFn("--parasolMaxBatches", dest="parasolMaxBatches", default=None,
                help="Maximum number of job batches the Parasol batch is allowed to create. One "
                     "batch is created for jobs with a a unique set of resource requirements. "
                     "default=%i" % 1000)


def _singleMachineOptions(addOptionFn, config):
    addOptionFn("--scale", dest="scale", default=None,
                help=("A scaling factor to change the value of all submitted "
                      "tasks's submitted cores. Used in singleMachine batch "
                      "system. default=%s" % 1))
    if config.cwl:
        addOptionFn(
            "--noLinkImports", dest="linkImports", default=True,
            action='store_false', help="When using a filesystem based job "
            "store, CWL input files are by default symlinked in. "
            "Specifying this option instead copies the files into the job "
            "store, which may protect them from being modified externally. "
            "When not specified and as long as caching is enabled, Toil will "
            "protect the file automatically by changing the permissions to "
            "read-only.")
        addOptionFn(
            "--noMoveExports", dest="moveExports", default=True,
            action='store_false', help="When using a filesystem based job "
            "store, output files are by default moved to the output directory, "
            "and a symlink to the moved exported file is created at the initial location. "                           
            "Specifying this option instead copies the files into the output "
            "directory. Applies to filesystem-based job stores only.")
    else:
        addOptionFn(
            "--linkImports", dest="linkImports", default=False,
            action='store_true', help="When using Toil's importFile function "
            "for staging, input files are copied to the job store. Specifying "
            "this option saves space by sym-linking imported files. As long "
            "as caching is enabled Toil will protect the file "
            "automatically by changing the permissions to read-only.")
        addOptionFn(
            "--moveExports", dest="moveExports", default=False,
            action='store_true', help="When using Toil's exportFile function "
            "for staging, output files are copied to the output directory. Specifying "
            "this option saves space by moving exported files, and making a symlink to "
            "the exported file in the job store. Applies to filesystem-based job stores only.")

def _mesosOptions(addOptionFn, config=None):
    addOptionFn("--mesosMaster", dest="mesosMasterAddress", default=getPublicIP() + ':5050',
                help=("The host and port of the Mesos master separated by colon. (default: %(default)s)"))

def _kubernetesOptions(addOptionFn, config=None):
    addOptionFn("--kubernetesHostPath", dest="kubernetesHostPath", default=None,
                help=("Path on Kubernetes hosts to use as shared inter-pod temp directory (default: %(default)s)"))

# Built in batch systems that have options
_options = [
    _parasolOptions,
    _singleMachineOptions,
    _mesosOptions,
    _kubernetesOptions
    ]


def setOptions(config, setOption):
    batch_system_factory = BATCH_SYSTEM_FACTORY_REGISTRY[config.batchSystem]()
    batch_system_factory.setOptions(setOption)


def addOptions(addOptionFn, config):
    addOptionFn("--batchSystem", dest="batchSystem", default=DEFAULT_BATCH_SYSTEM, choices=BATCH_SYSTEMS,
                help=(f"The type of batch system to run the job(s) with, currently can be one "
                      f"of {', '.join(BATCH_SYSTEMS)}. default={DEFAULT_BATCH_SYSTEM}"))
    addOptionFn("--disableHotDeployment", dest="disableAutoDeployment",
                action='store_true', default=None,
                help=("Hot-deployment was renamed to auto-deployment.  Option now redirects to "
                      "--disableAutoDeployment.  Left in for backwards compatibility."))
    addOptionFn("--disableAutoDeployment", dest="disableAutoDeployment",
                action='store_true', default=None,
                help=("Should auto-deployment of the user script be deactivated? If True, the user "
                      "script/package should be present at the same location on all workers. "
                      "default=false"))
    localCores = cpu_count()
    addOptionFn("--maxLocalJobs", default=localCores,
                help="For batch systems that support a local queue for "
                "housekeeping jobs (Mesos, GridEngine, htcondor, lsf, slurm, "
                "torque), the maximum number of these housekeeping jobs to "
                "run on the local system. "
                "The default (equal to the number of cores) is a maximum of "
                "{} concurrent local housekeeping jobs.".format(localCores))
    addOptionFn("--manualMemArgs", default=False, action='store_true', dest="manualMemArgs",
                help="Do not add the default arguments: 'hv=MEMORY' & 'h_vmem=MEMORY' to "
                     "the qsub call, and instead rely on TOIL_GRIDGENGINE_ARGS to supply "
                     "alternative arguments.  Requires that TOIL_GRIDGENGINE_ARGS be set.")
    addOptionFn("--runCwlInternalJobsOnWorkers", dest="runCwlInternalJobsOnWorkers",
                action='store_true', default=None,
                help=("Whether to run CWL internal jobs (e.g. CWLScatter) on the worker nodes "
                      "instead of the primary node. If false (default), then all such jobs are run on "
                      "the primary node. Setting this to true can speed up the pipeline for very large "
                      "workflows with many sub-workflows and/or scatters, provided that the worker "
                      "pool is large enough."))

    for o in _options:
        o(addOptionFn, config)

def setDefaultOptions(config):
    """
    Set default options for builtin batch systems. This is required if a Config
    object is not constructed from an Options object.
    """
    config.batchSystem = "single_machine"
    config.disableAutoDeployment = False
    config.environment = {}
    config.statePollingWait = None  # if not set, will default to seconds in getWaitDuration()
    config.maxLocalJobs = cpu_count()
    config.manualMemArgs = False

    # parasol
    config.parasolCommand = 'parasol'
    config.parasolMaxBatches = 10000

    # single machine
    config.scale = 1
    config.linkImports = False
    config.moveExports = False

    # mesos
    config.mesosMasterAddress = '%s:5050' % getPublicIP()
    
    # Kubernetes
    config.kubernetesHostPath = None

    <|MERGE_RESOLUTION|>--- conflicted
+++ resolved
@@ -1,8 +1,4 @@
-<<<<<<< HEAD
-# Copyright (C) 2015-2016 Regents of the University of California
-=======
 # Copyright (C) 2015-2020 Regents of the University of California
->>>>>>> e8dac021
 #
 # Licensed under the Apache License, Version 2.0 (the "License");
 # you may not use this file except in compliance with the License.
