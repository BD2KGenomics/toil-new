# Copyright (C) 2015-2021 Regents of the University of California
#
# Licensed under the Apache License, Version 2.0 (the "License");
# you may not use this file except in compliance with the License.
# You may obtain a copy of the License at
#
#     http://www.apache.org/licenses/LICENSE-2.0
#
# Unless required by applicable law or agreed to in writing, software
# distributed under the License is distributed on an "AS IS" BASIS,
# WITHOUT WARRANTIES OR CONDITIONS OF ANY KIND, either express or implied.
# See the License for the specific language governing permissions and
# limitations under the License.
import errno
import logging
import os
import re
import socket
import sys
import time
from datetime import datetime
from typing import TYPE_CHECKING, Optional, Tuple

import requests
from datetime import timezone

from docker.errors import ImageNotFound
from toil.lib.memoize import memoize
from toil.lib.retry import retry
from toil.version import currentCommit

if TYPE_CHECKING:
    from toil.common import Config

log = logging.getLogger(__name__)


def which(cmd, mode=os.F_OK | os.X_OK, path=None) -> Optional[str]:
    """
    Return the path with conforms to the given mode on the Path.

    [Copy-pasted in from python3.6's shutil.which().]

    `mode` defaults to os.F_OK | os.X_OK. `path` defaults to the result
    of os.environ.get("PATH"), or can be overridden with a custom search
    path.
    
    :returns: The path found, or None.
    """
    # Check that a given file can be accessed with the correct mode.
    # Additionally check that `file` is not a directory, as on Windows
    # directories pass the os.access check.
    def _access_check(fn, mode):
        return (os.path.exists(fn) and os.access(fn, mode)
                and not os.path.isdir(fn))

    # If we're given a path with a directory part, look it up directly rather
    # than referring to PATH directories. This includes checking relative to the
    # current directory, e.g. ./script
    if os.path.dirname(cmd):
        if _access_check(cmd, mode):
            return cmd
        return None

    if path is None:
        path = os.environ.get("PATH", os.defpath)
    if not path:
        return None
    path = path.split(os.pathsep)

    if sys.platform == "win32":
        # The current directory takes precedence on Windows.
        if not os.curdir in path:
            path.insert(0, os.curdir)

        # PATHEXT is necessary to check on Windows.
        pathext = os.environ.get("PATHEXT", "").split(os.pathsep)
        # See if the given file matches any of the expected path extensions.
        # This will allow us to short circuit when given "python.exe".
        # If it does match, only test that one, otherwise we have to try
        # others.
        if any(cmd.lower().endswith(ext.lower()) for ext in pathext):
            files = [cmd]
        else:
            files = [cmd + ext for ext in pathext]
    else:
        # On other platforms you don't have things like PATHEXT to tell you
        # what file suffixes are executable, so just pass on cmd as-is.
        files = [cmd]

    seen = set()
    for dir in path:
        normdir = os.path.normcase(dir)
        if not normdir in seen:
            seen.add(normdir)
            for thefile in files:
                name = os.path.join(dir, thefile)
                if _access_check(name, mode):
                    return name
    return None


def toilPackageDirPath() -> str:
    """
    Return the absolute path of the directory that corresponds to the top-level toil package.

    The return value is guaranteed to end in '/toil'.
    """
    result = os.path.dirname(os.path.realpath(__file__))
    if not result.endswith('/toil'):
        raise RuntimeError("The top-level toil package is not named Toil.")
    return result


def inVirtualEnv() -> bool:
    """Test if we are inside a virtualenv or Conda virtual environment."""
    return ('VIRTUAL_ENV' in os.environ or
            'CONDA_DEFAULT_ENV' in os.environ or
            hasattr(sys, 'real_prefix') or
            (hasattr(sys, 'base_prefix') and sys.base_prefix != sys.prefix))


def resolveEntryPoint(entryPoint: str) -> str:
    """
    Find the path to the given entry point that *should* work on a worker.

    :returns: The path found, which may be an absolute or a relative path.
    """
    if os.environ.get("TOIL_CHECK_ENV", None) == 'True' and inVirtualEnv():
        path = os.path.join(os.path.dirname(sys.executable), entryPoint)
        # Inside a virtualenv we try to use absolute paths to the entrypoints.
        if os.path.isfile(path):
            # If the entrypoint is present, Toil must have been installed into the virtualenv (as
            # opposed to being included via --system-site-packages). For clusters this means that
            # if Toil is installed in a virtualenv on the leader, it must be installed in
            # a virtualenv located at the same path on each worker as well.
            if not os.access(path, os.X_OK):
                raise RuntimeError("Cannot access the Toil virtualenv. If installed in a virtualenv on a cluster, make sure that the virtualenv path is the same for the leader and workers.")
            return path
    # Otherwise, we aren't in a virtualenv, or we're in a virtualenv but Toil
    # came in via --system-site-packages, or we think the virtualenv might not
    # exist on the workers.
    return entryPoint


@memoize
def physicalMemory() -> int:
    """
    Calculate the total amount of physical memory, in bytes.

    >>> n = physicalMemory()
    >>> n > 0
    True
    >>> n == physicalMemory()
    True
    """
    try:
        return os.sysconf('SC_PAGE_SIZE') * os.sysconf('SC_PHYS_PAGES')
    except ValueError:
        import subprocess
        return int(subprocess.check_output(['sysctl', '-n', 'hw.memsize']).decode('utf-8').strip())


def physicalDisk(directory: str) -> int:
    diskStats = os.statvfs(directory)
    return diskStats.f_frsize * diskStats.f_bavail


def applianceSelf(forceDockerAppliance: bool = False) -> str:
    """
    Return the fully qualified name of the Docker image to start Toil appliance containers from.

    The result is determined by the current version of Toil and three environment variables:
    ``TOIL_DOCKER_REGISTRY``, ``TOIL_DOCKER_NAME`` and ``TOIL_APPLIANCE_SELF``.

    ``TOIL_DOCKER_REGISTRY`` specifies an account on a publicly hosted docker registry like Quay
    or Docker Hub. The default is UCSC's CGL account on Quay.io where the Toil team publishes the
    official appliance images. ``TOIL_DOCKER_NAME`` specifies the base name of the image. The
    default of `toil` will be adequate in most cases. ``TOIL_APPLIANCE_SELF`` fully qualifies the
    appliance image, complete with registry, image name and version tag, overriding both
    ``TOIL_DOCKER_NAME`` and `TOIL_DOCKER_REGISTRY`` as well as the version tag of the image.
    Setting TOIL_APPLIANCE_SELF will not be necessary in most cases.
    """
    import toil.version
    registry = lookupEnvVar(name='docker registry',
                            envName='TOIL_DOCKER_REGISTRY',
                            defaultValue=toil.version.dockerRegistry)
    name = lookupEnvVar(name='docker name',
                        envName='TOIL_DOCKER_NAME',
                        defaultValue=toil.version.dockerName)
    appliance = lookupEnvVar(name='docker appliance',
                             envName='TOIL_APPLIANCE_SELF',
                             defaultValue=registry + '/' + name + ':' + toil.version.dockerTag)

    checkDockerSchema(appliance)

    if forceDockerAppliance:
        return appliance
    else:
        return checkDockerImageExists(appliance=appliance)


def customDockerInitCmd() -> str:
    """
    Return the custom command set by the ``TOIL_CUSTOM_DOCKER_INIT_COMMAND`` environment variable.

    The custom docker command is run prior to running the workers and/or the primary node's services.

    This can be useful for doing any custom initialization on instances (e.g. authenticating to
    private docker registries). Any single quotes are escaped and the command cannot contain a
    set of blacklisted chars (newline or tab).

    :returns: The custom command, or an empty string is returned if the environment variable is not set.
    """
    command = lookupEnvVar(name='user-defined custom docker init command',
                           envName='TOIL_CUSTOM_DOCKER_INIT_COMMAND',
                           defaultValue='')
    _check_custom_bash_cmd(command)
    return command.replace("'", "'\\''")  # Ensure any single quotes are escaped.


def customInitCmd() -> str:
    """
    Return the custom command set by the ``TOIL_CUSTOM_INIT_COMMAND`` environment variable.

    The custom init command is run prior to running Toil appliance itself in workers and/or the
    primary node (i.e. this is run one stage before ``TOIL_CUSTOM_DOCKER_INIT_COMMAND``).
    
    This can be useful for doing any custom initialization on instances (e.g. authenticating to
    private docker registries). Any single quotes are escaped and the command cannot contain a
    set of blacklisted chars (newline or tab).

    returns: the custom command or n empty string is returned if the environment variable is not set.
    """
    command = lookupEnvVar(name='user-defined custom init command',
                           envName='TOIL_CUSTOM_INIT_COMMAND',
                           defaultValue='')
    _check_custom_bash_cmd(command)
    return command.replace("'", "'\\''")  # Ensure any single quotes are escaped.


def _check_custom_bash_cmd(cmd_str):
    """Ensure that the Bash command doesn't contain invalid characters."""
    if re.search(r'[\n\r\t]', cmd_str):
        raise RuntimeError(f'"{cmd_str}" contains invalid characters (newline and/or tab).')


def lookupEnvVar(name: str, envName: str, defaultValue: str) -> str:
    """
    Look up environment variables that control Toil and log the result.

    :param name: the human readable name of the variable
    :param envName: the name of the environment variable to lookup
    :param defaultValue: the fall-back value
    :return: the value of the environment variable or the default value the variable is not set
    """
    try:
        value = os.environ[envName]
    except KeyError:
        log.info('Using default %s of %s as %s is not set.', name, defaultValue, envName)
        return defaultValue
    else:
        log.info('Overriding %s of %s with %s from %s.', name, defaultValue, value, envName)
        return value


def checkDockerImageExists(appliance: str) -> str:
    """
    Attempt to check a url registryName for the existence of a docker image with a given tag.

    :param appliance: The url of a docker image's registry (with a tag) of the form:
                      'quay.io/<repo_path>:<tag>' or '<repo_path>:<tag>'.
                      Examples: 'quay.io/ucsc_cgl/toil:latest', 'ubuntu:latest', or
                      'broadinstitute/genomes-in-the-cloud:2.0.0'.
    :return: Raises an exception if the docker image cannot be found or is invalid.  Otherwise, it
             will return the appliance string.
    """
    if currentCommit in appliance:
        return appliance
    registryName, imageName, tag = parseDockerAppliance(appliance)

    if registryName == 'docker.io':
        return requestCheckDockerIo(origAppliance=appliance, imageName=imageName, tag=tag)
    else:
        return requestCheckRegularDocker(origAppliance=appliance, registryName=registryName, imageName=imageName,
                                         tag=tag)


def parseDockerAppliance(appliance: str) -> Tuple[str, str, str]:
    """
    Derive parsed registry, image reference, and tag from a docker image string.

    Example: "quay.io/ucsc_cgl/toil:latest"
    Should return: "quay.io", "ucsc_cgl/toil", "latest"

    If a registry is not defined, the default is: "docker.io"
    If a tag is not defined, the default is: "latest"

    :param appliance: The full url of the docker image originally
                      specified by the user (or the default).
                      e.g. "quay.io/ucsc_cgl/toil:latest"
    :returns: registryName, imageName, tag
    """
    appliance = appliance.lower()

    # get the tag
    if ':' in appliance:
        tag = appliance.split(':')[-1]
        appliance = appliance[:-(len(':' + tag))]  # remove only the tag
    else:
        # default to 'latest' if no tag is specified
        tag = 'latest'

    # get the registry and image
    registryName = 'docker.io'  # default if not specified
    imageName = appliance  # will be true if not specified
    if '/' in appliance and '.' in appliance.split('/')[0]:
        registryName = appliance.split('/')[0]
        imageName = appliance[len(registryName):]
    registryName = registryName.strip('/')
    imageName = imageName.strip('/')

    return registryName, imageName, tag


def checkDockerSchema(appliance):
    if not appliance:
        raise ImageNotFound("No docker image specified.")
    elif '://' in appliance:
        raise ImageNotFound("Docker images cannot contain a schema (such as '://'): %s"
                            "" % appliance)
    elif len(appliance) > 256:
        raise ImageNotFound("Docker image must be less than 256 chars: %s"
                            "" % appliance)


class ApplianceImageNotFound(ImageNotFound):
    """
    Error raised when using TOIL_APPLIANCE_SELF results in an HTTP error.

    :param str origAppliance: The full url of the docker image originally
                              specified by the user (or the default).
                              e.g. "quay.io/ucsc_cgl/toil:latest"
    :param str url: The URL at which the image's manifest is supposed to appear
    :param int statusCode: the failing HTTP status code returned by the URL
    """

    def __init__(self, origAppliance, url, statusCode):
        msg = ("The docker image that TOIL_APPLIANCE_SELF specifies (%s) produced "
               "a nonfunctional manifest URL (%s). The HTTP status returned was %s. "
               "The specifier is most likely unsupported or malformed.  "
               "Please supply a docker image with the format: "
               "'<websitehost>.io/<repo_path>:<tag>' or '<repo_path>:<tag>' "
               "(for official docker.io images).  Examples: "
               "'quay.io/ucsc_cgl/toil:latest', 'ubuntu:latest', or "
               "'broadinstitute/genomes-in-the-cloud:2.0.0'."
               "" % (origAppliance, url, str(statusCode)))
        super().__init__(msg)

# Cache images we know exist so we don't have to ask the registry about them
# all the time.
KNOWN_EXTANT_IMAGES = set()

def requestCheckRegularDocker(origAppliance: str, registryName: str, imageName: str, tag: str) -> bool:
    """
    Check if an image exists using the requests library.

    URL is based on the
    `docker v2 schema <https://docs.docker.com/registry/spec/manifest-v2-2/>`_.

    This has the following format: ``https://{websitehostname}.io/v2/{repo}/manifests/{tag}``

    Does not work with the official (docker.io) site, because they require an OAuth token, so a
    separate check is done for docker.io images.

    :param origAppliance: The full url of the docker image originally
        specified by the user (or the default). For example, ``quay.io/ucsc_cgl/toil:latest``.
    :param registryName: The url of a docker image's registry. For example, ``quay.io``.
    :param imageName: The image, including path and excluding the tag. For example, ``ucsc_cgl/toil``.
    :param tag: The tag used at that docker image's registry. For example, ``latest``.
    :raises: ApplianceImageNotFound if no match is found.
    :return: Return True if match found.
    """
    if origAppliance in KNOWN_EXTANT_IMAGES:
        # Check the cache first
        return origAppliance

    ioURL = 'https://{webhost}/v2/{pathName}/manifests/{tag}' \
            ''.format(webhost=registryName, pathName=imageName, tag=tag)
    response = requests.head(ioURL)
    if not response.ok:
        raise ApplianceImageNotFound(origAppliance, ioURL, response.status_code)
    else:
        KNOWN_EXTANT_IMAGES.add(origAppliance)
        return origAppliance


def requestCheckDockerIo(origAppliance: str, imageName: str, tag: str) -> bool:
    """
    Check docker.io to see if an image exists using the requests library.

    URL is based on the docker v2 schema.  Requires that an access token be fetched first.

    :param origAppliance: The full url of the docker image originally
        specified by the user (or the default). For example, ``ubuntu:latest``.
    :param imageName: The image, including path and excluding the tag. For example, ``ubuntu``.
    :param tag: The tag used at that docker image's registry. For example, ``latest``.
    :raises: ApplianceImageNotFound if no match is found.
    :return: Return True if match found.
    """
    if origAppliance in KNOWN_EXTANT_IMAGES:
        # Check the cache first
        return origAppliance

    # only official images like 'busybox' or 'ubuntu'
    if '/' not in imageName:
        imageName = 'library/' + imageName

    token_url = 'https://auth.docker.io/token?service=registry.docker.io&scope=repository:{repo}:pull'.format(
        repo=imageName)
    requests_url = f'https://registry-1.docker.io/v2/{imageName}/manifests/{tag}'

    token = requests.get(token_url)
    jsonToken = token.json()
    bearer = jsonToken["token"]
    response = requests.head(requests_url, headers={'Authorization': f'Bearer {bearer}'})
    if not response.ok:
        raise ApplianceImageNotFound(origAppliance, requests_url, response.status_code)
    else:
        KNOWN_EXTANT_IMAGES.add(origAppliance)
        return origAppliance


def logProcessContext(config: "Config") -> None:
    # toil.version.version (string) cannot be imported at top level because it conflicts with
    # toil.version (module) and Sphinx doesn't like that.
    from toil.version import version
    log.info("Running Toil version %s on host %s.", version, socket.gethostname())
    log.debug("Configuration: %s", config.__dict__)


try:
    from botocore.credentials import (JSONFileCache,
                                      RefreshableCredentials,
                                      create_credential_resolver)
    from botocore.session import Session

    cache_path = '~/.cache/aws/cached_temporary_credentials'
    datetime_format = "%Y-%m-%dT%H:%M:%SZ"  # incidentally the same as the format used by AWS
    log = logging.getLogger(__name__)


    # But in addition to our manual cache, we also are going to turn on boto3's
    # new built-in caching layer.

    def datetime_to_str(dt):
        """
        Convert a naive (implicitly UTC) datetime object into a string, explicitly UTC.

        >>> datetime_to_str(datetime(1970, 1, 1, 0, 0, 0))
        '1970-01-01T00:00:00Z'
        """
        return dt.strftime(datetime_format)


    def str_to_datetime(s):
        """
        Convert a string, explicitly UTC into a naive (implicitly UTC) datetime object.

        >>> str_to_datetime( '1970-01-01T00:00:00Z' )
        datetime.datetime(1970, 1, 1, 0, 0)

        Just to show that the constructor args for seconds and microseconds are optional:
        >>> datetime(1970, 1, 1, 0, 0, 0)
        datetime.datetime(1970, 1, 1, 0, 0)
        """
        return datetime.strptime(s, datetime_format)
<<<<<<< HEAD


    class BotoCredentialAdapter(provider.Provider):
        """
        Boto 2 Adapter to use AWS credentials obtained via Boto 3's credential finding logic.

        This allows for automatic role assumption
        respecting the Boto 3 config files, even when parts of the app still use
        Boto 2.

        This class also handles caching credentials in multi-process environments
        to avoid loads of processes swamping the EC2 metadata service.
        """

        # TODO: We take kwargs because new boto2 versions have an 'anon'
        # argument and we want to be future proof

        def __init__(self, name, access_key=None, secret_key=None,
                     security_token=None, profile_name=None, **kwargs) -> None:
            """Create a new BotoCredentialAdapter."""
            # TODO: We take kwargs because new boto2 versions have an 'anon'
            # argument and we want to be future proof

            if (name == 'aws' or name is None) and access_key is None and not kwargs.get('anon', False):
                # We are on AWS and we don't have credentials passed along and we aren't anonymous.
                # We will backend into a boto3 resolver for getting credentials.
                # Make sure to enable boto3's own caching, so we can share that
                # cache with pure boto3 code elsewhere in Toil.
                # Keep synced with toil.lib.aws.session.establish_boto3_session
                self._boto3_resolver = create_credential_resolver(Session(profile=profile_name), cache=JSONFileCache())
            else:
                # We will use the normal flow
                self._boto3_resolver = None

            # Pass along all the arguments
            super().__init__(name, access_key=access_key,
                                                        secret_key=secret_key, security_token=security_token,
                                                        profile_name=profile_name, **kwargs)

        def get_credentials(self, access_key=None, secret_key=None, security_token=None, profile_name=None):
            """
            Make sure our credential fields are populated.

            Called by the base class constructor.
            """
            if self._boto3_resolver is not None:
                # Go get the credentials from the cache, or from boto3 if not cached.
                # We need to be eager here; having the default None
                # _credential_expiry_time makes the accessors never try to refresh.
                self._obtain_credentials_from_cache_or_boto3()
            else:
                # We're not on AWS, or they passed a key, or we're anonymous.
                # Use the normal route; our credentials shouldn't expire.
                super().get_credentials(access_key=access_key,
                                                                   secret_key=secret_key, security_token=security_token,
                                                                   profile_name=profile_name)

        def _populate_keys_from_metadata_server(self):
            """
            Hack to catch _credential_expiry_time being too soon and refresh the credentials.

            This override is misnamed; it's actually the only hook we have to catch
            _credential_expiry_time being too soon and refresh the credentials. We
            actually just go back and poke the cache to see if it feels like
            getting us new credentials.

            Boto 2 hardcodes a refresh within 5 minutes of expiry:
            https://github.com/boto/boto/blob/591911db1029f2fbb8ba1842bfcc514159b37b32/boto/provider.py#L247

            Boto 3 wants to refresh 15 or 10 minutes before expiry:
            https://github.com/boto/botocore/blob/8d3ea0e61473fba43774eb3c74e1b22995ee7370/botocore/credentials.py#L279

            So if we ever want to refresh, Boto 3 wants to refresh too.
            """
            # This should only happen if we have expiring credentials, which we should only get from boto3
            if self._boto3_resolver is None:
                raise RuntimeError("The Boto3 resolver should not be None.")

            self._obtain_credentials_from_cache_or_boto3()

        @retry()
        def _obtain_credentials_from_boto3(self) -> None:
            """
            Fill our credential fields from Boto 3.

            We know the current cached credentials are not good, and that we
            need to get them from Boto 3. Fill in our credential fields
            (_access_key, _secret_key, _security_token,
            _credential_expiry_time) from Boto 3.
            """
            # We get a Credentials object
            # <https://github.com/boto/botocore/blob/8d3ea0e61473fba43774eb3c74e1b22995ee7370/botocore/credentials.py#L227>
            # or a RefreshableCredentials, or None on failure.
            creds = self._boto3_resolver.load_credentials()

            if creds is None:
                try:
                    resolvers = str(self._boto3_resolver.providers)
                except:
                    resolvers = "(Resolvers unavailable)"
                raise RuntimeError("Could not obtain AWS credentials from Boto3. Resolvers tried: " + resolvers)

            # Make sure the credentials actually has some credentials if it is lazy
            creds.get_frozen_credentials()

            # Get when the credentials will expire, if ever
            if isinstance(creds, RefreshableCredentials):
                # Credentials may expire.
                # Get a naive UTC datetime like boto 2 uses from the boto 3 time.
                self._credential_expiry_time = creds._expiry_time.astimezone(  # type: ignore[attr-defined]
                    timezone.utc
                ).replace(tzinfo=None)
            else:
                # Credentials never expire
                self._credential_expiry_time = None

            # Then, atomically get all the credentials bits. They may be newer than we think they are, but never older.
            frozen = creds.get_frozen_credentials()

            # Copy them into us
            self._access_key = frozen.access_key
            self._secret_key = frozen.secret_key
            self._security_token = frozen.token

        def _obtain_credentials_from_cache_or_boto3(self):
            """
            Get the cached credentials.

            Or retrieve them from Boto 3 and cache them
            (or wait for another cooperating process to do so) if they are missing
            or not fresh enough.
            """
            cache_path = '~/.cache/aws/cached_temporary_credentials'
            path = os.path.expanduser(cache_path)
            tmp_path = path + '.tmp'
            while True:
                log.debug('Attempting to read cached credentials from %s.', path)
                try:
                    with open(path) as f:
                        content = f.read()
                        if content:
                            record = content.split('\n')
                            if len(record) != 4:
                                raise RuntimeError("Number of cached credentials is not 4.")
                            self._access_key = record[0]
                            self._secret_key = record[1]
                            self._security_token = record[2]
                            self._credential_expiry_time = str_to_datetime(record[3])
                        else:
                            log.debug('%s is empty. Credentials are not temporary.', path)
                            self._obtain_credentials_from_boto3()
                            return
                except OSError as e:
                    if e.errno == errno.ENOENT:
                        log.debug('Cached credentials are missing.')
                        dir_path = os.path.dirname(path)
                        if not os.path.exists(dir_path):
                            log.debug('Creating parent directory %s', dir_path)
                            try:
                                # A race would be ok at this point
                                os.makedirs(dir_path, exist_ok=True)
                            except OSError as e2:
                                if e2.errno == errno.EROFS:
                                    # Sometimes we don't actually have write access to ~.
                                    # We may be running in a non-writable Toil container.
                                    # We should just go get our own credentials
                                    log.debug('Cannot use the credentials cache because we are working on a read-only filesystem.')
                                    self._obtain_credentials_from_boto3()
                                else:
                                    raise
                    else:
                        raise
                else:
                    if self._credentials_need_refresh():
                        log.debug('Cached credentials are expired.')
                    else:
                        log.debug('Cached credentials exist and are still fresh.')
                        return
                # We get here if credentials are missing or expired
                log.debug('Racing to create %s.', tmp_path)
                # Only one process, the winner, will succeed
                try:
                    fd = os.open(tmp_path, os.O_CREAT | os.O_EXCL | os.O_WRONLY, 0o600)
                except OSError as e:
                    if e.errno == errno.EEXIST:
                        log.debug('Lost the race to create %s. Waiting on winner to remove it.', tmp_path)
                        while os.path.exists(tmp_path):
                            time.sleep(0.1)
                        log.debug('Winner removed %s. Trying from the top.', tmp_path)
                    else:
                        raise
                else:
                    try:
                        log.debug('Won the race to create %s.  Requesting credentials from backend.', tmp_path)
                        self._obtain_credentials_from_boto3()
                    except:
                        os.close(fd)
                        fd = None
                        log.debug('Failed to obtain credentials, removing %s.', tmp_path)
                        # This unblocks the losers.
                        os.unlink(tmp_path)
                        # Bail out. It's too likely to happen repeatedly
                        raise
                    else:
                        if self._credential_expiry_time is None:
                            os.close(fd)
                            fd = None
                            log.debug('Credentials are not temporary.  Leaving %s empty and renaming it to %s.',
                                      tmp_path, path)
                            # No need to actually cache permanent credentials,
                            # because we know we aren't getting them from the
                            # metadata server or by assuming a role. Those both
                            # give temporary credentials.
                        else:
                            log.debug('Writing credentials to %s.', tmp_path)
                            with os.fdopen(fd, 'w') as fh:
                                fd = None
                                fh.write('\n'.join([
                                    self._access_key,
                                    self._secret_key,
                                    self._security_token,
                                    datetime_to_str(self._credential_expiry_time)]))
                            log.debug('Wrote credentials to %s. Renaming to %s.', tmp_path, path)
                        os.rename(tmp_path, path)
                        return
                    finally:
                        if fd is not None:
                            os.close(fd)


    provider.Provider = BotoCredentialAdapter

=======
>>>>>>> 6bf9781c
except ImportError:
    pass<|MERGE_RESOLUTION|>--- conflicted
+++ resolved
@@ -22,7 +22,6 @@
 from typing import TYPE_CHECKING, Optional, Tuple
 
 import requests
-from datetime import timezone
 
 from docker.errors import ImageNotFound
 from toil.lib.memoize import memoize
@@ -475,240 +474,6 @@
         datetime.datetime(1970, 1, 1, 0, 0)
         """
         return datetime.strptime(s, datetime_format)
-<<<<<<< HEAD
-
-
-    class BotoCredentialAdapter(provider.Provider):
-        """
-        Boto 2 Adapter to use AWS credentials obtained via Boto 3's credential finding logic.
-
-        This allows for automatic role assumption
-        respecting the Boto 3 config files, even when parts of the app still use
-        Boto 2.
-
-        This class also handles caching credentials in multi-process environments
-        to avoid loads of processes swamping the EC2 metadata service.
-        """
-
-        # TODO: We take kwargs because new boto2 versions have an 'anon'
-        # argument and we want to be future proof
-
-        def __init__(self, name, access_key=None, secret_key=None,
-                     security_token=None, profile_name=None, **kwargs) -> None:
-            """Create a new BotoCredentialAdapter."""
-            # TODO: We take kwargs because new boto2 versions have an 'anon'
-            # argument and we want to be future proof
-
-            if (name == 'aws' or name is None) and access_key is None and not kwargs.get('anon', False):
-                # We are on AWS and we don't have credentials passed along and we aren't anonymous.
-                # We will backend into a boto3 resolver for getting credentials.
-                # Make sure to enable boto3's own caching, so we can share that
-                # cache with pure boto3 code elsewhere in Toil.
-                # Keep synced with toil.lib.aws.session.establish_boto3_session
-                self._boto3_resolver = create_credential_resolver(Session(profile=profile_name), cache=JSONFileCache())
-            else:
-                # We will use the normal flow
-                self._boto3_resolver = None
-
-            # Pass along all the arguments
-            super().__init__(name, access_key=access_key,
-                                                        secret_key=secret_key, security_token=security_token,
-                                                        profile_name=profile_name, **kwargs)
-
-        def get_credentials(self, access_key=None, secret_key=None, security_token=None, profile_name=None):
-            """
-            Make sure our credential fields are populated.
-
-            Called by the base class constructor.
-            """
-            if self._boto3_resolver is not None:
-                # Go get the credentials from the cache, or from boto3 if not cached.
-                # We need to be eager here; having the default None
-                # _credential_expiry_time makes the accessors never try to refresh.
-                self._obtain_credentials_from_cache_or_boto3()
-            else:
-                # We're not on AWS, or they passed a key, or we're anonymous.
-                # Use the normal route; our credentials shouldn't expire.
-                super().get_credentials(access_key=access_key,
-                                                                   secret_key=secret_key, security_token=security_token,
-                                                                   profile_name=profile_name)
-
-        def _populate_keys_from_metadata_server(self):
-            """
-            Hack to catch _credential_expiry_time being too soon and refresh the credentials.
-
-            This override is misnamed; it's actually the only hook we have to catch
-            _credential_expiry_time being too soon and refresh the credentials. We
-            actually just go back and poke the cache to see if it feels like
-            getting us new credentials.
-
-            Boto 2 hardcodes a refresh within 5 minutes of expiry:
-            https://github.com/boto/boto/blob/591911db1029f2fbb8ba1842bfcc514159b37b32/boto/provider.py#L247
-
-            Boto 3 wants to refresh 15 or 10 minutes before expiry:
-            https://github.com/boto/botocore/blob/8d3ea0e61473fba43774eb3c74e1b22995ee7370/botocore/credentials.py#L279
-
-            So if we ever want to refresh, Boto 3 wants to refresh too.
-            """
-            # This should only happen if we have expiring credentials, which we should only get from boto3
-            if self._boto3_resolver is None:
-                raise RuntimeError("The Boto3 resolver should not be None.")
-
-            self._obtain_credentials_from_cache_or_boto3()
-
-        @retry()
-        def _obtain_credentials_from_boto3(self) -> None:
-            """
-            Fill our credential fields from Boto 3.
-
-            We know the current cached credentials are not good, and that we
-            need to get them from Boto 3. Fill in our credential fields
-            (_access_key, _secret_key, _security_token,
-            _credential_expiry_time) from Boto 3.
-            """
-            # We get a Credentials object
-            # <https://github.com/boto/botocore/blob/8d3ea0e61473fba43774eb3c74e1b22995ee7370/botocore/credentials.py#L227>
-            # or a RefreshableCredentials, or None on failure.
-            creds = self._boto3_resolver.load_credentials()
-
-            if creds is None:
-                try:
-                    resolvers = str(self._boto3_resolver.providers)
-                except:
-                    resolvers = "(Resolvers unavailable)"
-                raise RuntimeError("Could not obtain AWS credentials from Boto3. Resolvers tried: " + resolvers)
-
-            # Make sure the credentials actually has some credentials if it is lazy
-            creds.get_frozen_credentials()
-
-            # Get when the credentials will expire, if ever
-            if isinstance(creds, RefreshableCredentials):
-                # Credentials may expire.
-                # Get a naive UTC datetime like boto 2 uses from the boto 3 time.
-                self._credential_expiry_time = creds._expiry_time.astimezone(  # type: ignore[attr-defined]
-                    timezone.utc
-                ).replace(tzinfo=None)
-            else:
-                # Credentials never expire
-                self._credential_expiry_time = None
-
-            # Then, atomically get all the credentials bits. They may be newer than we think they are, but never older.
-            frozen = creds.get_frozen_credentials()
-
-            # Copy them into us
-            self._access_key = frozen.access_key
-            self._secret_key = frozen.secret_key
-            self._security_token = frozen.token
-
-        def _obtain_credentials_from_cache_or_boto3(self):
-            """
-            Get the cached credentials.
-
-            Or retrieve them from Boto 3 and cache them
-            (or wait for another cooperating process to do so) if they are missing
-            or not fresh enough.
-            """
-            cache_path = '~/.cache/aws/cached_temporary_credentials'
-            path = os.path.expanduser(cache_path)
-            tmp_path = path + '.tmp'
-            while True:
-                log.debug('Attempting to read cached credentials from %s.', path)
-                try:
-                    with open(path) as f:
-                        content = f.read()
-                        if content:
-                            record = content.split('\n')
-                            if len(record) != 4:
-                                raise RuntimeError("Number of cached credentials is not 4.")
-                            self._access_key = record[0]
-                            self._secret_key = record[1]
-                            self._security_token = record[2]
-                            self._credential_expiry_time = str_to_datetime(record[3])
-                        else:
-                            log.debug('%s is empty. Credentials are not temporary.', path)
-                            self._obtain_credentials_from_boto3()
-                            return
-                except OSError as e:
-                    if e.errno == errno.ENOENT:
-                        log.debug('Cached credentials are missing.')
-                        dir_path = os.path.dirname(path)
-                        if not os.path.exists(dir_path):
-                            log.debug('Creating parent directory %s', dir_path)
-                            try:
-                                # A race would be ok at this point
-                                os.makedirs(dir_path, exist_ok=True)
-                            except OSError as e2:
-                                if e2.errno == errno.EROFS:
-                                    # Sometimes we don't actually have write access to ~.
-                                    # We may be running in a non-writable Toil container.
-                                    # We should just go get our own credentials
-                                    log.debug('Cannot use the credentials cache because we are working on a read-only filesystem.')
-                                    self._obtain_credentials_from_boto3()
-                                else:
-                                    raise
-                    else:
-                        raise
-                else:
-                    if self._credentials_need_refresh():
-                        log.debug('Cached credentials are expired.')
-                    else:
-                        log.debug('Cached credentials exist and are still fresh.')
-                        return
-                # We get here if credentials are missing or expired
-                log.debug('Racing to create %s.', tmp_path)
-                # Only one process, the winner, will succeed
-                try:
-                    fd = os.open(tmp_path, os.O_CREAT | os.O_EXCL | os.O_WRONLY, 0o600)
-                except OSError as e:
-                    if e.errno == errno.EEXIST:
-                        log.debug('Lost the race to create %s. Waiting on winner to remove it.', tmp_path)
-                        while os.path.exists(tmp_path):
-                            time.sleep(0.1)
-                        log.debug('Winner removed %s. Trying from the top.', tmp_path)
-                    else:
-                        raise
-                else:
-                    try:
-                        log.debug('Won the race to create %s.  Requesting credentials from backend.', tmp_path)
-                        self._obtain_credentials_from_boto3()
-                    except:
-                        os.close(fd)
-                        fd = None
-                        log.debug('Failed to obtain credentials, removing %s.', tmp_path)
-                        # This unblocks the losers.
-                        os.unlink(tmp_path)
-                        # Bail out. It's too likely to happen repeatedly
-                        raise
-                    else:
-                        if self._credential_expiry_time is None:
-                            os.close(fd)
-                            fd = None
-                            log.debug('Credentials are not temporary.  Leaving %s empty and renaming it to %s.',
-                                      tmp_path, path)
-                            # No need to actually cache permanent credentials,
-                            # because we know we aren't getting them from the
-                            # metadata server or by assuming a role. Those both
-                            # give temporary credentials.
-                        else:
-                            log.debug('Writing credentials to %s.', tmp_path)
-                            with os.fdopen(fd, 'w') as fh:
-                                fd = None
-                                fh.write('\n'.join([
-                                    self._access_key,
-                                    self._secret_key,
-                                    self._security_token,
-                                    datetime_to_str(self._credential_expiry_time)]))
-                            log.debug('Wrote credentials to %s. Renaming to %s.', tmp_path, path)
-                        os.rename(tmp_path, path)
-                        return
-                    finally:
-                        if fd is not None:
-                            os.close(fd)
-
-
-    provider.Provider = BotoCredentialAdapter
-
-=======
->>>>>>> 6bf9781c
+
 except ImportError:
     pass