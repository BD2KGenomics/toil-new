--- conflicted
+++ resolved
@@ -947,7 +947,18 @@
     return map
 
 
-<<<<<<< HEAD
+def keys(in_map: dict) -> list:
+    """
+    Given a Map, the `keys` function returns an Array consisting of the keys in
+    the Map. The order of the keys in the resulting Array is the same as the
+    order of the Pairs in the Map.
+
+    WDL syntax: Array[X] keys(Map[X,Y])
+    """
+
+    return list(in_map.keys())
+
+
 def collect_by_key(in_array: List[WDLPair]) -> dict:
     """
     Given an Array consisting of Pairs, the `collect_by_key` function returns a Map
@@ -964,16 +975,4 @@
     for pair in in_array:
         map.setdefault(pair.left, []).append(pair.right)
 
-    return map
-=======
-def keys(in_map: dict) -> list:
-    """
-    Given a Map, the `keys` function returns an Array consisting of the keys in
-    the Map. The order of the keys in the resulting Array is the same as the
-    order of the Pairs in the Map.
-
-    WDL syntax: Array[X] keys(Map[X,Y])
-    """
-
-    return list(in_map.keys())
->>>>>>> 5538d4ee
+    return map