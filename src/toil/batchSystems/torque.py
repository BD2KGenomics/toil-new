# Copyright (C) 2015-2021 Regents of the University of California
#
# Licensed under the Apache License, Version 2.0 (the "License");
# you may not use this file except in compliance with the License.
# You may obtain a copy of the License at
#
#     http://www.apache.org/licenses/LICENSE-2.0
#
# Unless required by applicable law or agreed to in writing, software
# distributed under the License is distributed on an "AS IS" BASIS,
# WITHOUT WARRANTIES OR CONDITIONS OF ANY KIND, either express or implied.
# See the License for the specific language governing permissions and
# limitations under the License.
import logging
import math
import os
import shlex
import tempfile
import time
from pipes import quote
from queue import Empty
from typing import Optional, List, Dict

from toil.batchSystems.abstractGridEngineBatchSystem import (AbstractGridEngineBatchSystem,
                                                             UpdatedBatchJobInfo)
from toil.lib.conversions import hms_duration_to_seconds
from toil.lib.misc import CalledProcessErrorStderr, call_command

logger = logging.getLogger(__name__)


class TorqueBatchSystem(AbstractGridEngineBatchSystem):

    # class-specific Worker
    class Worker(AbstractGridEngineBatchSystem.Worker):

        def __init__(self, newJobsQueue, updatedJobsQueue, killQueue, killedJobsQueue, boss):
            super().__init__(newJobsQueue, updatedJobsQueue, killQueue, killedJobsQueue, boss)
            self._version = self._pbsVersion()

        def _pbsVersion(self):
            """ Determines PBS/Torque version via pbsnodes
            """
            try:
                out = call_command(["pbsnodes", "--version"])
                if "PBSPro" in out:
                     logger.debug("PBS Pro proprietary Torque version detected")
                     self._version = "pro"
                else:
                     logger.debug("Torque OSS version detected")
                     self._version = "oss"
            except CalledProcessErrorStderr as e:
               if e.returncode != 0:
                    logger.error("Could not determine PBS/Torque version")

            return self._version

        """
        Torque-specific AbstractGridEngineWorker methods
        """
        def getRunningJobIDs(self):
            times = {}
            with self.runningJobsLock:
<<<<<<< HEAD
                currentjobs = dict((str(self.batchJobIDs[x][0].strip()).split('.')[0], x) for x in self.runningJobs)
=======
                currentjobs = {str(self.batchJobIDs[x][0].strip()): x for x in self.runningJobs}
>>>>>>> 9091401d
            logger.debug("getRunningJobIDs current jobs are: " + str(currentjobs))
            # Skip running qstat if we don't have any current jobs
            if not currentjobs:
                return times
            # Only query for job IDs to avoid clogging the batch system on heavily loaded clusters
            # PBS plain qstat will return every running job on the system.
            jobids = sorted(list(currentjobs.keys()))
            if self._version == "pro":
                stdout = call_command(['qstat', '-x'] + jobids)
            elif self._version == "oss":
                stdout = call_command(['qstat'] + jobids)

            # qstat supports XML output which is more comprehensive, but PBSPro does not support it
            # so instead we stick with plain commandline qstat tabular outputs
            for currline in stdout.split('\n'):
                items = currline.strip().split()
                if items:
                    jobid = items[0].strip().split('.')[0]
                    if jobid in currentjobs:
                        logger.debug("getRunningJobIDs job status for is: " + items[4])
                    if jobid in currentjobs and items[4] == 'R':
                        walltime = items[3]
                        logger.debug("getRunningJobIDs qstat reported walltime is: " + walltime)
                        # normal qstat has a quirk with job time where it reports '0'
                        # when initially running; this catches this case
                        if walltime == '0':
                            walltime = time.mktime(time.strptime(walltime, "%S"))
                        else:
                            walltime = hms_duration_to_seconds(walltime)
                        times[currentjobs[jobid]] = walltime

            logger.debug("Job times from qstat are: " + str(times))
            return times

        def getUpdatedBatchJob(self, maxWait):
            try:
                logger.debug("getUpdatedBatchJob: Job updates")
                item = self.updatedJobsQueue.get(timeout=maxWait)
                self.updatedJobsQueue.task_done()
                jobID, retcode = (self.jobIDs[item.jobID], item.exitStatus)
                self.currentjobs -= {self.jobIDs[item.jobID]}
            except Empty:
                logger.debug("getUpdatedBatchJob: Job queue is empty")
            else:
                return UpdatedBatchJobInfo(jobID=jobID, exitStatus=retcode, wallTime=None, exitReason=None)

        def killJob(self, jobID):
            call_command(['qdel', self.getBatchSystemID(jobID)])

        def prepareSubmission(self,
                              cpu: int,
                              memory: int,
                              jobID: int,
                              command: str,
                              jobName: str,
                              job_environment: Optional[Dict[str, str]] = None) -> List[str]:
            return self.prepareQsub(cpu, memory, jobID, job_environment) + [self.generateTorqueWrapper(command, jobID)]

        def submitJob(self, subLine):
            return call_command(subLine)

        def getJobExitCode(self, torqueJobID):
            if self._version == "pro":
                args = ["qstat", "-x", "-f", str(torqueJobID).split('.')[0]]
            elif self._version == "oss":
                args = ["qstat", "-f", str(torqueJobID).split('.')[0]]

            stdout = call_command(args)
            for line in stdout.split('\n'):
                line = line.strip()
                # Case differences due to PBSPro vs OSS Torque qstat outputs
                if line.startswith("failed") or line.startswith("FAILED") and int(line.split()[1]) == 1:
                    return 1
                if line.startswith("exit_status") or line.startswith("Exit_status"):
                    status = line.split(' = ')[1]
                    logger.debug('Exit Status: ' + status)
                    return int(status)
                if 'unknown job id' in line.lower():
                    # some clusters configure Torque to forget everything about just
                    # finished jobs instantly, apparently for performance reasons
                    logger.debug(f'Batch system no longer remembers about job {torqueJobID}')
                    # return assumed success; status files should reveal failure
                    return 0
            return None

        """
        Implementation-specific helper methods
        """
        def prepareQsub(self,
                        cpu: int,
                        mem: int,
                        jobID: int,
                        job_environment: Optional[Dict[str, str]]) -> List[str]:

            # TODO: passing $PWD on command line not working for -d, resorting to
            # $PBS_O_WORKDIR but maybe should fix this here instead of in script?

            qsubline = ['qsub', '-S', '/bin/sh', '-V', '-N', f'toil_job_{jobID}']

            environment = self.boss.environment.copy()
            if job_environment:
                environment.update(job_environment)

            if environment:
                qsubline.append('-v')
                qsubline.append(','.join(k + '=' + quote(os.environ[k] if v is None else v)
                                         for k, v in self.boss.environment.items()))

            reqline = list()
<<<<<<< HEAD
            if self._version == "pro":
                request = 'select=1'
                if mem is not None:
                    memStr = str(old_div(mem, 1024)) + 'K'
                    request +=':mem=' + memStr
                if cpu is not None and math.ceil(cpu) > 1:
                    request +=':ncpus=' + str(int(math.ceil(cpu)))
                 reqline.append(request)
            else:
                if mem is not None:
                    memStr = str(old_div(mem, 1024)) + 'K'
                    reqline.append('mem=' + memStr)
=======
            if mem is not None:
                reqline.append('mem={}K'.format(mem // 1024))
>>>>>>> 9091401d

                if cpu is not None and math.ceil(cpu) > 1:
                    reqline.append('nodes=1:ppn=' + str(int(math.ceil(cpu))))

            # Other resource requirements can be passed through the environment (see man qsub)
            reqlineEnv = os.getenv('TOIL_TORQUE_REQS')
            if reqlineEnv is not None:
                logger.debug("Additional Torque resource requirements appended to qsub from "
                             "TOIL_TORQUE_REQS env. variable: {}".format(reqlineEnv))
                if ("mem=" in reqlineEnv) or ("nodes=" in reqlineEnv) or ("ppn=" in reqlineEnv):
                    raise ValueError(f"Incompatible resource arguments ('mem=', 'nodes=', 'ppn='): {reqlineEnv}")

                reqline.append(reqlineEnv)

            if reqline:
                qsubline += ['-l', ','.join(reqline)]

            # All other qsub parameters can be passed through the environment (see man qsub).
            # No attempt is made to parse them out here and check that they do not conflict
            # with those that we already constructed above
            arglineEnv = os.getenv('TOIL_TORQUE_ARGS')
            if arglineEnv is not None:
                logger.debug("Native Torque options appended to qsub from TOIL_TORQUE_ARGS env. variable: {}"
                             .format(arglineEnv))
                if ("mem=" in arglineEnv) or ("nodes=" in arglineEnv) or ("ppn=" in arglineEnv):
                    raise ValueError(f"Incompatible resource arguments ('mem=', 'nodes=', 'ppn='): {arglineEnv}")
                qsubline += shlex.split(arglineEnv)

            return qsubline

        def generateTorqueWrapper(self, command, jobID):
            """
            A very simple script generator that just wraps the command given; for
            now this goes to default tempdir
            """
<<<<<<< HEAD
            stdoutfile = self.boss.formatStdOutErrPath(jobID, 'torque', '$PBS_JOBID', 'std_output')
            stderrfile = self.boss.formatStdOutErrPath(jobID, 'torque', '$PBS_JOBID', 'std_error')

            _fd, tmpFile = tempfile.mkstemp(suffix='.sh', prefix='torque_wrapper')
            fh = open(tmpFile , 'w')
            fh.write("#!/bin/sh\n")
            fh.write("#PBS -o {}\n".format(stdoutfile))
            fh.write("#PBS -e {}\n".format(stderrfile))
            fh.write("cd $PBS_O_WORKDIR\n\n")
            fh.write(command + "\n")

            fh.close()
            os.close(_fd)

            return tmpFile


    @classmethod
    def obtainSystemConstants(cls):

        # See: https://github.com/BD2KGenomics/toil/pull/1617#issuecomment-293525747
        logger.debug("PBS/Torque does not need obtainSystemConstants to assess global cluster resources.")


        #return maxCPU, maxMEM
        return None, None
=======
            stdoutfile: str = self.boss.formatStdOutErrPath(jobID, r'${PBS_JOBID}', 'out')
            stderrfile: str = self.boss.formatStdOutErrPath(jobID, r'${PBS_JOBID}', 'err')

            _, tmp_file = tempfile.mkstemp(suffix='.sh', prefix='torque_wrapper')
            with open(tmp_file, 'w') as f:
                f.write("#!/bin/sh\n")
                f.write(f"#PBS -o {stdoutfile}\n")
                f.write(f"#PBS -e {stderrfile}\n")
                f.write("cd $PBS_O_WORKDIR\n\n")
                f.write(command + "\n")

            return tmp_file
>>>>>>> 9091401d
<|MERGE_RESOLUTION|>--- conflicted
+++ resolved
@@ -1,4 +1,4 @@
-# Copyright (C) 2015-2021 Regents of the University of California
+# Copyright (C) 2015 UCSC Computational Genomics Lab
 #
 # Licensed under the Apache License, Version 2.0 (the "License");
 # you may not use this file except in compliance with the License.
@@ -61,11 +61,7 @@
         def getRunningJobIDs(self):
             times = {}
             with self.runningJobsLock:
-<<<<<<< HEAD
-                currentjobs = dict((str(self.batchJobIDs[x][0].strip()).split('.')[0], x) for x in self.runningJobs)
-=======
-                currentjobs = {str(self.batchJobIDs[x][0].strip()): x for x in self.runningJobs}
->>>>>>> 9091401d
+                currentjobs = {str(self.batchJobIDs[x][0].strip()).split('.')[0]: x for x in self.runningJobs}
             logger.debug("getRunningJobIDs current jobs are: " + str(currentjobs))
             # Skip running qstat if we don't have any current jobs
             if not currentjobs:
@@ -146,7 +142,7 @@
                 if 'unknown job id' in line.lower():
                     # some clusters configure Torque to forget everything about just
                     # finished jobs instantly, apparently for performance reasons
-                    logger.debug(f'Batch system no longer remembers about job {torqueJobID}')
+                    logger.debug('Batch system no longer remembers about job %s', str(torqueJobID))
                     # return assumed success; status files should reveal failure
                     return 0
             return None
@@ -175,26 +171,18 @@
                                          for k, v in self.boss.environment.items()))
 
             reqline = list()
-<<<<<<< HEAD
             if self._version == "pro":
                 request = 'select=1'
                 if mem is not None:
-                    memStr = str(old_div(mem, 1024)) + 'K'
-                    request +=':mem=' + memStr
+                     request += f':mem={mem//1024}K'
                 if cpu is not None and math.ceil(cpu) > 1:
                     request +=':ncpus=' + str(int(math.ceil(cpu)))
-                 reqline.append(request)
+                reqline.append(request)
             else:
                 if mem is not None:
-                    memStr = str(old_div(mem, 1024)) + 'K'
-                    reqline.append('mem=' + memStr)
-=======
-            if mem is not None:
-                reqline.append('mem={}K'.format(mem // 1024))
->>>>>>> 9091401d
-
+                    reqline.append(f'mem={mem//1024}K')
                 if cpu is not None and math.ceil(cpu) > 1:
-                    reqline.append('nodes=1:ppn=' + str(int(math.ceil(cpu))))
+              	  reqline.append('nodes=1:ppn=' + str(int(math.ceil(cpu))))
 
             # Other resource requirements can be passed through the environment (see man qsub)
             reqlineEnv = os.getenv('TOIL_TORQUE_REQS')
@@ -227,44 +215,15 @@
             A very simple script generator that just wraps the command given; for
             now this goes to default tempdir
             """
-<<<<<<< HEAD
-            stdoutfile = self.boss.formatStdOutErrPath(jobID, 'torque', '$PBS_JOBID', 'std_output')
-            stderrfile = self.boss.formatStdOutErrPath(jobID, 'torque', '$PBS_JOBID', 'std_error')
-
-            _fd, tmpFile = tempfile.mkstemp(suffix='.sh', prefix='torque_wrapper')
-            fh = open(tmpFile , 'w')
-            fh.write("#!/bin/sh\n")
-            fh.write("#PBS -o {}\n".format(stdoutfile))
-            fh.write("#PBS -e {}\n".format(stderrfile))
-            fh.write("cd $PBS_O_WORKDIR\n\n")
-            fh.write(command + "\n")
-
-            fh.close()
-            os.close(_fd)
-
-            return tmpFile
-
-
-    @classmethod
-    def obtainSystemConstants(cls):
-
-        # See: https://github.com/BD2KGenomics/toil/pull/1617#issuecomment-293525747
-        logger.debug("PBS/Torque does not need obtainSystemConstants to assess global cluster resources.")
-
-
-        #return maxCPU, maxMEM
-        return None, None
-=======
             stdoutfile: str = self.boss.formatStdOutErrPath(jobID, r'${PBS_JOBID}', 'out')
             stderrfile: str = self.boss.formatStdOutErrPath(jobID, r'${PBS_JOBID}', 'err')
 
-            _, tmp_file = tempfile.mkstemp(suffix='.sh', prefix='torque_wrapper')
+            fd, tmp_file = tempfile.mkstemp(suffix='.sh', prefix='torque_wrapper')
             with open(tmp_file, 'w') as f:
                 f.write("#!/bin/sh\n")
                 f.write(f"#PBS -o {stdoutfile}\n")
                 f.write(f"#PBS -e {stderrfile}\n")
                 f.write("cd $PBS_O_WORKDIR\n\n")
                 f.write(command + "\n")
-
-            return tmp_file
->>>>>>> 9091401d
+	    os.close(fd)
+            return tmp_file