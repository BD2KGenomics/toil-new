--- conflicted
+++ resolved
@@ -47,10 +47,7 @@
 from boto.exception import S3CreateError
 from boto.exception import SDBResponseError, S3ResponseError
 
-<<<<<<< HEAD
-=======
 from toil.lib.compatibility import compat_bytes, compat_plain, USING_PYTHON2
->>>>>>> fe8da483
 from toil.fileStores import FileID
 from toil.jobStores.abstractJobStore import (AbstractJobStore,
                                              NoSuchJobException,
