# Copyright (C) 2015-2022 Regents of the University of California
#
# Licensed under the Apache License, Version 2.0 (the "License");
# you may not use this file except in compliance with the License.
# You may obtain a copy of the License at
#
#     http://www.apache.org/licenses/LICENSE-2.0
#
# Unless required by applicable law or agreed to in writing, software
# distributed under the License is distributed on an "AS IS" BASIS,
# WITHOUT WARRANTIES OR CONDITIONS OF ANY KIND, either express or implied.
# See the License for the specific language governing permissions and
# limitations under the License.
import collections
import logging
import os
import threading
<<<<<<< HEAD
=======
from typing import (
    TYPE_CHECKING,
    Dict,
    Literal,
    Optional,
    Tuple,
    TypeVar,
    Union,
    cast,
    overload,
)

>>>>>>> 5a8090e8
import boto3
import boto3.resources.base
import botocore

from typing import Dict, Optional, Tuple, cast, Union, Literal, overload, TypeVar
from boto3 import Session
from botocore.client import Config
from botocore.session import get_session
from botocore.utils import JSONFileCache

if TYPE_CHECKING:
    from mypy_boto3_autoscaling import AutoScalingClient
    from mypy_boto3_ec2 import EC2Client, EC2ServiceResource
    from mypy_boto3_iam import IAMClient, IAMServiceResource
    from mypy_boto3_s3 import S3Client, S3ServiceResource
    from mypy_boto3_sdb import SimpleDBClient
    from mypy_boto3_sts import STSClient

logger = logging.getLogger(__name__)

# A note on thread safety:
#
# Boto3 Session: Not thread safe, 1 per thread is required.
#
# Boto3 Resources: Not thread safe, one per thread is required.
#
# Boto3 Client: Thread safe after initialization, but initialization is *not*
# thread safe and only one can be being made at a time. They also are
# restricted to a single Python *process*.
#
# See: <https://stackoverflow.com/questions/52820971/is-boto3-client-thread-safe>

# We use this lock to control initialization so only one thread can be
# initializing Boto3 (or Boto2) things at a time.
_init_lock = threading.RLock()


def _new_boto3_session(region_name: Optional[str] = None) -> Session:
    """
    This is the One True Place where new Boto3 sessions should be made, and
    prepares them with the necessary credential caching. Does *not* cache
    sessions, because each thread needs its own caching.

    :param region_name: If given, the session will be associated with the given AWS region.
    """

    # Make sure to use credential caching when talking to Amazon via boto3
    # See https://github.com/boto/botocore/pull/1338/
    # And https://github.com/boto/botocore/commit/2dae76f52ae63db3304b5933730ea5efaaaf2bfc

    with _init_lock:
        botocore_session = get_session()
        botocore_session.get_component('credential_provider').get_provider(
            'assume-role').cache = JSONFileCache()

        return Session(botocore_session=botocore_session, region_name=region_name, profile_name=os.environ.get("TOIL_AWS_PROFILE", None))


class AWSConnectionManager:
    """
    Class that represents a connection to AWS. Caches Boto 3 and Boto 2 objects
    by region.

    Access to any kind of item goes through the particular method for the thing
    you want (session, resource, service, Boto2 Context), and then you pass the
    region you want to work in, and possibly the type of thing you want, as arguments.

    This class is intended to eventually enable multi-region clusters, where
    connections to multiple regions may need to be managed in the same
    provisioner.

    We also support None for a region, in which case no region will be
    passed to Boto/Boto3. The caller is responsible for implementing e.g.
    TOIL_AWS_REGION support.

    Since connection objects may not be thread safe (see
    <https://boto3.amazonaws.com/v1/documentation/api/1.14.31/guide/session.html#multithreading-or-multiprocessing-with-sessions>),
    one is created for each thread that calls the relevant lookup method.
    """

    # TODO: mypy is going to have !!FUN!! with this API because the final type
    # we get out (and whether it has the right methods for where we want to use
    # it) depends on having the right string value for the service. We could
    # also individually wrap every service we use, but that seems like a good
    # way to generate a lot of boring code.

    def __init__(self) -> None:
        """
        Make a new empty AWSConnectionManager.
        """
        # This stores Boto3 sessions in .item of a thread-local storage, by
        # region.
        self.sessions_by_region: Dict[Optional[str], threading.local] = collections.defaultdict(threading.local)
        # This stores Boto3 resources in .item of a thread-local storage, by
        # (region, service name, endpoint URL) tuples
        self.resource_cache: Dict[Tuple[Optional[str], str, Optional[str]], threading.local] = collections.defaultdict(threading.local)
        # This stores Boto3 clients in .item of a thread-local storage, by
        # (region, service name, endpoint URL) tuples
        self.client_cache: Dict[Tuple[Optional[str], str, Optional[str]], threading.local] = collections.defaultdict(threading.local)
        # This stores Boto 2 connections in .item of a thread-local storage, by
        # (region, service name) tuples.
        self.boto2_cache: Dict[Tuple[Optional[str], str], threading.local] = collections.defaultdict(threading.local)

    def session(self, region: Optional[str]) -> boto3.session.Session:
        """
        Get the Boto3 Session to use for the given region.
        """
        storage = self.sessions_by_region[region]
        if not hasattr(storage, 'item'):
            # This is the first time this thread wants to talk to this region
            # through this manager
            storage.item = _new_boto3_session(region_name=region)
        return cast(boto3.session.Session, storage.item)

    @overload
    def resource(
        self,
        region: Optional[str],
        service_name: Literal["s3"],
        endpoint_url: Optional[str] = None,
    ) -> "S3ServiceResource": ...
    @overload
    def resource(
        self,
        region: Optional[str],
        service_name: Literal["iam"],
        endpoint_url: Optional[str] = None,
    ) -> "IAMServiceResource": ...
    @overload
    def resource(
        self,
        region: Optional[str],
        service_name: Literal["ec2"],
        endpoint_url: Optional[str] = None,
    ) -> "EC2ServiceResource": ...

    def resource(self, region: Optional[str], service_name: str, endpoint_url: Optional[str] = None) -> boto3.resources.base.ServiceResource:
        """
        Get the Boto3 Resource to use with the given service (like 'ec2') in the given region.

        :param endpoint_url: AWS endpoint URL to use for the client. If not
               specified, a default is used.
        """
        key = (region, service_name, endpoint_url)
        storage = self.resource_cache[key]
        if not hasattr(storage, 'item'):
            with _init_lock:
                # We lock inside the if check; we don't care if the memoization
                # sometimes results in multiple different copies leaking out.
                # We lock because we call .resource()

                if endpoint_url is not None:
                    # The Boto3 stubs are missing an overload for `resource` that takes
                    # a non-literal string. See
                    # <https://github.com/vemel/mypy_boto3_builder/issues/121#issuecomment-1011322636>
                    storage.item = self.session(region).resource(service_name, endpoint_url=endpoint_url) # type: ignore
                else:
                    # We might not be able to pass None to Boto3 and have it be the same as no argument.
                    storage.item = self.session(region).resource(service_name) # type: ignore

        return cast(boto3.resources.base.ServiceResource, storage.item)

    @overload
    def client(
        self,
        region: Optional[str],
        service_name: Literal["ec2"],
        endpoint_url: Optional[str] = None,
        config: Optional[Config] = None,
    ) -> "EC2Client": ...
    @overload
    def client(
        self,
        region: Optional[str],
        service_name: Literal["iam"],
        endpoint_url: Optional[str] = None,
        config: Optional[Config] = None,
    ) -> "IAMClient": ...
    @overload
    def client(
        self,
        region: Optional[str],
        service_name: Literal["s3"],
        endpoint_url: Optional[str] = None,
        config: Optional[Config] = None,
    ) -> "S3Client": ...
    @overload
    def client(
        self,
        region: Optional[str],
        service_name: Literal["sts"],
        endpoint_url: Optional[str] = None,
        config: Optional[Config] = None,
    ) -> "STSClient": ...
    @overload
    def client(
        self,
        region: Optional[str],
        service_name: Literal["sdb"],
        endpoint_url: Optional[str] = None,
        config: Optional[Config] = None,
    ) -> "SimpleDBClient": ...
    @overload
    def client(
        self,
        region: Optional[str],
        service_name: Literal["autoscaling"],
        endpoint_url: Optional[str] = None,
        config: Optional[Config] = None,
    ) -> "AutoScalingClient": ...

    def client(self, region: Optional[str], service_name: Literal["ec2", "iam", "s3", "sts", "sdb", "autoscaling"], endpoint_url: Optional[str] = None,
               config: Optional[Config] = None) -> botocore.client.BaseClient:
        """
        Get the Boto3 Client to use with the given service (like 'ec2') in the given region.

        :param endpoint_url: AWS endpoint URL to use for the client. If not
               specified, a default is used.
        :param config: Custom configuration to use for the client.
        """

        if config is not None:
            # Don't try and memoize if a custom config is used
            with _init_lock:
                if endpoint_url is not None:
                    return self.session(region).client(service_name, endpoint_url=endpoint_url, config=config)
                else:
                    return self.session(region).client(service_name, config=config)

        key = (region, service_name, endpoint_url)
        storage = self.client_cache[key]
        if not hasattr(storage, 'item'):
            with _init_lock:
                # We lock because we call .client()

                if endpoint_url is not None:
                    # The Boto3 stubs are probably missing an overload here too. See:
                    # <https://github.com/vemel/mypy_boto3_builder/issues/121#issuecomment-1011322636>
                    storage.item = self.session(region).client(service_name, endpoint_url=endpoint_url)
                else:
                    # We might not be able to pass None to Boto3 and have it be the same as no argument.
                    storage.item = self.session(region).client(service_name)
        return cast(botocore.client.BaseClient , storage.item)


# If you don't want your own AWSConnectionManager, we have a global one and some global functions
_global_manager = AWSConnectionManager()

def establish_boto3_session(region_name: Optional[str] = None) -> Session:
    """
    Get a Boto 3 session usable by the current thread.

    This function may not always establish a *new* session; it can be memoized.
    """

    # Just use a global version of the manager. Note that we change the argument order!
    return _global_manager.session(region_name)

@overload
def client(
    service_name: Literal["ec2"],
    region_name: Optional[str] = None,
    endpoint_url: Optional[str] = None,
    config: Optional[Config] = None,
) -> "EC2Client": ...
@overload
def client(
    service_name: Literal["iam"],
    region_name: Optional[str] = None,
    endpoint_url: Optional[str] = None,
    config: Optional[Config] = None,
) -> "IAMClient": ...
@overload
def client(
    service_name: Literal["s3"],
    region_name: Optional[str] = None,
    endpoint_url: Optional[str] = None,
    config: Optional[Config] = None,
) -> "S3Client": ...
@overload
def client(
    service_name: Literal["sts"],
    region_name: Optional[str] = None,
    endpoint_url: Optional[str] = None,
    config: Optional[Config] = None,
) -> "STSClient": ...
@overload
def client(
    service_name: Literal["sdb"],
    region_name: Optional[str] = None,
    endpoint_url: Optional[str] = None,
    config: Optional[Config] = None,
) -> "SimpleDBClient": ...
@overload
def client(
    service_name: Literal["autoscaling"],
    region_name: Optional[str] = None,
    endpoint_url: Optional[str] = None,
    config: Optional[Config] = None,
) -> "AutoScalingClient": ...

def client(service_name: Literal["ec2", "iam", "s3", "sts", "sdb", "autoscaling"], region_name: Optional[str] = None, endpoint_url: Optional[str] = None, config: Optional[Config] = None) -> botocore.client.BaseClient:
    """
    Get a Boto 3 client for a particular AWS service, usable by the current thread.

    Global alternative to AWSConnectionManager.
    """

    # Just use a global version of the manager. Note that we change the argument order!
    return _global_manager.client(region_name, service_name, endpoint_url=endpoint_url, config=config)

@overload
def resource(
    service_name: Literal["s3"],
    region_name: Optional[str] = None,
    endpoint_url: Optional[str] = None,
) -> "S3ServiceResource": ...
@overload
def resource(
    service_name: Literal["iam"],
    region_name: Optional[str] = None,
    endpoint_url: Optional[str] = None,
) -> "IAMServiceResource": ...
@overload
def resource(
    service_name: Literal["ec2"],
    region_name: Optional[str] = None,
    endpoint_url: Optional[str] = None,
) -> "EC2ServiceResource": ...

def resource(service_name: Literal["s3", "iam", "ec2"], region_name: Optional[str] = None, endpoint_url: Optional[str] = None) -> boto3.resources.base.ServiceResource:
    """
    Get a Boto 3 resource for a particular AWS service, usable by the current thread.

    Global alternative to AWSConnectionManager.
    """

    # Just use a global version of the manager. Note that we change the argument order!
    return _global_manager.resource(region_name, service_name, endpoint_url=endpoint_url)<|MERGE_RESOLUTION|>--- conflicted
+++ resolved
@@ -15,8 +15,7 @@
 import logging
 import os
 import threading
-<<<<<<< HEAD
-=======
+
 from typing import (
     TYPE_CHECKING,
     Dict,
@@ -29,7 +28,6 @@
     overload,
 )
 
->>>>>>> 5a8090e8
 import boto3
 import boto3.resources.base
 import botocore
