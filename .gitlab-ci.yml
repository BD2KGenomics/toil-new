--- conflicted
+++ resolved
@@ -54,70 +54,14 @@
 #    - make test tests=src/toil/test/batchSystems/batchSystemTest.py
 #    - make test tests=src/toil/test/mesos/MesosDataStructuresTest.py
 
-<<<<<<< HEAD
 py37_cwl_v1.0:
-=======
-
-# Python3.6
-py36_main:
-  stage: basic_tests
-  script:
-    - pwd
-    - virtualenv -p python3.6 venv && . venv/bin/activate && make prepare && make develop extras=[all] && pip install htcondor
-    - make test tests=src/toil/test/src
-    - make test tests=src/toil/test/utils
-
-py36_appliance_build:
-  stage: basic_tests
-  script:
-    - pwd
-    - apt update && DEBIAN_FRONTEND=noninteractive apt install -y tzdata jq
-    - virtualenv -p python3.6 venv && . venv/bin/activate && make prepare && pip install pycparser && make develop extras=[all] && pip install htcondor awscli==1.16.272
-    # This reads GITLAB_SECRET_FILE_QUAY_CREDENTIALS
-    - python setup_gitlab_docker.py
-    - make push_docker
-
-
-# Python3.7
-py37_batch_systems:
->>>>>>> caeec17f
   stage: main_tests
   script:
     - pwd
     - apt update && DEBIAN_FRONTEND=noninteractive apt install -y tzdata jq python3.7 python3.7-dev
-<<<<<<< HEAD
     - virtualenv -p python3.7 venv && . venv/bin/activate && make prepare && make develop extras=[cwl,aws]
     - mypy --ignore-missing-imports --no-strict-optional $(pwd)/src/toil/cwl/cwltoil.py  # make this a separate linting stage
     - make test tests=src/toil/test/cwl/cwlTest.py::CWLv10Test
-=======
-    - virtualenv -p python3.7 venv && . venv/bin/activate && make prepare && make develop extras=[all] && pip install htcondor awscli==1.16.272
-    - make test tests=src/toil/test/batchSystems/batchSystemTest.py
-    - make test tests=src/toil/test/mesos/MesosDataStructuresTest.py
->>>>>>> caeec17f
-
-py37_cwl_v1.0_kubernetes:
-  stage: main_tests
-  script:
-    - pwd
-<<<<<<< HEAD
-    - set -e
-    - apt update && DEBIAN_FRONTEND=noninteractive apt install -y tzdata awscli jq python3.7 python3.7-dev
-    - virtualenv --system-site-packages -p python3.7 venv && . venv/bin/activate
-    - make prepare && make develop extras=[cwl,aws,kubernetes]
-    - export TOIL_KUBERNETES_OWNER=toiltest
-    - export TOIL_AWS_SECRET_NAME=shared-s3-credentials
-    - export TOIL_KUBERNETES_HOST_PATH=/data/scratch
-    - export TOIL_WORKDIR=/var/lib/toil
-    - export SINGULARITY_CACHEDIR=/var/lib/toil/singularity-cache
-    - mkdir -p ${TOIL_WORKDIR}
-    - export CWL_K8_TEST_BUCKET=toil-test-$RANDOM-$RANDOM-$RANDOM
-=======
-    - apt update && DEBIAN_FRONTEND=noninteractive apt install -y tzdata jq python3.7 python3.7-dev
-    - virtualenv -p python3.7 venv && . venv/bin/activate && make prepare && make develop extras=[cwl,aws]
->>>>>>> caeec17f
-    - mypy --ignore-missing-imports --no-strict-optional $(pwd)/src/toil/cwl/cwltoil.py  # make this a separate linting stage
-    - make test tests=src/toil/test/cwl/cwlTest.py::CWLv10Test::test_kubernetes_cwl_conformance
-    - make test tests=src/toil/test/cwl/cwlTest.py::CWLv10Test::test_kubernetes_cwl_conformance_with_caching
 
 py37_cwl_v1.1:
   stage: main_tests
@@ -135,7 +79,6 @@
     - virtualenv -p python3.7 venv && . venv/bin/activate && make prepare && make develop extras=[cwl,aws]
     - make test tests=src/toil/test/cwl/cwlTest.py::CWLv12Test
 
-<<<<<<< HEAD
 #py37_wdl:
 #  stage: main_tests
 #  script:
@@ -257,128 +200,4 @@
 #    - pip install --upgrade setuptools pip
 #    - pip install --upgrade .
 #    - toil clean aws:us-west-2:${BUCKET_NAME}
-#    - time cactus --batchSystem kubernetes --binariesMode singularity --clean always aws:us-west-2:${BUCKET_NAME} examples/evolverMammals.txt examples/evolverMammals.hal --root mr --defaultDisk "8G" --logDebug --disableCaching false
-=======
-py37_wdl:
-  stage: main_tests
-  script:
-    - pwd
-    - apt update && DEBIAN_FRONTEND=noninteractive apt install -y tzdata jq python3.7 python3.7-dev
-    - virtualenv -p python3.7 venv && . venv/bin/activate && make prepare && make develop extras=[all]
-    - make test tests=src/toil/test/wdl/toilwdlTest.py
-    - make test tests=src/toil/test/wdl/builtinTest.py
-
-py37_jobstore_and_provisioning:
-  stage: main_tests
-  script:
-    - pwd
-    - apt update && DEBIAN_FRONTEND=noninteractive apt install -y tzdata jq python3.7 python3.7-dev
-    - virtualenv -p python3.7 venv && . venv/bin/activate && make prepare && make develop extras=[all] && pip install htcondor
-    - make test tests=src/toil/test/jobStores/jobStoreTest.py
-    - make test tests=src/toil/test/sort/sortTest.py
-    - make test tests=src/toil/test/provisioners/aws/awsProvisionerTest.py
-    - make test tests=src/toil/test/provisioners/clusterScalerTest.py
-#    - python -m pytest --duration=0 -s -r s src/toil/test/provisioners/gceProvisionerTest.py
-# https://ucsc-ci.com/databiosphere/toil/-/jobs/38672
-# guessing decorators are masking class as function?  ^  also, abstract class is run as normal test?  should hide.
-
-py37_main:
-  stage: basic_tests
-  script:
-    - pwd
-    - apt update && DEBIAN_FRONTEND=noninteractive apt install -y tzdata jq python3.7 python3.7-dev
-    - virtualenv -p python3.7 venv && . venv/bin/activate && make prepare && make develop extras=[all] && pip install htcondor
-    - make test tests=src/toil/test/src
-    - make test tests=src/toil/test/utils
-
-py37_appliance_build:
-  stage: basic_tests
-  script:
-    - pwd
-    - apt update && DEBIAN_FRONTEND=noninteractive apt install -y tzdata jq python3.7 python3.7-dev
-    - virtualenv -p python3.7 venv && . venv/bin/activate && make prepare && pip install pycparser && make develop extras=[all] && pip install htcondor awscli==1.16.272
-    # This reads GITLAB_SECRET_FILE_QUAY_CREDENTIALS
-    - python setup_gitlab_docker.py
-    - make push_docker
-
-py37_integration:
-  stage: integration
-  script:
-    - pwd
-    - apt update && DEBIAN_FRONTEND=noninteractive apt install -y tzdata jq python3.7 python3.7-dev
-    - virtualenv -p python3.7 venv && . venv/bin/activate && make prepare && make develop extras=[all] && pip install htcondor awscli==1.16.272
-    - export TOIL_TEST_INTEGRATIVE=True
-    - export TOIL_AWS_KEYNAME=id_rsa
-    - export TOIL_AWS_ZONE=us-west-2a
-    # This reads GITLAB_SECRET_FILE_SSH_KEYS
-    - python setup_gitlab_ssh.py
-    - chmod 400 /root/.ssh/id_rsa
-    - make test tests=src/toil/test/jobStores/jobStoreTest.py
-
-py37_provisioner_integration:
-  stage: integration
-  script:
-    - pwd
-    - apt update && DEBIAN_FRONTEND=noninteractive apt install -y tzdata awscli jq python3.7 python3.7-dev
-    - virtualenv -p python3.7 venv && . venv/bin/activate && make prepare && make develop extras=[all] && pip install htcondor awscli==1.16.272
-    - python setup_gitlab_ssh.py && chmod 400 /root/.ssh/id_rsa
-    - echo $'Host *\n    AddressFamily inet' > /root/.ssh/config
-    - export LIBPROCESS_IP=127.0.0.1
-    - python setup_gitlab_docker.py
-    - export TOIL_TEST_INTEGRATIVE=True; export TOIL_AWS_KEYNAME=id_rsa; export TOIL_AWS_ZONE=us-west-2a
-    # This reads GITLAB_SECRET_FILE_SSH_KEYS
-    - python setup_gitlab_ssh.py
-    - make push_docker
-    - make test tests=src/toil/test/sort/sortTest.py
-    - make test tests=src/toil/test/provisioners/clusterScalerTest.py
-    # - python -m pytest --duration=0 -s -r s src/toil/test/provisioners/aws/awsProvisionerTest.py::AWSRestartTest::testAutoScaledCluster
-    # - python -m pytest -s src/toil/test/provisioners/aws/awsProvisionerTest.py
-    # - python -m pytest -s src/toil/test/provisioners/gceProvisionerTest.py  # needs env vars set to run
-
-# Python3.8
-py38_main:
-  stage: basic_tests
-  script:
-    - pwd
-    - apt update && DEBIAN_FRONTEND=noninteractive apt install -y tzdata jq python3.8 python3.8-dev
-    - virtualenv -p python3.8 venv && . venv/bin/activate && make prepare && make develop extras=[all] && pip install htcondor
-    - make test tests=src/toil/test/src
-    - make test tests=src/toil/test/utils
-
-py38_appliance_build:
-  stage: basic_tests
-  script:
-    - pwd
-    - apt update && DEBIAN_FRONTEND=noninteractive apt install -y tzdata jq python3.8 python3.8-dev
-    - virtualenv -p python3.8 venv && . venv/bin/activate && make prepare && pip install pycparser && make develop extras=[all] && pip install htcondor awscli==1.16.272
-    # This reads GITLAB_SECRET_FILE_QUAY_CREDENTIALS
-    - python setup_gitlab_docker.py
-    - make push_docker
-
-# Cactus-on-Kubernetes integration (as a script and not a pytest test)
-py37_cactus_integration:
-  stage: integration
-  script:
-    - set -e
-    - apt update && DEBIAN_FRONTEND=noninteractive apt install -y tzdata awscli jq python3.7 python3.7-dev
-    - virtualenv --system-site-packages --python python3.7 venv
-    - . venv/bin/activate
-    - pip install .[aws,kubernetes]
-    - export TOIL_KUBERNETES_OWNER=toiltest
-    - export TOIL_AWS_SECRET_NAME=shared-s3-credentials
-    - export TOIL_KUBERNETES_HOST_PATH=/data/scratch
-    - export TOIL_WORKDIR=/var/lib/toil
-    - export SINGULARITY_CACHEDIR=/var/lib/toil/singularity-cache
-    - mkdir -p ${TOIL_WORKDIR}
-    - BUCKET_NAME=toil-test-$RANDOM-$RANDOM-$RANDOM
-    - cd
-    - git clone https://github.com/ComparativeGenomicsToolkit/cactus.git --recursive
-    - cd cactus
-    - git fetch origin
-    - git checkout 12de39de78e784bff1cff5bc022c16e95ded692b
-    - git submodule update --init --recursive
-    - pip install --upgrade setuptools pip
-    - pip install --upgrade .
-    - toil clean aws:us-west-2:${BUCKET_NAME}
-    - time cactus --batchSystem kubernetes --binariesMode singularity --clean always aws:us-west-2:${BUCKET_NAME} examples/evolverMammals.txt examples/evolverMammals.hal --root mr --defaultDisk "8G" --logDebug --disableCaching false
->>>>>>> caeec17f
+#    - time cactus --batchSystem kubernetes --binariesMode singularity --clean always aws:us-west-2:${BUCKET_NAME} examples/evolverMammals.txt examples/evolverMammals.hal --root mr --defaultDisk "8G" --logDebug --disableCaching false