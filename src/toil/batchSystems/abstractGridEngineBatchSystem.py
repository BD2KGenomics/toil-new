# Copyright (C) 2015-2021 Regents of the University of California
#
# Licensed under the Apache License, Version 2.0 (the "License");
# you may not use this file except in compliance with the License.
# You may obtain a copy of the License at
#
#     http://www.apache.org/licenses/LICENSE-2.0
#
# Unless required by applicable law or agreed to in writing, software
# distributed under the License is distributed on an "AS IS" BASIS,
# WITHOUT WARRANTIES OR CONDITIONS OF ANY KIND, either express or implied.
# See the License for the specific language governing permissions and
# limitations under the License.
import logging
import time
from abc import ABCMeta, abstractmethod
from datetime import datetime
from queue import Empty, Queue
from threading import Lock, Thread
from typing import Dict, List, Optional, Tuple, Union

from toil.common import Config
from toil.batchSystems.abstractBatchSystem import (BatchJobExitReason,
                                                   UpdatedBatchJobInfo)
from toil.batchSystems.cleanup_support import BatchSystemCleanupSupport
from toil.bus import ExternalBatchIdMessage, get_job_kind
from toil.job import JobDescription, AcceleratorRequirement
from toil.lib.misc import CalledProcessErrorStderr
from toil.lib.retry import old_retry, DEFAULT_DELAYS, retry

logger = logging.getLogger(__name__)


# Internally we throw around these flat tuples of random important things about a job.
# Assigned ID
# Required cores
# Required memory
# Command to run
# Unit name of the job
# Environment dict for the job
# Accelerator requirements for the job
JobTuple = Tuple[int, float, int, str, str, Dict[str, str], List[AcceleratorRequirement]]

class ExceededRetryAttempts(Exception):
    def __init__(self):
        super().__init__("Exceeded retry attempts talking to scheduler.")

class AbstractGridEngineBatchSystem(BatchSystemCleanupSupport):
    """
    A partial implementation of BatchSystemSupport for batch systems run on a
    standard HPC cluster. By default auto-deployment is not implemented.
    """
    class GridEngineThreadException(Exception):
        pass

    class GridEngineThread(Thread, metaclass=ABCMeta):
        def __init__(self, newJobsQueue: Queue, updatedJobsQueue: Queue, killQueue: Queue, killedJobsQueue: Queue, boss: 'AbstractGridEngineBatchSystem') -> None:
            """
            Abstract thread interface class. All instances are created with five
            initial arguments (below). Note the Queue instances passed are empty.

            :param newJobsQueue: a Queue of new (unsubmitted) jobs
            :param updatedJobsQueue: a Queue of jobs that have been updated
            :param killQueue: a Queue of active jobs that need to be killed
            :param killedJobsQueue: Queue of killed jobs for this thread
            :param boss: the AbstractGridEngineBatchSystem instance that
                         controls this GridEngineThread

            """
            Thread.__init__(self)
            self.boss = boss
            self.boss.config.statePollingWait = \
                self.boss.config.statePollingWait or self.boss.getWaitDuration()
            self.boss.config.state_polling_timeout = \
                self.boss.config.state_polling_timeout or self.boss.config.statePollingWait * 10
            self.newJobsQueue = newJobsQueue
            self.updatedJobsQueue = updatedJobsQueue
            self.killQueue = killQueue
            self.killedJobsQueue = killedJobsQueue
            self.waitingJobs: List[JobTuple] = list()
            self.runningJobs = set()
            # TODO: Why do we need a lock for this? We have the GIL.
            self.runningJobsLock = Lock()
            self.batchJobIDs: Dict[int, str] = dict()
            self._checkOnJobsCache = None
            self._checkOnJobsTimestamp = None
            self.exception = None

        def getBatchSystemID(self, jobID: int) -> str:
            """
            Get batch system-specific job ID

            Note: for the moment this is the only consistent way to cleanly get
            the batch system job ID

            :param jobID: Toil BatchSystem numerical job ID
            """
            if jobID not in self.batchJobIDs:
                raise RuntimeError("Unknown jobID, could not be converted")

            (job, task) = self.batchJobIDs[jobID]
            if task is None:
                return str(job)
            else:
                return str(job) + "." + str(task)

        def forgetJob(self, jobID: int) -> None:
            """
            Remove jobID passed

            :param jobID: toil job ID
            """
            with self.runningJobsLock:
                self.runningJobs.remove(jobID)
            del self.batchJobIDs[jobID]

        def createJobs(self, newJob: JobTuple) -> bool:
            """
            Create a new job with the given attributes.

            Implementation-specific; called by GridEngineThread.run()
            """
            activity = False
            # Load new job id if present:
            if newJob is not None:
                self.waitingJobs.append(newJob)
            # Launch jobs as necessary:
            while len(self.waitingJobs) > 0 and \
                    len(self.runningJobs) < int(self.boss.config.max_jobs):
                activity = True
                jobID, cpu, memory, command, jobName, environment, gpus = self.waitingJobs.pop(0)
                if self.boss.config.memory_is_product and cpu > 1:
                    memory = memory // cpu
                # prepare job submission command
                subLine = self.prepareSubmission(cpu, memory, jobID, command, jobName, environment, gpus)
                logger.debug("Running %r", subLine)
                batchJobID = self.boss.with_retries(self.submitJob, subLine)
                if self.boss._outbox is not None:
                    #JobID corresponds to the toil version of the jobID, dif from jobstore idea of the id, batchjobid is what we get from slurm
                    self.boss._outbox.publish(ExternalBatchIdMessage(jobID, batchJobID, self.boss.__class__.__name__))

                logger.debug("Submitted job %s", str(batchJobID))

                # Store dict for mapping Toil job ID to batch job ID
                # TODO: Note that this currently stores a tuple of (batch system
                # ID, Task), but the second value is None by default and doesn't
                # seem to be used
                self.batchJobIDs[jobID] = (batchJobID, None)

                # Add to queue of running jobs
                with self.runningJobsLock:
                    self.runningJobs.add(jobID)

            return activity

        def killJobs(self):
            """
            Kill any running jobs within thread
            """
            killList = list()
            while True:
                try:
                    jobId = self.killQueue.get(block=False)
                except Empty:
                    break
                else:
                    killList.append(jobId)

            if not killList:
                return False

            # Do the dirty job
            for jobID in list(killList):
                if jobID in self.runningJobs:
                    logger.debug('Killing job: %s', jobID)

                    # this call should be implementation-specific, all other
                    # code is redundant w/ other implementations
                    self.killJob(jobID)
                else:
                    if jobID in self.waitingJobs:
                        self.waitingJobs.remove(jobID)
                    self.killedJobsQueue.put(jobID)
                    killList.remove(jobID)

            # Wait to confirm the kill
            while killList:
                for jobID in list(killList):
                    batchJobID = self.getBatchSystemID(jobID)
                    exit_code = self.boss.with_retries(self.getJobExitCode, batchJobID)
                    if exit_code is not None:
                        logger.debug('Adding jobID %s to killedJobsQueue', jobID)
                        self.killedJobsQueue.put(jobID)
                        killList.remove(jobID)
                        self.forgetJob(jobID)
                if len(killList) > 0:
                    logger.warning("Some jobs weren't killed, trying again in %is.", self.boss.sleepSeconds())

            return True

        def checkOnJobs(self):
            """Check and update status of all running jobs.

            Respects statePollingWait and will return cached results if not within
            time period to talk with the scheduler.
            """

            if self._checkOnJobsTimestamp:
                time_since_last_check = (datetime.now() - self._checkOnJobsTimestamp).total_seconds()
                if time_since_last_check < self.boss.config.statePollingWait:
                    return self._checkOnJobsCache

            activity = False
            running_job_list = list(self.runningJobs)
            batch_job_id_list = [self.getBatchSystemID(j) for j in running_job_list]
            if batch_job_id_list:
                # Get the statuses as a batch
                statuses = self.boss.with_retries(
                    self.coalesce_job_exit_codes, batch_job_id_list
                )
                # We got the statuses as a batch
                for running_job_id, status in zip(running_job_list, statuses):
                    activity = self._handle_job_status(
                        running_job_id, status, activity
                    )

            self._checkOnJobsCache = activity
            self._checkOnJobsTimestamp = datetime.now()
            return activity

        def _handle_job_status(
            self, job_id: int, status: Union[int, Tuple[int, Optional[BatchJobExitReason]], None], activity: bool
        ) -> bool:
            """
            Helper method for checkOnJobs to handle job statuses
            """
            if status is not None:
                if isinstance(status, int):
                    code = status
                    reason = None
                else:
                    code, reason = status
                self.updatedJobsQueue.put(
                    UpdatedBatchJobInfo(
                        jobID=job_id, exitStatus=code, exitReason=reason, wallTime=None
                    )
                )
                self.forgetJob(job_id)
                return True
            return activity

        def _runStep(self):
            """return True if more jobs, False is all done"""
            activity = False
            newJob = None
            if not self.newJobsQueue.empty():
                activity = True
                newJob = self.newJobsQueue.get()
                if newJob is None:
                    logger.debug('Received queue sentinel.')
                    # Send out kill signals before stopping
                    self.killJobs()
                    return False
            if self.killJobs():
                activity = True
            if self.createJobs(newJob):
                activity = True
            if self.checkOnJobs():
                activity = True
            if not activity:
                logger.debug('No activity, sleeping for %is', self.boss.sleepSeconds())
            return True

        def run(self):
            """
            Run any new jobs
            """
            try:
                while self._runStep():
                    pass
            except Exception as ex:
                self.exception = ex
                logger.error("GridEngine like batch system failure: %s", ex)
                # don't raise exception as is_alive will still be set to false,
                # signalling exception in the thread as we expect the thread to
                # always be running for the duration of the workflow

        def coalesce_job_exit_codes(self, batch_job_id_list: list) -> List[Union[int, Tuple[int, Optional[BatchJobExitReason]], None]]:
            """
            Returns exit codes and possibly exit reasons for a list of jobs, or None if they are running.

            Called by GridEngineThread.checkOnJobs().

            The default implementation falls back on self.getJobExitCode and polls each job individually

            :param string batch_job_id_list: List of batch system job ID
            """
            statuses = []
            try:
                for batch_job_id in batch_job_id_list:
                    statuses.append(self.boss.with_retries(self.getJobExitCode, batch_job_id))
            except CalledProcessErrorStderr as err:
                # This avoids the nested retry issue where we could issue n^2 retries when the backing scheduler somehow disappears
                # We catch the internal retry exception and raise something else so the outer retry doesn't retry the entire function again
                raise ExceededRetryAttempts() from err
            return statuses

        @abstractmethod
        def prepareSubmission(self,
                              cpu: int,
                              memory: int,
                              jobID: int,
                              command: str,
                              jobName: str,
                              job_environment: Optional[Dict[str, str]] = None,
                              gpus: Optional[int] = None) -> List[str]:
            """
            Preparation in putting together a command-line string
            for submitting to batch system (via submitJob().)

            :param: int cpu
            :param: int memory
            :param: int jobID: Toil job ID
            :param: string subLine: the command line string to be called
            :param: string jobName: the name of the Toil job, to provide metadata to batch systems if desired
            :param: dict job_environment: the environment variables to be set on the worker

            :rtype: List[str]
            """
            raise NotImplementedError()

        @abstractmethod
        def submitJob(self, subLine):
            """
            Wrapper routine for submitting the actual command-line call, then
            processing the output to get the batch system job ID

            :param: string subLine: the literal command line string to be called

            :rtype: string: batch system job ID, which will be stored internally
            """
            raise NotImplementedError()

        @abstractmethod
        def getRunningJobIDs(self):
            """
            Get a list of running job IDs. Implementation-specific; called by boss
            AbstractGridEngineBatchSystem implementation via
            AbstractGridEngineBatchSystem.getRunningBatchJobIDs()

            :rtype: list
            """
            raise NotImplementedError()

        @abstractmethod
        def killJob(self, jobID):
            """
            Kill specific job with the Toil job ID. Implementation-specific; called
            by GridEngineThread.killJobs()

            :param string jobID: Toil job ID
            """
            raise NotImplementedError()

        @abstractmethod
        def getJobExitCode(self, batchJobID) -> Union[int, Tuple[int, Optional[BatchJobExitReason]], None]:
            """
            Returns job exit code and possibly an instance of abstractBatchSystem.BatchJobExitReason.

            Returns None if the job is still running.

            If the job is not running but the exit code is not available, it
            will be EXIT_STATUS_UNAVAILABLE_VALUE. Implementation-specific;
            called by GridEngineThread.checkOnJobs().

            The exit code will only be 0 if the job affirmatively succeeded.

            :param string batchjobID: batch system job ID
            """
            raise NotImplementedError()

    def __init__(self, config: Config, maxCores: float, maxMemory: int, maxDisk: int) -> None:
        super().__init__(
            config, maxCores, maxMemory, maxDisk)
        self.config = config

        self.currentJobs = set()

        self.newJobsQueue = Queue()
        self.updatedJobsQueue = Queue()
        self.killQueue = Queue()
        self.killedJobsQueue = Queue()
        # get the associated thread class here
        self.background_thread = self.GridEngineThread(self.newJobsQueue, self.updatedJobsQueue,
                                                       self.killQueue, self.killedJobsQueue, self)
        self.background_thread.start()
        self._getRunningBatchJobIDsTimestamp = None
        self._getRunningBatchJobIDsCache = {}

    @classmethod
    def supportsAutoDeployment(cls):
        return False

    def count_needed_gpus(self, job_desc: JobDescription):
        """
        Count the number of cluster-allocateable GPUs we want to allocate for the given job.
        """
        gpus = 0
        if isinstance(job_desc.accelerators, list):
            for accelerator in job_desc.accelerators:
                if accelerator['kind'] == 'gpu':
                    gpus += accelerator['count']
        else:
            gpus = job_desc.accelerators

        return gpus

    def issueBatchJob(self, command: str, job_desc: JobDescription, job_environment: Optional[Dict[str, str]] = None):
        # Avoid submitting internal jobs to the batch queue, handle locally
        local_id = self.handleLocalJob(command, job_desc)
        if local_id is not None:
            return local_id
        else:
<<<<<<< HEAD
            self.check_resource_request(job_desc)
            gpus = self.count_needed_gpus(job_desc)
            job_id = self.getNextJobID()
            self.currentJobs.add(job_id)
            
            self.newJobsQueue.put((job_id, job_desc.cores, job_desc.memory, command, get_job_kind(job_desc.get_names()),
=======
            self.check_resource_request(jobDesc)
            jobID = self.getNextJobID()
            self.currentJobs.add(jobID)
            gpus = 0
            if isinstance(jobDesc.accelerators, list):
                for accelerator in jobDesc.accelerators:
                    if accelerator['kind'] == 'gpu':
                        gpus = accelerator['count']
            else:
                gpus = jobDesc.accelerators

            self.newJobsQueue.put((jobID, jobDesc.cores, jobDesc.memory, command, get_job_kind(jobDesc.get_names()),
>>>>>>> 027e89d6
                                   job_environment, gpus))
            logger.debug("Issued the job command: %s with job id: %s and job name %s", command, str(job_id),
                         get_job_kind(job_desc.get_names()))
        return job_id

    def killBatchJobs(self, jobIDs):
        """
        Kills the given jobs, represented as Job ids, then checks they are dead by checking
        they are not in the list of issued jobs.
        """
        self.killLocalJobs(jobIDs)
        jobIDs = set(jobIDs)
        logger.debug('Jobs to be killed: %r', jobIDs)
        for jobID in jobIDs:
            self.killQueue.put(jobID)
        while jobIDs:
            try:
                killedJobId = self.killedJobsQueue.get(timeout=10)
            except Empty:
                if not self.background_thread.is_alive():
                    raise self.GridEngineThreadException("Grid engine thread failed unexpectedly") from self.background_thread.exception
                continue
            if killedJobId is None:
                break
            jobIDs.remove(killedJobId)
            if killedJobId in self._getRunningBatchJobIDsCache:
                # Running batch id cache can sometimes contain a job we kill, so to ensure cache doesn't contain the job, we delete it here
                del self._getRunningBatchJobIDsCache[killedJobId]
            if killedJobId in self.currentJobs:
                self.currentJobs.remove(killedJobId)
            if jobIDs:
                logger.debug('Some kills (%s) still pending, sleeping %is', len(jobIDs),
                             self.sleepSeconds())

    def getIssuedBatchJobIDs(self):
        """
        Gets the list of issued jobs
        """
        return list(self.getIssuedLocalJobIDs()) + list(self.currentJobs)

    def getRunningBatchJobIDs(self):
        """
        Retrieve running job IDs from local and batch scheduler.

        Respects statePollingWait and will return cached results if not within
        time period to talk with the scheduler.
        """
        if (self._getRunningBatchJobIDsTimestamp and (
                datetime.now() -
                self._getRunningBatchJobIDsTimestamp).total_seconds() <
                self.config.statePollingWait):
            batchIds = self._getRunningBatchJobIDsCache
        else:
            batchIds = self.with_retries(self.background_thread.getRunningJobIDs)
            self._getRunningBatchJobIDsCache = batchIds
            self._getRunningBatchJobIDsTimestamp = datetime.now()
        batchIds.update(self.getRunningLocalJobIDs())
        return batchIds

    def getUpdatedBatchJob(self, maxWait):
        local_tuple = self.getUpdatedLocalJob(0)

        if not self.background_thread.is_alive():
            # kill remaining jobs on the thread
            self.background_thread.killJobs()
            raise self.GridEngineThreadException("Unexpected GridEngineThread failure") from self.background_thread.exception
        if local_tuple:
            return local_tuple
        else:
            try:
                item = self.updatedJobsQueue.get(timeout=maxWait)
            except Empty:
                return None
            logger.debug('UpdatedJobsQueue Item: %s', item)
            self.currentJobs.remove(item.jobID)
            return item

    def shutdown(self) -> None:
        """
        Signals thread to shutdown (via sentinel) then cleanly joins the thread
        """

        for jobID in self.getIssuedBatchJobIDs():
            # Send kill signals to any jobs that might be running
            self.killQueue.put(jobID)

        self.shutdownLocal()
        newJobsQueue = self.newJobsQueue
        self.newJobsQueue = None

        newJobsQueue.put(None)
        self.background_thread.join()

        # Now in one thread, kill all the jobs
        if len(self.background_thread.runningJobs) > 0:
            logger.warning("Cleaning up %s jobs still running at shutdown", len(self.background_thread.runningJobs))
        for job in self.background_thread.runningJobs:
            self.killQueue.put(job)
        self.background_thread.killJobs()

    def setEnv(self, name, value=None):
        if value and ',' in value:
            raise ValueError(type(self).__name__ + " does not support commata in environment variable values")
        return super().setEnv(name, value)

    @classmethod
    def getWaitDuration(self):
        return 1

    def sleepSeconds(self, sleeptime=1):
        """ Helper function to drop on all state-querying functions to avoid over-querying.
        """
        time.sleep(sleeptime)
        return sleeptime

    def with_retries(self, operation, *args, **kwargs):
        """
        Call operation with args and kwargs. If one of the calls to a
        command fails, sleep and try again.
        """
        for attempt in old_retry(
            # Don't retry more often than the state polling wait.
            delays=[max(delay, self.config.statePollingWait) for delay in DEFAULT_DELAYS],
            timeout=self.config.state_polling_timeout,
            predicate=lambda e: isinstance(e, CalledProcessErrorStderr)
        ):
            with attempt:
                try:
                    return operation(*args, **kwargs)
                except CalledProcessErrorStderr as err:
                    logger.error("Errored operation %s, code %d: %s",
                                 operation.__name__, err.returncode, err.stderr)
                    # Raise up to the retry logic, which will retry until timeout
                    raise err<|MERGE_RESOLUTION|>--- conflicted
+++ resolved
@@ -421,17 +421,10 @@
         if local_id is not None:
             return local_id
         else:
-<<<<<<< HEAD
             self.check_resource_request(job_desc)
             gpus = self.count_needed_gpus(job_desc)
             job_id = self.getNextJobID()
             self.currentJobs.add(job_id)
-            
-            self.newJobsQueue.put((job_id, job_desc.cores, job_desc.memory, command, get_job_kind(job_desc.get_names()),
-=======
-            self.check_resource_request(jobDesc)
-            jobID = self.getNextJobID()
-            self.currentJobs.add(jobID)
             gpus = 0
             if isinstance(jobDesc.accelerators, list):
                 for accelerator in jobDesc.accelerators:
@@ -440,8 +433,7 @@
             else:
                 gpus = jobDesc.accelerators
 
-            self.newJobsQueue.put((jobID, jobDesc.cores, jobDesc.memory, command, get_job_kind(jobDesc.get_names()),
->>>>>>> 027e89d6
+            self.newJobsQueue.put((job_id, job_desc.cores, job_desc.memory, command, get_job_kind(job_desc.get_names()),
                                    job_environment, gpus))
             logger.debug("Issued the job command: %s with job id: %s and job name %s", command, str(job_id),
                          get_job_kind(job_desc.get_names()))
