--- conflicted
+++ resolved
@@ -3,12 +3,9 @@
 docker>=3.7.2, <6
 python-dateutil
 psutil >= 3.0.1, <6
-<<<<<<< HEAD
-addict>=2.2.1, <2.3
 py-tes>=0.4.2,<1
-=======
 addict>=2.2.1, <2.5
->>>>>>> 66ec243a
+py-tes>=0.4.2,<1
 pytz>=2012
 enlighten>=1.5.2, <2
 typing-extensions ; python_version < '3.8'