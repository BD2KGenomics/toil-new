"""Base testing class for Toil."""
# Copyright (C) 2015-2021 Regents of the University of California
#
# Licensed under the Apache License, Version 2.0 (the "License");
# you may not use this file except in compliance with the License.
# You may obtain a copy of the License at
#
#     http://www.apache.org/licenses/LICENSE-2.0
#
# Unless required by applicable law or agreed to in writing, software
# distributed under the License is distributed on an "AS IS" BASIS,
# WITHOUT WARRANTIES OR CONDITIONS OF ANY KIND, either express or implied.
# See the License for the specific language governing permissions and
# limitations under the License.
import datetime
import logging
import os
import random
import re
import shutil
import signal
import subprocess
import sys
import tempfile
import threading
import time
import unittest
import uuid
from abc import ABCMeta, abstractmethod
from contextlib import contextmanager
from inspect import getsource
from shutil import which
from textwrap import dedent
from typing import (Any,
                    Callable,
                    Dict,
                    Generator,
                    List,
                    Optional,
                    Tuple,
                    Type,
                    TypeVar,
                    Union,
                    cast)
from unittest.util import strclass
from urllib.error import HTTPError, URLError
from urllib.request import urlopen

import pytz

if sys.version_info >= (3, 8):
    from typing import Literal
else:
    from typing_extensions import Literal

from toil import ApplianceImageNotFound, applianceSelf, toilPackageDirPath
from toil.lib.accelerators import (have_working_nvidia_docker_runtime,
                                   have_working_nvidia_smi)
from toil.lib.aws import running_on_ec2
from toil.lib.iterables import concat
from toil.lib.memoize import memoize
from toil.lib.threading import ExceptionalThread, cpu_count
from toil.version import distVersion

logger = logging.getLogger(__name__)


class ToilTest(unittest.TestCase):
    """
    A common base class for Toil tests.

    Please have every test case directly or indirectly inherit this one.

    When running tests you may optionally set the TOIL_TEST_TEMP environment variable
    to the path of a directory where you want temporary test files be placed. The
    directory will be created if it doesn't exist. The path may be relative in which
    case it will be assumed to be relative to the project root. If TOIL_TEST_TEMP
    is not defined, temporary files and directories will be created in the system's
    default location for such files and any temporary files or directories left
    over from tests will be removed automatically removed during tear down.
    Otherwise, left-over files will not be removed.
    """

    _tempBaseDir: Optional[str] = None
    _tempDirs: List[str] = []

    def setup_method(self, method: Any) -> None:
        western = pytz.timezone('America/Los_Angeles')
        california_time = western.localize(datetime.datetime.now())
        timestamp = california_time.strftime("%b %d %Y %H:%M:%S:%f %Z")
        print(f"\n\n[TEST] {strclass(self.__class__)}:{self._testMethodName} ({timestamp})\n\n")

    @classmethod
    def setUpClass(cls) -> None:
        super().setUpClass()
        tempBaseDir = os.environ.get('TOIL_TEST_TEMP', None)
        if tempBaseDir is not None and not os.path.isabs(tempBaseDir):
            tempBaseDir = os.path.abspath(os.path.join(cls._projectRootPath(), tempBaseDir))
            os.makedirs(tempBaseDir, exist_ok=True)
        cls._tempBaseDir = tempBaseDir

    @classmethod
    def tearDownClass(cls) -> None:
        if cls._tempBaseDir is None:
            while cls._tempDirs:
                tempDir = cls._tempDirs.pop()
                if os.path.exists(tempDir):
                    shutil.rmtree(tempDir)
        else:
            cls._tempDirs = []
        super().tearDownClass()

    def setUp(self) -> None:
        logger.info("Setting up %s ...", self.id())
        super().setUp()

    def tearDown(self) -> None:
        super().tearDown()
        logger.info("Tore down %s", self.id())

    @classmethod
    def awsRegion(cls) -> str:
        """
        Pick an appropriate AWS region.

        Use us-west-2 unless running on EC2, in which case use the region in which
        the instance is located
        """
        return cls._region() if running_on_ec2() else 'us-west-2'

    @classmethod
    def _availabilityZone(cls) -> str:
        """
        Query this instance's metadata to determine in which availability zone it is running.

        Used only when running on EC2.
        """
        zone = urlopen(
            "http://169.254.169.254/latest/meta-data/placement/availability-zone"
        ).read()
        return zone if not isinstance(zone, bytes) else zone.decode("utf-8")

    @classmethod
    @memoize
    def _region(cls) -> str:
        """
        Determine in what region this instance is running.

        Used only when running on EC2.
        The region will not change over the life of the instance so the result
        is memoized to avoid unnecessary work.
        """
        region = re.match(r'^([a-z]{2}-[a-z]+-[1-9][0-9]*)([a-z])$', cls._availabilityZone())
        assert region
        return region.group(1)

    @classmethod
    def _getUtilScriptPath(cls, script_name: str) -> str:
        return os.path.join(toilPackageDirPath(), 'utils', script_name + '.py')

    @classmethod
    def _projectRootPath(cls) -> str:
        """
        Return the path to the project root.

        i.e. the directory that typically contains the .git and src subdirectories.
        This method has limited utility. It only works if in "develop"
        mode, since it assumes the existence of a src subdirectory which, in a regular install
        wouldn't exist. Then again, in that mode project root has no meaning anyways.
        """
        assert re.search(r'__init__\.pyc?$', __file__)
        projectRootPath = os.path.dirname(os.path.abspath(__file__))
        packageComponents = __name__.split('.')
        expectedSuffix = os.path.join('src', *packageComponents)
        assert projectRootPath.endswith(expectedSuffix)
        projectRootPath = projectRootPath[:-len(expectedSuffix)]
        return projectRootPath

    def _createTempDir(self, purpose: Optional[str] = None) -> str:
        return self._createTempDirEx(self._testMethodName, purpose)

    @classmethod
    def _createTempDirEx(cls, *names: Optional[str]) -> str:
        classname = strclass(cls)
        if classname.startswith("toil.test."):
            classname = classname[len("toil.test.") :]
        prefix = ["toil", "test", classname]
        prefix.extend([_f for _f in names if _f])
        prefix.append('')
        temp_dir_path = os.path.realpath(
            tempfile.mkdtemp(dir=cls._tempBaseDir, prefix="-".join(prefix))
        )
        cls._tempDirs.append(temp_dir_path)
        return temp_dir_path

    @classmethod
    def _getTestJobStorePath(cls) -> str:
        path = cls._createTempDirEx("jobstore")
        # We only need a unique path, directory shouldn't actually exist. This of course is racy
        # and insecure because another thread could now allocate the same path as a temporary
        # directory. However, the built-in tempfile module randomizes the name temp dir suffixes
        # reasonably well (1 in 63 ^ 6 chance of collision), making this an unlikely scenario.
        os.rmdir(path)
        return path

    @classmethod
    def _getSourceDistribution(cls) -> str:
        """
        Find the sdist tarball for this project and return the path to it.

        Also assert that the sdist is up-to date
        """
        sdistPath = os.path.join(
            cls._projectRootPath(), "dist", "toil-%s.tar.gz" % distVersion
        )
        assert os.path.isfile(sdistPath), (
            "Can't find Toil source distribution at %s. Run 'make sdist'." % sdistPath
        )
        excluded = set(
            cast(
                str,
                cls._run(
                    "git",
                    "ls-files",
                    "--others",
                    "-i",
                    "--exclude-standard",
                    capture=True,
                    cwd=cls._projectRootPath(),
                ),
            ).splitlines()
        )
        dirty = cast(
            str,
            cls._run(
                "find",
                "src",
                "-type",
                "f",
                "-newer",
                sdistPath,
                capture=True,
                cwd=cls._projectRootPath(),
            ),
        ).splitlines()
        assert all(path.startswith("src") for path in dirty)
        dirty_set = set(dirty)
        dirty_set.difference_update(excluded)
        assert (
            not dirty_set
        ), "Run 'make clean_sdist sdist'. Files newer than {}: {!r}".format(
            sdistPath,
            list(dirty_set),
        )
        return sdistPath

    @classmethod
    def _run(cls, command: str, *args: str, **kwargs: Any) -> Optional[str]:
        """
        Run a command.

        Convenience wrapper for subprocess.check_call and subprocess.check_output.

        :param command: The command to be run.

        :param args: Any arguments to be passed to the command.

        :param kwargs: keyword arguments for subprocess.Popen constructor.
            Pass capture=True to have the process' stdout returned.
            Pass input='some string' to feed input to the process' stdin.

        :return: The output of the process' stdout if capture=True was passed, None otherwise.
        """
        argl = list(concat(command, args))
        logger.info("Running %r", argl)
        capture = kwargs.pop("capture", False)
        _input = kwargs.pop("input", None)
        if capture:
            kwargs['stdout'] = subprocess.PIPE
        if _input is not None:
            kwargs['stdin'] = subprocess.PIPE
        popen = subprocess.Popen(args, universal_newlines=True, **kwargs)
        stdout, stderr = popen.communicate(input=_input)
        assert stderr is None
        if popen.returncode != 0:
            raise subprocess.CalledProcessError(popen.returncode, argl)
        if capture:
            return cast(Optional[str], stdout)

    def _getScriptSource(self, callable_: Callable[..., Any]) -> str:
        """
        Return the source code of the body of given callable as a string, dedented.

        This is a naughty but incredibly useful trick that lets you embed user scripts
        as nested functions and expose them to the syntax checker of your IDE.
        """
        return dedent('\n'.join(getsource(callable_).split('\n')[1:]))

MT = TypeVar("MT", bound=Callable[..., Any])

try:
    # noinspection PyUnresolvedReferences
    from pytest import mark as pytest_mark
except ImportError:
    # noinspection PyUnusedLocal
    def _mark_test(name: str, test_item: MT) -> MT:
        return test_item
else:

    def _mark_test(name: str, test_item: MT) -> MT:
        return cast(MT, getattr(pytest_mark, name)(test_item))


def get_temp_file(suffix: str = "", rootDir: Optional[str] = None) -> str:
    """Return a string representing a temporary file, that must be manually deleted."""
    if rootDir is None:
        handle, tmp_file = tempfile.mkstemp(suffix)
        os.close(handle)
        return tmp_file
    else:
        alphanumerics = '0123456789ABCDEFGHIJKLMNOPQRSTUVWXYZabcdefghijklmnopqrstuvwxyz'
        tmp_file = os.path.join(
            rootDir,
            f"tmp_{''.join([random.choice(alphanumerics) for _ in range(0, 10)])}{suffix}",
        )
        open(tmp_file, "w").close()
        os.chmod(tmp_file, 0o777)  # Ensure everyone has access to the file.
        return tmp_file

def needs_env_var(var_name: str, comment: Optional[str] = None) -> Callable[[MT], MT]:
    """
    Use as a decorator before test classes or methods to run only if the given
    environment variable is set.
    Can include a comment saying what the variable should be set to.
    """
    def decorator(test_item: MT) -> MT:
        if not os.getenv(var_name):
            return unittest.skip(f"Set {var_name}{' to ' + comment if comment else ''} to include this test.")(test_item)
        return test_item
    return decorator

def needs_rsync3(test_item: MT) -> MT:
    """
    Decorate classes or methods that depend on any features from rsync version 3.0.0+.

    Necessary because :meth:`utilsTest.testAWSProvisionerUtils` uses option `--protect-args`
    which is only available in rsync 3
    """
    test_item = _mark_test('rsync', test_item)
    try:
        versionInfo = subprocess.check_output(['rsync', '--version']).decode('utf-8')
        # output looks like: 'rsync  version 2.6.9 ...'
        if int(versionInfo.split()[2].split(".")[0]) < 3:
            return unittest.skip("This test depends on rsync version 3.0.0+.")(
                test_item
            )
    except subprocess.CalledProcessError:
        return unittest.skip('rsync needs to be installed to run this test.')(test_item)
    return test_item


def needs_aws_s3(test_item: MT) -> MT:
    """Use as a decorator before test classes or methods to run only if AWS S3 is usable."""
    # TODO: we just check for generic access to the AWS account
    test_item = _mark_test('aws-s3', test_item)
    try:
        from boto import config
        boto_credentials = config.get('Credentials', 'aws_access_key_id')
    except ImportError:
        return unittest.skip("Install Toil with the 'aws' extra to include this test.")(
            test_item
        )

    if not (boto_credentials or os.path.exists(os.path.expanduser('~/.aws/credentials')) or running_on_ec2()):
        return unittest.skip("Configure AWS credentials to include this test.")(test_item)
    return test_item


def needs_aws_ec2(test_item: MT) -> MT:
    """Use as a decorator before test classes or methods to run only if AWS EC2 is usable."""
    # Assume we need S3 as well as EC2
    test_item = _mark_test('aws-ec2', needs_aws_s3(test_item))
    # In addition to S3 we also need an SSH key to deploy with.
    # TODO: We assume that if this is set we have EC2 access.
    test_item = needs_env_var('TOIL_AWS_KEYNAME', 'an AWS-stored SSH key')(test_item)
    return test_item


def needs_aws_batch(test_item: MT) -> MT:
    """
    Use as a decorator before test classes or methods to run only if AWS Batch
    is usable.
    """
    # Assume we need S3 as well as Batch
    test_item = _mark_test('aws-batch', needs_aws_s3(test_item))
    # Assume we have Batch if the user has set these variables.
    test_item = needs_env_var('TOIL_AWS_BATCH_QUEUE', 'an AWS Batch queue name or ARN')(test_item)
    test_item = needs_env_var('TOIL_AWS_BATCH_JOB_ROLE_ARN', 'an IAM role ARN that grants S3 and SDB access')(test_item)
    try:
        from toil.lib.aws import get_current_aws_region
        if get_current_aws_region() is None:
            # We don't know a region so we need one set.
            # TODO: It always won't be set if we get here.
            test_item = needs_env_var('TOIL_AWS_REGION', 'an AWS region to use with AWS batch')(test_item)

    except ImportError:
        return unittest.skip("Install Toil with the 'aws' extra to include this test.")(
            test_item
        )
    return test_item

def needs_google_storage(test_item: MT) -> MT:
    """
    Use as a decorator before test classes or methods to run only if Google
    Cloud is installed and we ought to be able to access public Google Storage
    URIs.
    """
    test_item = _mark_test('google-storage', test_item)
    try:
        from google.cloud import storage  # noqa
    except ImportError:
        return unittest.skip("Install Toil with the 'google' extra to include this test.")(test_item)

    return test_item

def needs_google_project(test_item: MT) -> MT:
    """
    Use as a decorator before test classes or methods to run only if we have a Google Cloud project set.
    """
    test_item = _mark_test('google-project', test_item)
    test_item = needs_env_var('TOIL_GOOGLE_PROJECTID', "a Google project ID")(test_item)
    return test_item


def needs_gridengine(test_item: MT) -> MT:
    """Use as a decorator before test classes or methods to run only if GridEngine is installed."""
    test_item = _mark_test('gridengine', test_item)
    if which('qhost'):
        return test_item
    return unittest.skip("Install GridEngine to include this test.")(test_item)


def needs_torque(test_item: MT) -> MT:
    """Use as a decorator before test classes or methods to run only if PBS/Torque is installed."""
    test_item = _mark_test('torque', test_item)
    if which('pbsnodes'):
        return test_item
    return unittest.skip("Install PBS/Torque to include this test.")(test_item)


def needs_tes(test_item: MT) -> MT:
    """Use as a decorator before test classes or methods to run only if TES is available."""
    test_item = _mark_test('tes', test_item)

    try:
        from toil.batchSystems.tes import TESBatchSystem
    except ImportError:
        return unittest.skip("Install py-tes to include this test")(test_item)

    tes_url = os.environ.get('TOIL_TES_ENDPOINT', TESBatchSystem.get_default_tes_endpoint())
    try:
        urlopen(tes_url)
    except HTTPError:
        # Funnel happens to 404 if TES is working. But any HTTPError means we
        # dialed somebody who picked up.
        pass
    except URLError:
        # Will give connection refused if we can't connect because the server's
        # not there. We can also get a "cannot assign requested address" if
        # we're on Kubernetes dialing localhost and !!creative things!! have
        # been done to the network stack.
        return unittest.skip(f"Run a TES server on {tes_url} to include this test")(test_item)
    return test_item


def needs_kubernetes_installed(test_item: MT) -> MT:
    """Use as a decorator before test classes or methods to run only if Kubernetes is installed."""
    test_item = _mark_test('kubernetes', test_item)
    try:
        import kubernetes
    except ImportError:
        return unittest.skip("Install Toil with the 'kubernetes' extra to include this test.")(test_item)
    return test_item

def needs_kubernetes(test_item: MT) -> MT:
    """Use as a decorator before test classes or methods to run only if Kubernetes is installed and configured."""
    test_item = needs_kubernetes_installed(test_item)
    try:
        import kubernetes
        try:
            kubernetes.config.load_kube_config()
        except kubernetes.config.ConfigException:
            try:
                kubernetes.config.load_incluster_config()
            except kubernetes.config.ConfigException:
                return unittest.skip("Configure Kubernetes (~/.kube/config, $KUBECONFIG, "
                                     "or current pod) to include this test.")(test_item)
    except ImportError:
        # We should already be skipping this test
        pass
    return test_item


def needs_mesos(test_item: MT) -> MT:
    """Use as a decorator before test classes or methods to run only if Mesos is installed."""
    test_item = _mark_test('mesos', test_item)
    if not (which('mesos-master') or which('mesos-agent')):
        return unittest.skip("Install Mesos (and Toil with the 'mesos' extra) to include this test.")(test_item)
    try:
        import psutil  # noqa
        import pymesos  # noqa
    except ImportError:
        return unittest.skip("Install Mesos (and Toil with the 'mesos' extra) to include this test.")(test_item)
    return test_item


def needs_parasol(test_item: MT) -> MT:
    """Use as decorator so tests are only run if Parasol is installed."""
    test_item = _mark_test('parasol', test_item)
    if which('parasol'):
        return test_item
    return unittest.skip("Install Parasol to include this test.")(test_item)


def needs_slurm(test_item: MT) -> MT:
    """Use as a decorator before test classes or methods to run only if Slurm is installed."""
    test_item = _mark_test('slurm', test_item)
    if which('squeue'):
        return test_item
    return unittest.skip("Install Slurm to include this test.")(test_item)


def needs_htcondor(test_item: MT) -> MT:
    """Use a decorator before test classes or methods to run only if the HTCondor is installed."""
    test_item = _mark_test('htcondor', test_item)
    try:
        import htcondor
        htcondor.Collector(os.getenv('TOIL_HTCONDOR_COLLECTOR')).query(constraint='False')
    except ImportError:
        return unittest.skip("Install the HTCondor Python bindings to include this test.")(test_item)
    except OSError:
        return unittest.skip("HTCondor must be running to include this test.")(test_item)
    except RuntimeError:
        return unittest.skip("HTCondor must be installed and configured to include this test.")(test_item)
    else:
        return test_item


def needs_lsf(test_item: MT) -> MT:
    """
    Use as a decorator before test classes or methods to only run them if LSF is installed.
    """
    test_item = _mark_test('lsf', test_item)
    if which('bsub'):
        return test_item
    else:
        return unittest.skip("Install LSF to include this test.")(test_item)


def needs_java(test_item: MT) -> MT:
    """Use as a test decorator to run only if java is installed."""
    test_item = _mark_test('java', test_item)
    if which('java'):
        return test_item
    else:
        return unittest.skip("Install java to include this test.")(test_item)


def needs_docker(test_item: MT) -> MT:
    """
    Use as a decorator before test classes or methods to only run them if
    docker is installed and docker-based tests are enabled.
    """
    test_item = _mark_test('docker', test_item)
    if os.getenv('TOIL_SKIP_DOCKER', '').lower() == 'true':
        return unittest.skip('Skipping docker test.')(test_item)
    if which('docker'):
        return test_item
    else:
        return unittest.skip("Install docker to include this test.")(test_item)

def needs_singularity(test_item: MT) -> MT:
    """
    Use as a decorator before test classes or methods to only run them if
    singularity is installed.
    """
    test_item = _mark_test('singularity', test_item)
    if which('singularity'):
        return test_item
    else:
        return unittest.skip("Install singularity to include this test.")(test_item)

def needs_singularity_or_docker(test_item: MT) -> MT:
    """
    Use as a decorator before test classes or methods to only run them if
<<<<<<< HEAD
    singularity OR Docker is installed.
    """
    if which('singularity'):
        return _mark_test('singularity', test_item)
    else:
        return needs_docker(test_item)

=======
    docker is installed and docker-based tests are enabled, or if Singularity
    is installed.
    """
    
    # TODO: Is there a good way to OR decorators?
    if which('singularity'):
        # Singularity is here, say it's a Singularity test
        return needs_singularity(test_item)
    else:
        # Otherwise say it's a Docker test.
        return needs_docker(test_item)
        
>>>>>>> aaa451b3
def needs_local_cuda(test_item: MT) -> MT:
    """
    Use as a decorator before test classes or methods to only run them if
    a CUDA setup legible to cwltool (i.e. providing userspace nvidia-smi) is present.
    """
    test_item = _mark_test('local_cuda', test_item)
    if have_working_nvidia_smi():
        return test_item
    else:
        return unittest.skip("Install nvidia-smi, an nvidia proprietary driver, and a CUDA-capable nvidia GPU to include this test.")(test_item)

def needs_docker_cuda(test_item: MT) -> MT:
    """
    Use as a decorator before test classes or methods to only run them if
    a CUDA setup is available through Docker.
    """
    test_item = _mark_test('docker_cuda', test_item)
    if have_working_nvidia_docker_runtime():
        return test_item
    else:
        return unittest.skip("Install nvidia-container-runtime on your Docker server and configure an 'nvidia' runtime to include this test.")(test_item)

def needs_encryption(test_item: MT) -> MT:
    """
    Use as a decorator before test classes or methods to only run them if PyNaCl is installed
    and configured.
    """
    test_item = _mark_test('encryption', test_item)
    try:
        # noinspection PyUnresolvedReferences
        import nacl  # noqa
    except ImportError:
        return unittest.skip(
            "Install Toil with the 'encryption' extra to include this test.")(test_item)
    else:
        return test_item


def needs_cwl(test_item: MT) -> MT:
    """
    Use as a decorator before test classes or methods to only run them if CWLTool is installed
    and configured.
    """
    test_item = _mark_test('cwl', test_item)
    try:
        # noinspection PyUnresolvedReferences
        import cwltool  # noqa
    except ImportError:
        return unittest.skip("Install Toil with the 'cwl' extra to include this test.")(test_item)
    else:
        return test_item


def needs_server(test_item: MT) -> MT:
    """
    Use as a decorator before test classes or methods to only run them if Connexion is installed.
    """
    test_item = _mark_test('server_mode', test_item)
    try:
        # noinspection PyUnresolvedReferences
        import connexion
        print(connexion.__file__)  # keep this import from being removed.
    except ImportError:
        return unittest.skip(
            "Install Toil with the 'server' extra to include this test.")(test_item)
    else:
        return test_item

def needs_celery_broker(test_item: MT) -> MT:
    """
    Use as a decorator before test classes or methods to run only if RabbitMQ is set up to take Celery jobs.
    """
    test_item = _mark_test('celery', test_item)
    test_item = needs_env_var('TOIL_WES_BROKER_URL', "a URL to a RabbitMQ broker for Celery")(test_item)
    return test_item

def needs_wes_server(test_item: MT) -> MT:
    """
    Use as a decorator before test classes or methods to run only if a WES
    server is available to run against.
    """
    test_item = _mark_test('wes_server', test_item)

    wes_url = os.environ.get('TOIL_WES_ENDPOINT')
    if not wes_url:
        return unittest.skip(f"Set TOIL_WES_ENDPOINT to include this test")(test_item)

    try:
        urlopen(f"{wes_url}/ga4gh/wes/v1/service-info")
    except (HTTPError, URLError) as e:
        return unittest.skip(f"Run a WES server on {wes_url} to include this test")(test_item)

    return test_item


def needs_local_appliance(test_item: MT) -> MT:
    """
    Use as a decorator before test classes or methods to only run them if
    the Toil appliance Docker image is downloaded.
    """
    test_item = _mark_test('appliance', test_item)
    if os.getenv('TOIL_SKIP_DOCKER', '').lower() == 'true':
        return unittest.skip('Skipping docker test.')(test_item)
    if not which('docker'):
        return unittest.skip("Install docker to include this test.")(test_item)

    try:
        image = applianceSelf()
    except ApplianceImageNotFound:
        return unittest.skip(
            "Appliance image is not published. Use 'make test' target to automatically "
            "build appliance, or just run 'make push_docker' prior to running this "
            "test."
        )(test_item)

    try:
        stdout, stderr = subprocess.Popen(
            ["docker", "inspect", '--format="{{json .RepoTags}}"', image],
            stdout=subprocess.PIPE,
            stderr=subprocess.PIPE,
        ).communicate()
        if image in stdout.decode("utf-8"):
            return test_item
    except Exception:
        pass

    return unittest.skip(
        f"Cannot find appliance {image} locally. Use 'make test' target to automatically "
        "build appliance, or just run 'make push_docker' prior to running this "
        "test."
    )(test_item)


def needs_fetchable_appliance(test_item: MT) -> MT:
    """
    Use as a decorator before test classes or methods to only run them if
    the Toil appliance Docker image is able to be downloaded from the Internet.
    """

    test_item = _mark_test('fetchable_appliance', test_item)
    if os.getenv('TOIL_SKIP_DOCKER', '').lower() == 'true':
        return unittest.skip('Skipping docker test.')(test_item)
    try:
        applianceSelf()
    except ApplianceImageNotFound:
        # Not downloadable
        return unittest.skip(
            "Cannot see appliance in registry. Use 'make test' target to automatically "
            "build appliance, or just run 'make push_docker' prior to running this "
            "test."
        )(test_item)
    else:
        return test_item


def integrative(test_item: MT) -> MT:
    """
    Use this to decorate integration tests so as to skip them during regular builds.

    We define integration tests as A) involving other, non-Toil software components
    that we develop and/or B) having a higher cost (time or money). Note that brittleness
    does not qualify a test for being integrative. Neither does involvement of external
    services such as AWS, since that would cover most of Toil's test.
    """
    test_item = _mark_test('integrative', test_item)
    if os.getenv('TOIL_TEST_INTEGRATIVE', '').lower() == 'true':
        return test_item
    else:
        return unittest.skip(
            'Set TOIL_TEST_INTEGRATIVE="True" to include this integration test, '
            "or run `make integration_test_local` to run all integration tests."
        )(test_item)


def slow(test_item: MT) -> MT:
    """
    Use this decorator to identify tests that are slow and not critical.
    Skip if TOIL_TEST_QUICK is true.
    """
    test_item = _mark_test('slow', test_item)
    if os.environ.get('TOIL_TEST_QUICK', '').lower() != 'true':
        return test_item
    else:
        return unittest.skip('Skipped because TOIL_TEST_QUICK is "True"')(test_item)


methodNamePartRegex = re.compile('^[a-zA-Z_0-9]+$')


@contextmanager
def timeLimit(seconds: int) -> Generator[None, None, None]:
    """
    http://stackoverflow.com/a/601168
    Use to limit the execution time of a function. Raises an exception if the execution of the
    function takes more than the specified amount of time.

    :param seconds: maximum allowable time, in seconds
    >>> import time
    >>> with timeLimit(2):
    ...    time.sleep(1)
    >>> import time
    >>> with timeLimit(1):
    ...    time.sleep(2)
    Traceback (most recent call last):
        ...
    RuntimeError: Timed out
    """
    # noinspection PyUnusedLocal
    def signal_handler(signum: int, frame: Any) -> None:
        raise RuntimeError('Timed out')

    signal.signal(signal.SIGALRM, signal_handler)
    signal.alarm(seconds)
    try:
        yield
    finally:
        signal.alarm(0)


def make_tests(generalMethod, targetClass, **kwargs):
    """
    This method dynamically generates test methods using the generalMethod as a template. Each
    generated function is the result of a unique combination of parameters applied to the
    generalMethod. Each of the parameters has a corresponding string that will be used to name
    the method. These generated functions are named in the scheme: test_[generalMethodName]___[
    firstParamaterName]_[someValueName]__[secondParamaterName]_...

    The arguments following the generalMethodName should be a series of one or more dictionaries
    of the form {str : type, ...} where the key represents the name of the value. The names will
    be used to represent the permutation of values passed for each parameter in the generalMethod.

    The generated method names will list the parameters in lexicographic order by parameter name.

    :param generalMethod: A method that will be parameterized with values passed as kwargs. Note
           that the generalMethod must be a regular method.

    :param targetClass: This represents the class to which the generated test methods will be
           bound. If no targetClass is specified the class of the generalMethod is assumed the
           target.

    :param kwargs: a series of dictionaries defining values, and their respective names where
           each keyword is the name of a parameter in generalMethod.

    >>> class Foo:
    ...     def has(self, num, letter):
    ...         return num, letter
    ...
    ...     def hasOne(self, num):
    ...         return num

    >>> class Bar(Foo):
    ...     pass

    >>> make_tests(Foo.has, Bar, num={'one':1, 'two':2}, letter={'a':'a', 'b':'b'})

    >>> b = Bar()

    Note that num comes lexicographically before letter and so appears first in
    the generated method names.

    >>> assert b.test_has__letter_a__num_one() == b.has(1, 'a')

    >>> assert b.test_has__letter_b__num_one() == b.has(1, 'b')

    >>> assert b.test_has__letter_a__num_two() == b.has(2, 'a')

    >>> assert b.test_has__letter_b__num_two() == b.has(2, 'b')

    >>> f = Foo()

    >>> hasattr(f, 'test_has__num_one__letter_a')  # should be false because Foo has no test methods
    False

    """
    def permuteIntoLeft(left, rParamName, right):
        """
        Permutes values in right dictionary into each parameter: value dict pair in the left
        dictionary. Such that the left dictionary will contain a new set of keys each of which is
        a combination of one of its original parameter-value names appended with some
        parameter-value name from the right dictionary. Each original key in the left is deleted
        from the left dictionary after the permutation of the key and every parameter-value name
        from the right has been added to the left dictionary.

        For example if left is  {'__PrmOne_ValName':{'ValName':Val}} and right is
        {'rValName1':rVal1, 'rValName2':rVal2} then left will become
        {'__PrmOne_ValName__rParamName_rValName1':{'ValName':Val. 'rValName1':rVal1},
        '__PrmOne_ValName__rParamName_rValName2':{'ValName':Val. 'rValName2':rVal2}}

        :param left: A dictionary pairing each paramNameValue to a nested dictionary that
               contains each ValueName and value pair described in the outer dict's paramNameValue
               key.

        :param rParamName: The name of the parameter that each value in the right dict represents.

        :param right: A dict that pairs 1 or more valueNames and values for the rParamName
               parameter.
        """
        for prmValName, lDict in list(left.items()):
            for rValName, rVal in list(right.items()):
                nextPrmVal = (f'__{rParamName}_{rValName.lower()}')
                if methodNamePartRegex.match(nextPrmVal) is None:
                    raise RuntimeError("The name '%s' cannot be used in a method name" % pvName)
                aggDict = dict(lDict)
                aggDict[rParamName] = rVal
                left[prmValName + nextPrmVal] = aggDict
            left.pop(prmValName)

    def insertMethodToClass():
        """Generate and insert test methods."""

        def fx(self, prms=prms):
            if prms is not None:
                return generalMethod(self, **prms)
            else:
                return generalMethod(self)

        methodName = f'test_{generalMethod.__name__}{prmNames}'

        setattr(targetClass, methodName, fx)

    if len(kwargs) > 0:
        # Define order of kwargs.
        # We keep them in reverse order of how we use them for efficient pop.
        sortedKwargs = sorted(list(kwargs.items()), reverse=True)

        # create first left dict
        left = {}
        prmName, vals = sortedKwargs.pop()
        for valName, val in list(vals.items()):
            pvName = f'__{prmName}_{valName.lower()}'
            if methodNamePartRegex.match(pvName) is None:
                raise RuntimeError("The name '%s' cannot be used in a method name" % pvName)
            left[pvName] = {prmName: val}

        # get cartesian product
        while len(sortedKwargs) > 0:
            permuteIntoLeft(left, *sortedKwargs.pop())

        # set class attributes
        targetClass = targetClass or generalMethod.__class__
        for prmNames, prms in list(left.items()):
            insertMethodToClass()
    else:
        prms = None
        prmNames = ""
        insertMethodToClass()


class ApplianceTestSupport(ToilTest):
    """
    A Toil test that runs a user script on a minimal cluster of appliance containers.

    i.e. one leader container and one worker container.
    """

    @contextmanager
    def _applianceCluster(
        self, mounts: Dict[str, str], numCores: Optional[int] = None
    ) -> Generator[
        Tuple["ApplianceTestSupport.LeaderThread", "ApplianceTestSupport.WorkerThread"],
        None,
        None,
    ]:
        """
        Context manager for creating and tearing down an appliance cluster.

        :param mounts: Dictionary mapping host paths to container paths. Both the leader
               and the worker container will be started with one -v argument per
               dictionary entry, as in -v KEY:VALUE.

               Beware that if KEY is a path to a directory, its entire content will be deleted
               when the cluster is torn down.

        :param numCores: The number of cores to be offered by the Mesos agent process running
               in the worker container.

        :return: A tuple of the form `(leader, worker)` containing the Appliance instances
                 representing the respective appliance containers
        """
        if numCores is None:
            numCores = cpu_count()
        # The last container to stop (and the first to start) should clean the mounts.
        with self.LeaderThread(self, mounts, cleanMounts=True) as leader:
            with self.WorkerThread(self, mounts, numCores) as worker:
                yield leader, worker

    class Appliance(ExceptionalThread, metaclass=ABCMeta):
        @abstractmethod
        def _getRole(self) -> str:
            return 'leader'

        @abstractmethod
        def _containerCommand(self) -> List[str]:
            pass

        @abstractmethod
        def _entryPoint(self) -> str:
            pass

        # Lock is used because subprocess is NOT thread safe: http://tinyurl.com/pkp5pgq
        lock = threading.Lock()

        def __init__(
            self,
            outer: "ApplianceTestSupport",
            mounts: Dict[str, str],
            cleanMounts: bool = False,
        ) -> None:
            assert all(
                " " not in v for v in mounts.values()
            ), "No spaces allowed in mounts"
            super().__init__()
            self.outer = outer
            self.mounts = mounts
            self.cleanMounts = cleanMounts
            self.containerName = str(uuid.uuid4())
            self.popen: Optional[subprocess.Popen[bytes]] = None

        def __enter__(self) -> "Appliance":
            with self.lock:
                image = applianceSelf()
                # Omitting --rm, it's unreliable, see https://github.com/docker/docker/issues/16575
                args = list(concat('docker', 'run',
                                   '--entrypoint=' + self._entryPoint(),
                                   '--net=host',
                                   '-i',
                                   '--name=' + self.containerName,
                                   ['--volume=%s:%s' % mount for mount in self.mounts.items()],
                                   image,
                                   self._containerCommand()))
                logger.info('Running %r', args)
                self.popen = subprocess.Popen(args)
            self.start()
            self.__wait_running()
            return self

        # noinspection PyUnusedLocal
        def __exit__(
            self, exc_type: Type[BaseException], exc_val: Exception, exc_tb: Any
        ) -> Literal[False]:
            try:
                try:
                    self.outer._run('docker', 'stop', self.containerName)
                    self.join()
                finally:
                    if self.cleanMounts:
                        self.__cleanMounts()
            finally:
                self.outer._run('docker', 'rm', '-f', self.containerName)
            return False  # don't swallow exception

        def __wait_running(self) -> None:
            logger.info(
                "Waiting for %s container process to appear. "
                "Expect to see 'Error: No such image or container'.",
                self._getRole(),
            )
            alive = cast(
                Callable[[], bool], getattr(self, "isAlive", getattr(self, "is_alive"))
            )
            while alive():
                try:
                    running = cast(
                        str,
                        self.outer._run(
                            "docker",
                            "inspect",
                            "--format={{ .State.Running }}",
                            self.containerName,
                            capture=True,
                        ),
                    ).strip()
                except subprocess.CalledProcessError:
                    pass
                else:
                    if 'true' == running:
                        break
                time.sleep(1)

        def __cleanMounts(self) -> None:
            """
            Delete all files in every mounted directory.

            Without this step, we risk leaking files owned by root on the host.
            To avoid races, this method should be called after the appliance container
            was stopped, otherwise the running container might still be writing files.
            """
            # Delete all files within each mounted directory, but not the directory itself.
            cmd = 'shopt -s dotglob && rm -rf ' + ' '.join(v + '/*'
                                                           for k, v in self.mounts.items()
                                                           if os.path.isdir(k))
            self.outer._run('docker', 'run',
                            '--rm',
                            '--entrypoint=/bin/bash',
                            applianceSelf(),
                            '-c',
                            cmd)

        def tryRun(self) -> None:
            assert self.popen
            self.popen.wait()
            logger.info('Exiting %s', self.__class__.__name__)

        def runOnAppliance(self, *args: str, **kwargs: Any) -> None:
            # Check if thread is still alive. Note that ExceptionalThread.join raises the
            # exception that occurred in the thread.
            self.join(timeout=0)
            # noinspection PyProtectedMember
            self.outer._run('docker', 'exec', '-i', self.containerName, *args, **kwargs)

        def writeToAppliance(self, path: str, contents: Any) -> None:
            self.runOnAppliance('tee', path, input=contents)

        def deployScript(
            self, path: str, packagePath: str, script: Union[str, Callable[..., Any]]
        ) -> None:
            """
            Deploy a Python module on the appliance.

            :param path: the path (absolute or relative to the WORDIR of the appliance container)
                   to the root of the package hierarchy where the given module should be placed.
                   The given directory should be on the Python path.

            :param packagePath: the desired fully qualified module name (dotted form) of the module

            :param str|callable script: the contents of the Python module. If a callable is given,
                   its source code will be extracted. This is a convenience that lets you embed
                   user scripts into test code as nested function.
            """
            if callable(script):
                script = self.outer._getScriptSource(script)
            packagePath_list = packagePath.split(".")
            packages, module = packagePath_list[:-1], packagePath_list[-1]
            for package in packages:
                path += '/' + package
                self.runOnAppliance('mkdir', '-p', path)
                self.writeToAppliance(path + '/__init__.py', '')
            self.writeToAppliance(path + '/' + module + '.py', script)

    class LeaderThread(Appliance):
        def _entryPoint(self) -> str:
            return 'mesos-master'

        def _getRole(self) -> str:
            return 'leader'

        def _containerCommand(self) -> List[str]:
            return ['--registry=in_memory',
                    '--ip=127.0.0.1',
                    '--port=5050',
                    '--allocation_interval=500ms']

    class WorkerThread(Appliance):
        def __init__(
            self, outer: "ApplianceTestSupport", mounts: Dict[str, str], numCores: int
        ) -> None:
            self.numCores = numCores
            super().__init__(outer, mounts)

        def _entryPoint(self) -> str:
            return 'mesos-agent'

        def _getRole(self) -> str:
            return 'worker'

        def _containerCommand(self) -> List[str]:
            return ['--work_dir=/var/lib/mesos',
                    '--ip=127.0.0.1',
                    '--master=127.0.0.1:5050',
                    '--attributes=preemptible:False',
                    '--resources=cpus(*):%i' % self.numCores,
                    '--no-hostname_lookup',
                    '--no-systemd_enable_support']<|MERGE_RESOLUTION|>--- conflicted
+++ resolved
@@ -593,15 +593,6 @@
 def needs_singularity_or_docker(test_item: MT) -> MT:
     """
     Use as a decorator before test classes or methods to only run them if
-<<<<<<< HEAD
-    singularity OR Docker is installed.
-    """
-    if which('singularity'):
-        return _mark_test('singularity', test_item)
-    else:
-        return needs_docker(test_item)
-
-=======
     docker is installed and docker-based tests are enabled, or if Singularity
     is installed.
     """
@@ -614,7 +605,6 @@
         # Otherwise say it's a Docker test.
         return needs_docker(test_item)
         
->>>>>>> aaa451b3
 def needs_local_cuda(test_item: MT) -> MT:
     """
     Use as a decorator before test classes or methods to only run them if
