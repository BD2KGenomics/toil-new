# Copyright (C) 2015-2021 Regents of the University of California
#
# Licensed under the Apache License, Version 2.0 (the "License");
# you may not use this file except in compliance with the License.
# You may obtain a copy of the License at
#
#     http://www.apache.org/licenses/LICENSE-2.0
#
# Unless required by applicable law or agreed to in writing, software
# distributed under the License is distributed on an "AS IS" BASIS,
# WITHOUT WARRANTIES OR CONDITIONS OF ANY KIND, either express or implied.
# See the License for the specific language governing permissions and
# limitations under the License.
import hashlib
import itertools
import logging
import os
import pickle
import re
import reprlib
import stat
import time
import urllib.error
import urllib.request
import uuid
from contextlib import contextmanager
from io import BytesIO
from typing import Optional, List
from urllib.parse import ParseResult, urlsplit, urlunsplit, urlencode, parse_qs

import boto.s3.connection
import boto.sdb
from boto.exception import SDBResponseError
from botocore.exceptions import ClientError

import toil.lib.encryption as encryption
from toil.fileStores import FileID
from toil.jobStores.abstractJobStore import (
    AbstractJobStore,
    ConcurrentFileModificationException,
    JobStoreExistsException,
    NoSuchFileException,
    NoSuchJobException,
    NoSuchJobStoreException,
)
from toil.jobStores.aws.utils import (
    SDBHelper,
    ServerSideCopyProhibitedError,
    copyKeyMultipart,
    fileSizeAndTime,
    monkeyPatchSdbConnection,
    no_such_sdb_domain,
    retry_sdb,
    sdb_unavailable,
    uploadFile,
    uploadFromPath,
)
from toil.jobStores.utils import ReadablePipe, ReadableTransformingPipe, WritablePipe
from toil.lib.aws.utils import (
    create_s3_bucket,
    get_bucket_region,
    get_object_for_url,
    list_objects_for_url,
    retry_s3,
    retryable_s3_errors
)
from toil.lib.compatibility import compat_bytes
from toil.lib.aws.session import establish_boto3_session
from toil.lib.ec2nodes import EC2Regions
from toil.lib.exceptions import panic
from toil.lib.io import AtomicFileCreate
from toil.lib.memoize import strict_bool
from toil.lib.objects import InnerClass
from toil.lib.retry import retry, get_error_status, get_error_code

boto3_session = establish_boto3_session()
s3_boto3_resource = boto3_session.resource('s3')
s3_boto3_client = boto3_session.client('s3')
logger = logging.getLogger(__name__)

# Sometimes we have to wait for multipart uploads to become real. How long
# should we wait?
CONSISTENCY_TICKS = 5
CONSISTENCY_TIME = 1


class ChecksumError(Exception):
    """Raised when a download from AWS does not contain the correct data."""


class AWSJobStore(AbstractJobStore):
    """
    A job store that uses Amazon's S3 for file storage and SimpleDB for storing job info and
    enforcing strong consistency on the S3 file storage. There will be SDB domains for jobs and
    files and a versioned S3 bucket for file contents. Job objects are pickled, compressed,
    partitioned into chunks of 1024 bytes and each chunk is stored as a an attribute of the SDB
    item representing the job. UUIDs are used to identify jobs and files.
    """

    # Dots in bucket names should be avoided because bucket names are used in HTTPS bucket
    # URLs where the may interfere with the certificate common name. We use a double
    # underscore as a separator instead.
    #
    bucketNameRe = re.compile(r'^[a-z0-9][a-z0-9-]+[a-z0-9]$')

    # See http://docs.aws.amazon.com/AmazonS3/latest/dev/BucketRestrictions.html
    #
    minBucketNameLen = 3
    maxBucketNameLen = 63
    maxNameLen = 10
    nameSeparator = '--'

    def __init__(self, locator: str, partSize: int = 50 << 20) -> None:
        """
        Create a new job store in AWS or load an existing one from there.

        :param int partSize: The size of each individual part used for multipart operations like
               upload and copy, must be >= 5 MiB but large enough to not exceed 10k parts for the
               whole file
        """
        super().__init__(locator)
        region, namePrefix = locator.split(':')
        regions = EC2Regions.keys()
        if region not in regions:
            raise ValueError(f'Region "{region}" is not one of: {regions}')
        if not self.bucketNameRe.match(namePrefix):
            raise ValueError("Invalid name prefix '%s'. Name prefixes must contain only digits, "
                             "hyphens or lower-case letters and must not start or end in a "
                             "hyphen." % namePrefix)
        # Reserve 13 for separator and suffix
        if len(namePrefix) > self.maxBucketNameLen - self.maxNameLen - len(self.nameSeparator):
            raise ValueError("Invalid name prefix '%s'. Name prefixes may not be longer than 50 "
                             "characters." % namePrefix)
        if '--' in namePrefix:
            raise ValueError("Invalid name prefix '%s'. Name prefixes may not contain "
                             "%s." % (namePrefix, self.nameSeparator))
        logger.debug("Instantiating %s for region %s and name prefix '%s'",
                     self.__class__, region, namePrefix)
        self.region = region
        self.namePrefix = namePrefix
        self.partSize = partSize
        self.jobsDomain = None
        self.filesDomain = None
        self.filesBucket = None
        self.db = self._connectSimpleDB()

        self.s3_resource = boto3_session.resource('s3', region_name=self.region)
        self.s3_client = self.s3_resource.meta.client

    def initialize(self, config):
        if self._registered:
            raise JobStoreExistsException(self.locator)
        self._registered = None
        try:
            self._bind(create=True)
        except:
            with panic(logger):
                self.destroy()
        else:
            super().initialize(config)
            # Only register after job store has been full initialized
            self._registered = True

    @property
    def sseKeyPath(self):
        return self.config.sseKey

    def resume(self):
        if not self._registered:
            raise NoSuchJobStoreException(self.locator)
        self._bind(create=False)
        super().resume()

    def _bind(self, create=False, block=True, check_versioning_consistency=True):
        def qualify(name):
            assert len(name) <= self.maxNameLen
            return self.namePrefix + self.nameSeparator + name

        # The order in which this sequence of events happens is important.  We can easily handle the
        # inability to bind a domain, but it is a little harder to handle some cases of binding the
        # jobstore bucket.  Maintaining this order allows for an easier `destroy` method.
        if self.jobsDomain is None:
            self.jobsDomain = self._bindDomain(qualify('jobs'), create=create, block=block)
        if self.filesDomain is None:
            self.filesDomain = self._bindDomain(qualify('files'), create=create, block=block)
        if self.filesBucket is None:
            self.filesBucket = self._bindBucket(qualify('files'),
                                                create=create,
                                                block=block,
                                                versioning=True,
                                                check_versioning_consistency=check_versioning_consistency)

    @property
    def _registered(self):
        """
        A optional boolean property indicating whether this job store is registered. The
        registry is the authority on deciding if a job store exists or not. If True, this job
        store exists, if None the job store is transitioning from True to False or vice versa,
        if False the job store doesn't exist.

        :type: bool|None
        """
        # The weird mapping of the SDB item attribute value to the property value is due to
        # backwards compatibility. 'True' becomes True, that's easy. Toil < 3.3.0 writes this at
        # the end of job store creation. Absence of either the registry, the item or the
        # attribute becomes False, representing a truly absent, non-existing job store. An
        # attribute value of 'False', which is what Toil < 3.3.0 writes at the *beginning* of job
        # store destruction, indicates a job store in transition, reflecting the fact that 3.3.0
        # may leak buckets or domains even though the registry reports 'False' for them. We
        # can't handle job stores that were partially created by 3.3.0, though.
        registry_domain = self._bindDomain(domain_name='toil-registry',
                                           create=False,
                                           block=False)
        if registry_domain is None:
            return False
        else:
            for attempt in retry_sdb():
                with attempt:
                    attributes = registry_domain.get_attributes(item_name=self.namePrefix,
                                                                attribute_name='exists',
                                                                consistent_read=True)
                    try:
                        exists = attributes['exists']
                    except KeyError:
                        return False
                    else:
                        if exists == 'True':
                            return True
                        elif exists == 'False':
                            return None
                        else:
                            assert False

    @_registered.setter
    def _registered(self, value):

        registry_domain = self._bindDomain(domain_name='toil-registry',
                                           # Only create registry domain when registering or
                                           # transitioning a store
                                           create=value is not False,
                                           block=False)
        if registry_domain is None and value is False:
            pass
        else:
            for attempt in retry_sdb():
                with attempt:
                    if value is False:
                        registry_domain.delete_attributes(item_name=self.namePrefix)
                    else:
                        if value is True:
                            attributes = dict(exists='True')
                        elif value is None:
                            attributes = dict(exists='False')
                        else:
                            assert False
                        registry_domain.put_attributes(item_name=self.namePrefix,
                                                       attributes=attributes)

    def _checkItem(self, item, enforce: bool = True):
        """
        Make sure that the given SimpleDB item actually has the attributes we think it should.

        Throw otherwise.

        If enforce is false, log but don't throw.
        """

        if "overlargeID" not in item:
            logger.error("overlargeID attribute isn't present: either SimpleDB entry is "
                         "corrupt or jobstore is from an extremely old Toil: %s", item)
            if enforce:
                raise RuntimeError("encountered SimpleDB entry missing required attribute "
                                   "'overlargeID'; is your job store ancient?")

    def _awsJobFromItem(self, item):
        self._checkItem(item)
        if item.get("overlargeID", None):
            assert self.file_exists(item["overlargeID"])
            # This is an overlarge job, download the actual attributes
            # from the file store
            logger.debug("Loading overlarge job from S3.")
            with self.read_file_stream(item["overlargeID"]) as fh:
                binary = fh.read()
        else:
            binary, _ = SDBHelper.attributesToBinary(item)
            assert binary is not None
        job = pickle.loads(binary)
        if job is not None:
            job.assignConfig(self.config)
        return job

    def _awsJobToItem(self, job):
        binary = pickle.dumps(job, protocol=pickle.HIGHEST_PROTOCOL)
        if len(binary) > SDBHelper.maxBinarySize(extraReservedChunks=1):
            # Store as an overlarge job in S3
            with self.write_file_stream() as (writable, fileID):
                writable.write(binary)
            item = SDBHelper.binaryToAttributes(None)
            item["overlargeID"] = fileID
        else:
            item = SDBHelper.binaryToAttributes(binary)
            item["overlargeID"] = ""
        return item

    jobsPerBatchInsert = 25

    @contextmanager
    def batch(self):
        self._batchedUpdates = []
        yield
        batches = [self._batchedUpdates[i:i + self.jobsPerBatchInsert] for i in
                   range(0, len(self._batchedUpdates), self.jobsPerBatchInsert)]

        for batch in batches:
            for jobDescription in batch:
                jobDescription.pre_update_hook()
            items = {compat_bytes(jobDescription.jobStoreID): self._awsJobToItem(jobDescription) for jobDescription in batch}
            for attempt in retry_sdb():
                with attempt:
                    assert self.jobsDomain.batch_put_attributes(items)
        self._batchedUpdates = None

    def assign_job_id(self, job_description):
        jobStoreID = self._new_job_id()
        logger.debug("Assigning ID to job %s for '%s'",
                     jobStoreID, '<no command>' if job_description.command is None else job_description.command)
        job_description.jobStoreID = jobStoreID

    def create_job(self, job_description):
        if hasattr(self, "_batchedUpdates") and self._batchedUpdates is not None:
            self._batchedUpdates.append(job_description)
        else:
            self.update_job(job_description)
        return job_description

    def job_exists(self, job_id):
        for attempt in retry_sdb():
            with attempt:
                return bool(self.jobsDomain.get_attributes(
                    item_name=compat_bytes(job_id),
                    attribute_name=[SDBHelper.presenceIndicator()],
                    consistent_read=True))

    def jobs(self):
        result = None
        for attempt in retry_sdb():
            with attempt:
                result = list(self.jobsDomain.select(
                    consistent_read=True,
                    query="select * from `%s`" % self.jobsDomain.name))
        assert result is not None
        for jobItem in result:
            yield self._awsJobFromItem(jobItem)

    def load_job(self, job_id):
        item = None
        for attempt in retry_sdb():
            with attempt:
                item = self.jobsDomain.get_attributes(compat_bytes(job_id), consistent_read=True)
        if not item:
            raise NoSuchJobException(job_id)
        job = self._awsJobFromItem(item)
        if job is None:
            raise NoSuchJobException(job_id)
        logger.debug("Loaded job %s", job_id)
        return job

    def update_job(self, job_description):
        logger.debug("Updating job %s", job_description.jobStoreID)
        job_description.pre_update_hook()
        item = self._awsJobToItem(job_description)
        for attempt in retry_sdb():
            with attempt:
                assert self.jobsDomain.put_attributes(compat_bytes(job_description.jobStoreID), item)

    itemsPerBatchDelete = 25

    def delete_job(self, job_id):
        # remove job and replace with jobStoreId.
        logger.debug("Deleting job %s", job_id)

        # If the job is overlarge, delete its file from the filestore
        item = None
        for attempt in retry_sdb():
            with attempt:
                item = self.jobsDomain.get_attributes(compat_bytes(job_id), consistent_read=True)
        # If the overlargeID has fallen off, maybe we partially deleted the
        # attributes of the item? Or raced on it? Or hit SimpleDB being merely
        # eventually consistent? We should still be able to get rid of it.
        self._checkItem(item, enforce = False)
        if item.get("overlargeID", None):
            logger.debug("Deleting job from filestore")
            self.delete_file(item["overlargeID"])
        for attempt in retry_sdb():
            with attempt:
                self.jobsDomain.delete_attributes(item_name=compat_bytes(job_id))
        items = None
        for attempt in retry_sdb():
            with attempt:
                items = list(self.filesDomain.select(
                    consistent_read=True,
                    query="select version from `{}` where ownerID='{}'".format(self.filesDomain.name, job_id)))
        assert items is not None
        if items:
            logger.debug("Deleting %d file(s) associated with job %s", len(items), job_id)
            n = self.itemsPerBatchDelete
            batches = [items[i:i + n] for i in range(0, len(items), n)]
            for batch in batches:
                itemsDict = {item.name: None for item in batch}
                for attempt in retry_sdb():
                    with attempt:
                        self.filesDomain.batch_delete_attributes(itemsDict)
            for item in items:
                version = item.get('version')
                for attempt in retry_s3():
                    with attempt:
                        if version:
                            self.s3_client.delete_object(Bucket=self.filesBucket.name,
                                                         Key=compat_bytes(item.name),
                                                         VersionId=version)
                        else:
                            self.s3_client.delete_object(Bucket=self.filesBucket.name,
                                                         Key=compat_bytes(item.name))

    def get_empty_file_store_id(self, jobStoreID=None, cleanup=False, basename=None):
        info = self.FileInfo.create(jobStoreID if cleanup else None)
        with info.uploadStream() as _:
            # Empty
            pass
        info.save()
        logger.debug("Created %r.", info)
        return info.fileID

    def _import_file(self, otherCls, uri, shared_file_name=None, hardlink=False, symlink=False):
        try:
            if issubclass(otherCls, AWSJobStore):
                srcObj = get_object_for_url(uri, existing=True)
                size = srcObj.content_length
                if shared_file_name is None:
                    info = self.FileInfo.create(srcObj.key)
                else:
                    self._requireValidSharedFileName(shared_file_name)
                    jobStoreFileID = self._shared_file_id(shared_file_name)
                    info = self.FileInfo.loadOrCreate(jobStoreFileID=jobStoreFileID,
                                                      ownerID=str(self.sharedFileOwnerID),
                                                      encrypted=None)
                info.copyFrom(srcObj)
                info.save()
                return FileID(info.fileID, size) if shared_file_name is None else None
        except ServerSideCopyProhibitedError:
            # AWS refuses to do this copy for us
            logger.warning("Falling back to copying via the local machine. This could get expensive!")
            pass
        return super()._import_file(otherCls, uri, shared_file_name=shared_file_name)

    def _export_file(self, otherCls, file_id, uri):
        try:
            if issubclass(otherCls, AWSJobStore):
                dstObj = get_object_for_url(uri)
                info = self.FileInfo.loadOrFail(file_id)
                info.copyTo(dstObj)
                return
        except ServerSideCopyProhibitedError:
            # AWS refuses to do this copy for us
            logger.warning("Falling back to copying via the local machine. This could get expensive!")
            pass
        else:
            super()._default_export_file(otherCls, file_id, uri)

    @classmethod
    def get_size(cls, url):
        return get_object_for_url(url, existing=True).content_length

    @classmethod
    def _read_from_url(cls, url, writable):
        srcObj = get_object_for_url(url, existing=True)
        srcObj.download_fileobj(writable)
        return (
            srcObj.content_length,
            False  # executable bit is always False
        )

    @classmethod
    def _write_to_url(cls, readable, url, executable=False):
        dstObj = get_object_for_url(url)

        logger.debug("Uploading %s", dstObj.key)
        # uploadFile takes care of using multipart upload if the file is larger than partSize (default to 5MB)
        uploadFile(readable=readable,
                   resource=s3_boto3_resource,
                   bucketName=dstObj.bucket_name,
                   fileID=dstObj.key,
                   partSize=5 * 1000 * 1000)

    @classmethod
    def _list_url(cls, url: ParseResult) -> List[str]:
        return list_objects_for_url(url)

    @classmethod
    def _get_is_directory(cls, url: ParseResult) -> bool:
        # We consider it a directory if anything is in it.
        # TODO: Can we just get the first item and not the whole list?
        return len(list_objects_for_url(url)) > 0

    @classmethod
    def _supports_url(cls, url, export=False):
        return url.scheme.lower() == 's3'

    def write_file(self, local_path, job_id=None, cleanup=False):
        info = self.FileInfo.create(job_id if cleanup else None)
        info.upload(local_path, not self.config.disableJobStoreChecksumVerification)
        info.save()
        logger.debug("Wrote %r of from %r", info, local_path)
        return info.fileID

    @contextmanager
    def write_file_stream(self, job_id=None, cleanup=False, basename=None, encoding=None, errors=None):
        info = self.FileInfo.create(job_id if cleanup else None)
        with info.uploadStream(encoding=encoding, errors=errors) as writable:
            yield writable, info.fileID
        info.save()
        logger.debug("Wrote %r.", info)

    @contextmanager
    def write_shared_file_stream(self, shared_file_name, encrypted=None, encoding=None, errors=None):
        self._requireValidSharedFileName(shared_file_name)
        info = self.FileInfo.loadOrCreate(jobStoreFileID=self._shared_file_id(shared_file_name),
                                          ownerID=str(self.sharedFileOwnerID),
                                          encrypted=encrypted)
        with info.uploadStream(encoding=encoding, errors=errors) as writable:
            yield writable
        info.save()
        logger.debug("Wrote %r for shared file %r.", info, shared_file_name)

    def update_file(self, file_id, local_path):
        info = self.FileInfo.loadOrFail(file_id)
        info.upload(local_path, not self.config.disableJobStoreChecksumVerification)
        info.save()
        logger.debug("Wrote %r from path %r.", info, local_path)

    @contextmanager
    def update_file_stream(self, file_id, encoding=None, errors=None):
        info = self.FileInfo.loadOrFail(file_id)
        with info.uploadStream(encoding=encoding, errors=errors) as writable:
            yield writable
        info.save()
        logger.debug("Wrote %r from stream.", info)

    def file_exists(self, file_id):
        return self.FileInfo.exists(file_id)

    def get_file_size(self, file_id):
        if not self.file_exists(file_id):
            return 0
        info = self.FileInfo.loadOrFail(file_id)
        return info.getSize()

    def read_file(self, file_id, local_path, symlink=False):
        info = self.FileInfo.loadOrFail(file_id)
        logger.debug("Reading %r into %r.", info, local_path)
        info.download(local_path, not self.config.disableJobStoreChecksumVerification)
        if getattr(file_id, 'executable', False):
            os.chmod(local_path, os.stat(local_path).st_mode | stat.S_IXUSR)

    @contextmanager
    def read_file_stream(self, file_id, encoding=None, errors=None):
        info = self.FileInfo.loadOrFail(file_id)
        logger.debug("Reading %r into stream.", info)
        with info.downloadStream(encoding=encoding, errors=errors) as readable:
            yield readable

    @contextmanager
    def read_shared_file_stream(self, shared_file_name, encoding=None, errors=None):
        self._requireValidSharedFileName(shared_file_name)
        jobStoreFileID = self._shared_file_id(shared_file_name)
        info = self.FileInfo.loadOrFail(jobStoreFileID, customName=shared_file_name)
        logger.debug("Reading %r for shared file %r into stream.", info, shared_file_name)
        with info.downloadStream(encoding=encoding, errors=errors) as readable:
            yield readable

    def delete_file(self, file_id):
        info = self.FileInfo.load(file_id)
        if info is None:
            logger.debug("File %s does not exist, skipping deletion.", file_id)
        else:
            info.delete()

    def write_logs(self, msg):
        info = self.FileInfo.create(str(self.statsFileOwnerID))
        with info.uploadStream(multipart=False) as writeable:
            if isinstance(msg, str):
                # This stream is for binary data, so encode any non-encoded things
                msg = msg.encode('utf-8', errors='ignore')
            writeable.write(msg)
        info.save()

    def read_logs(self, callback, read_all=False):
        itemsProcessed = 0

        for info in self._read_logs(callback, self.statsFileOwnerID):
            info._ownerID = self.readStatsFileOwnerID
            info.save()
            itemsProcessed += 1

        if read_all:
            for _ in self._read_logs(callback, self.readStatsFileOwnerID):
                itemsProcessed += 1

        return itemsProcessed

    def _read_logs(self, callback, ownerId):
        items = None
        for attempt in retry_sdb():
            with attempt:
                items = list(self.filesDomain.select(
                    consistent_read=True,
                    query="select * from `{}` where ownerID='{}'".format(
                        self.filesDomain.name, str(ownerId))))
        assert items is not None
        for item in items:
            info = self.FileInfo.fromItem(item)
            with info.downloadStream() as readable:
                callback(readable)
            yield info

    # TODO: Make this retry more specific?
    #  example: https://github.com/DataBiosphere/toil/issues/3378
    @retry()
    def get_public_url(self, jobStoreFileID):
        info = self.FileInfo.loadOrFail(jobStoreFileID)
        if info.content is not None:
            with info.uploadStream(allowInlining=False) as f:
                f.write(info.content)

        self.filesBucket.Object(compat_bytes(jobStoreFileID)).Acl().put(ACL='public-read')

        url = self.s3_client.generate_presigned_url('get_object',
                                                    Params={'Bucket': self.filesBucket.name,
                                                            'Key': compat_bytes(jobStoreFileID),
                                                            'VersionId': info.version},
                                                    ExpiresIn=self.publicUrlExpiration.total_seconds())

        # boto doesn't properly remove the x-amz-security-token parameter when
        # query_auth is False when using an IAM role (see issue #2043). Including the
        # x-amz-security-token parameter without the access key results in a 403,
        # even if the resource is public, so we need to remove it.
        scheme, netloc, path, query, fragment = urlsplit(url)
        params = parse_qs(query)
        if 'x-amz-security-token' in params:
            del params['x-amz-security-token']
        if 'AWSAccessKeyId' in params:
            del params['AWSAccessKeyId']
        if 'Signature' in params:
            del params['Signature']
        query = urlencode(params, doseq=True)
        url = urlunsplit((scheme, netloc, path, query, fragment))
        return url

    def get_shared_public_url(self, shared_file_name):
        self._requireValidSharedFileName(shared_file_name)
        return self.get_public_url(self._shared_file_id(shared_file_name))

    def _connectSimpleDB(self):
        """
        :rtype: SDBConnection
        """
        db = boto.sdb.connect_to_region(self.region)
        if db is None:
            raise ValueError("Could not connect to SimpleDB. Make sure '%s' is a valid SimpleDB region." % self.region)
        monkeyPatchSdbConnection(db)
        return db

    def _bindBucket(self,
                    bucket_name: str,
                    create: bool = False,
                    block: bool = True,
                    versioning: bool = False,
                    check_versioning_consistency: bool = True):
        """
        Return the Boto Bucket object representing the S3 bucket with the given name. If the
        bucket does not exist and `create` is True, it will be created.

        :param str bucket_name: the name of the bucket to bind to

        :param bool create: Whether to create bucket the if it doesn't exist

        :param bool block: If False, return None if the bucket doesn't exist. If True, wait until
               bucket appears. Ignored if `create` is True.

        :rtype: Bucket|None
        :raises botocore.exceptions.ClientError: If `block` is True and the bucket still doesn't exist after the
                retry timeout expires.
        """
        assert self.minBucketNameLen <= len(bucket_name) <= self.maxBucketNameLen
        assert self.bucketNameRe.match(bucket_name)
        logger.debug("Binding to job store bucket '%s'.", bucket_name)

        def bucket_retry_predicate(error):
            """
            Decide, given an error, whether we should retry binding the bucket.
            """

            if (isinstance(error, ClientError) and
                get_error_status(error) in (404, 409)):
                # Handle cases where the bucket creation is in a weird state that might let us proceed.
                # https://github.com/BD2KGenomics/toil/issues/955
                # https://github.com/BD2KGenomics/toil/issues/995
                # https://github.com/BD2KGenomics/toil/issues/1093

                # BucketAlreadyOwnedByYou == 409
                # OperationAborted == 409
                # NoSuchBucket == 404
                return True
            if get_error_code(error) == 'SlowDown':
                # We may get told to SlowDown by AWS when we try to create our
                # bucket. In that case, we should retry and use the exponential
                # backoff.
                return True
            return False

        bucketExisted = True
        for attempt in retry_s3(predicate=bucket_retry_predicate):
            with attempt:
                try:
                    # the head_bucket() call makes sure that the bucket exists and the user can access it
                    self.s3_client.head_bucket(Bucket=bucket_name)

                    bucket = self.s3_resource.Bucket(bucket_name)
                except ClientError as e:
                    error_http_status = get_error_status(e)
                    if error_http_status == 404:
                        bucketExisted = False
                        logger.debug("Bucket '%s' does not exist.", bucket_name)
                        if create:
                            bucket = create_s3_bucket(
                                self.s3_resource, bucket_name, self.region
                            )
                            # Wait until the bucket exists before checking the region and adding tags
                            bucket.wait_until_exists()

                            # It is possible for create_bucket to return but
                            # for an immediate request for the bucket region to
                            # produce an S3ResponseError with code
                            # NoSuchBucket. We let that kick us back up to the
                            # main retry loop.
                            assert (
                                get_bucket_region(bucket_name) == self.region
                            ), f"bucket_name: {bucket_name}, {get_bucket_region(bucket_name)} != {self.region}"

                            owner_tag = os.environ.get('TOIL_OWNER_TAG')
                            if owner_tag:
                                bucket_tagging = self.s3_resource.BucketTagging(bucket_name)
                                bucket_tagging.put(Tagging={'TagSet': [{'Key': 'Owner', 'Value': owner_tag}]})
                        elif block:
                            raise
                        else:
                            return None
                    elif error_http_status == 301:
                        # This is raised if the user attempts to get a bucket in a region outside
                        # the specified one, if the specified one is not `us-east-1`.  The us-east-1
                        # server allows a user to use buckets from any region.
                        raise BucketLocationConflictException(get_bucket_region(bucket_name))
                    else:
                        raise
                else:
                    bucketRegion = get_bucket_region(bucket_name)
                    if bucketRegion != self.region:
                        raise BucketLocationConflictException(bucketRegion)

                if versioning and not bucketExisted:
                    # only call this method on bucket creation
                    bucket.Versioning().enable()
                    # Now wait until versioning is actually on. Some uploads
                    # would come back with no versions; maybe they were
                    # happening too fast and this setting isn't sufficiently
                    # consistent?
                    time.sleep(1)
                    while not self._getBucketVersioning(bucket_name):
                        logger.warning(f"Waiting for versioning activation on bucket '{bucket_name}'...")
                        time.sleep(1)
                elif check_versioning_consistency:
                    # now test for versioning consistency
                    # we should never see any of these errors since 'versioning' should always be true
                    bucket_versioning = self._getBucketVersioning(bucket_name)
                    if bucket_versioning != versioning:
                        assert False, 'Cannot modify versioning on existing bucket'
                    elif bucket_versioning is None:
                        assert False, 'Cannot use a bucket with versioning suspended'
                if bucketExisted:
                    logger.debug(f"Using pre-existing job store bucket '{bucket_name}'.")
                else:
                    logger.debug(f"Created new job store bucket '{bucket_name}' with versioning state {versioning}.")

                return bucket

    def _bindDomain(self, domain_name, create=False, block=True):
        """
        Return the Boto Domain object representing the SDB domain of the given name. If the
        domain does not exist and `create` is True, it will be created.

        :param str domain_name: the name of the domain to bind to

        :param bool create: True if domain should be created if it doesn't exist

        :param bool block: If False, return None if the domain doesn't exist. If True, wait until
               domain appears. This parameter is ignored if create is True.

        :rtype: Domain|None
        :raises SDBResponseError: If `block` is True and the domain still doesn't exist after the
                retry timeout expires.
        """
        logger.debug("Binding to job store domain '%s'.", domain_name)
        retryargs = dict(predicate=lambda e: no_such_sdb_domain(e) or sdb_unavailable(e))
        if not block:
            retryargs['timeout'] = 15
        for attempt in retry_sdb(**retryargs):
            with attempt:
                try:
                    return self.db.get_domain(domain_name)
                except SDBResponseError as e:
                    if no_such_sdb_domain(e):
                        if create:
                            return self.db.create_domain(domain_name)
                        elif block:
                            raise
                        else:
                            return None
                    else:
                        raise

    def _new_job_id(self):
        return str(uuid.uuid4())

    # A dummy job ID under which all shared files are stored
    sharedFileOwnerID = uuid.UUID('891f7db6-e4d9-4221-a58e-ab6cc4395f94')

    # A dummy job ID under which all unread stats files are stored
    statsFileOwnerID = uuid.UUID('bfcf5286-4bc7-41ef-a85d-9ab415b69d53')

    # A dummy job ID under which all read stats files are stored
    readStatsFileOwnerID = uuid.UUID('e77fc3aa-d232-4255-ae04-f64ee8eb0bfa')

    def _shared_file_id(self, shared_file_name):
        return str(uuid.uuid5(self.sharedFileOwnerID, shared_file_name))

    @InnerClass
    class FileInfo(SDBHelper):
        """
        Represents a file in this job store.
        """
        outer = None
        """
        :type: AWSJobStore
        """

        def __init__(self, fileID, ownerID, encrypted,
                     version=None, content=None, numContentChunks=0, checksum=None):
            """
            :type fileID: str
            :param fileID: the file's ID

            :type ownerID: str
            :param ownerID: ID of the entity owning this file, typically a job ID aka jobStoreID

            :type encrypted: bool
            :param encrypted: whether the file is stored in encrypted form

            :type version: str|None
            :param version: a non-empty string containing the most recent version of the S3
            object storing this file's content, None if the file is new, or empty string if the
            file is inlined.

            :type content: str|None
            :param content: this file's inlined content

            :type numContentChunks: int
            :param numContentChunks: the number of SDB domain attributes occupied by this files

            :type checksum: str|None
            :param checksum: the checksum of the file, if available. Formatted
            as <algorithm>$<lowercase hex hash>.

            inlined content. Note that an inlined empty string still occupies one chunk.
            """
            super(AWSJobStore.FileInfo, self).__init__()
            self._fileID = fileID
            self._ownerID = ownerID
            self.encrypted = encrypted
            self._version = version
            self._previousVersion = version
            self._content = content
            self._checksum = checksum
            self._numContentChunks = numContentChunks

        @property
        def fileID(self):
            return self._fileID

        @property
        def ownerID(self):
            return self._ownerID

        @property
        def version(self):
            return self._version

        @version.setter
        def version(self, version):
            # Version should only change once
            assert self._previousVersion == self._version
            self._version = version
            if version:
                self.content = None

        @property
        def previousVersion(self):
            return self._previousVersion

        @property
        def content(self):
            return self._content

        @property
        def checksum(self):
            return self._checksum

        @checksum.setter
        def checksum(self, checksum):
            self._checksum = checksum

        @content.setter
        def content(self, content):
            assert content is None or isinstance(content, bytes)
            self._content = content
            if content is not None:
                self.version = ''

        @classmethod
        def create(cls, ownerID):
            return cls(str(uuid.uuid4()), ownerID, encrypted=cls.outer.sseKeyPath is not None)

        @classmethod
        def presenceIndicator(cls):
            return 'encrypted'

        @classmethod
        def exists(cls, jobStoreFileID):
            for attempt in retry_sdb():
                with attempt:
                    return bool(cls.outer.filesDomain.get_attributes(
                        item_name=compat_bytes(jobStoreFileID),
                        attribute_name=[cls.presenceIndicator()],
                        consistent_read=True))

        @classmethod
        def load(cls, jobStoreFileID):
            for attempt in retry_sdb():
                with attempt:
                    self = cls.fromItem(
                        cls.outer.filesDomain.get_attributes(item_name=compat_bytes(jobStoreFileID),
                                                             consistent_read=True))
                    return self

        @classmethod
        def loadOrCreate(cls, jobStoreFileID, ownerID, encrypted):
            self = cls.load(jobStoreFileID)
            if encrypted is None:
                encrypted = cls.outer.sseKeyPath is not None
            if self is None:
                self = cls(jobStoreFileID, ownerID, encrypted=encrypted)
            else:
                assert self.fileID == jobStoreFileID
                assert self.ownerID == ownerID
                self.encrypted = encrypted
            return self

        @classmethod
        def loadOrFail(cls, jobStoreFileID, customName=None):
            """
            :rtype: AWSJobStore.FileInfo
            :return: an instance of this class representing the file with the given ID
            :raises NoSuchFileException: if given file does not exist
            """
            self = cls.load(jobStoreFileID)
            if self is None:
                raise NoSuchFileException(jobStoreFileID, customName=customName)
            else:
                return self

        @classmethod
        def fromItem(cls, item):
            """
            Convert an SDB item to an instance of this class.

            :type item: Item
            """
            assert item is not None

            # Strings come back from SDB as unicode
            def strOrNone(s):
                return s if s is None else str(s)

            # ownerID and encrypted are the only mandatory attributes
            ownerID = strOrNone(item.get('ownerID'))
            encrypted = item.get('encrypted')
            if ownerID is None:
                assert encrypted is None
                return None
            else:
                version = strOrNone(item['version'])
                checksum = strOrNone(item.get('checksum'))
                encrypted = strict_bool(encrypted)
                content, numContentChunks = cls.attributesToBinary(item)
                if encrypted:
                    sseKeyPath = cls.outer.sseKeyPath
                    if sseKeyPath is None:
                        raise AssertionError('Content is encrypted but no key was provided.')
                    if content is not None:
                        content = encryption.decrypt(content, sseKeyPath)
                self = cls(fileID=item.name, ownerID=ownerID, encrypted=encrypted, version=version,
                           content=content, numContentChunks=numContentChunks, checksum=checksum)
                return self

        def toItem(self):
            """
            Convert this instance to an attribute dictionary suitable for SDB put_attributes().

            :rtype: (dict,int)

            :return: the attributes dict and an integer specifying the the number of chunk
                     attributes in the dictionary that are used for storing inlined content.
            """
            content = self.content
            assert content is None or isinstance(content, bytes)
            if self.encrypted and content is not None:
                sseKeyPath = self.outer.sseKeyPath
                if sseKeyPath is None:
                    raise AssertionError('Encryption requested but no key was provided.')
                content = encryption.encrypt(content, sseKeyPath)
            assert content is None or isinstance(content, bytes)
            attributes = self.binaryToAttributes(content)
            numChunks = attributes['numChunks']
            attributes.update(dict(ownerID=self.ownerID,
                                   encrypted=self.encrypted,
                                   version=self.version or '',
                                   checksum=self.checksum or ''))
            return attributes, numChunks

        @classmethod
        def _reservedAttributes(cls):
            return 3 + super(AWSJobStore.FileInfo, cls)._reservedAttributes()

        @staticmethod
        def maxInlinedSize():
            return 256

        def save(self):
            attributes, numNewContentChunks = self.toItem()
            # False stands for absence
            expected = ['version', False if self.previousVersion is None else self.previousVersion]
            try:
                for attempt in retry_sdb():
                    with attempt:
                        assert self.outer.filesDomain.put_attributes(item_name=compat_bytes(self.fileID),
                                                                     attributes=attributes,
                                                                     expected_value=expected)
                # clean up the old version of the file if necessary and safe
                if self.previousVersion and (self.previousVersion != self.version):
                    for attempt in retry_s3():
                        with attempt:
                            self.outer.s3_client.delete_object(Bucket=self.outer.filesBucket.name,
                                                               Key=compat_bytes(self.fileID),
                                                               VersionId=self.previousVersion)
                self._previousVersion = self._version
                if numNewContentChunks < self._numContentChunks:
                    residualChunks = range(numNewContentChunks, self._numContentChunks)
                    attributes = [self._chunkName(i) for i in residualChunks]
                    for attempt in retry_sdb():
                        with attempt:
                            self.outer.filesDomain.delete_attributes(compat_bytes(self.fileID),
                                                                     attributes=attributes)
                self._numContentChunks = numNewContentChunks
            except SDBResponseError as e:
                if e.error_code == 'ConditionalCheckFailed':
                    raise ConcurrentFileModificationException(self.fileID)
                else:
                    raise

        def upload(self, localFilePath, calculateChecksum=True):
            file_size, file_time = fileSizeAndTime(localFilePath)
            if file_size <= self.maxInlinedSize():
                with open(localFilePath, 'rb') as f:
                    self.content = f.read()
                # Clear out any old checksum in case of overwrite
                self.checksum = ''
            else:
                headerArgs = self._s3EncryptionArgs()
                # Create a new Resource in case it needs to be on its own thread
                resource = boto3_session.resource('s3', region_name=self.outer.region)

                self.checksum = self._get_file_checksum(localFilePath) if calculateChecksum else None
                self.version = uploadFromPath(localFilePath,
                                              resource=resource,
                                              bucketName=self.outer.filesBucket.name,
                                              fileID=compat_bytes(self.fileID),
                                              headerArgs=headerArgs,
                                              partSize=self.outer.partSize)

        def _start_checksum(self, to_match=None, algorithm='sha1'):
            """
            Get a hasher that can be used with _update_checksum and
            _finish_checksum.

            If to_match is set, it is a precomputed checksum which we expect
            the result to match.

            The right way to compare checksums is to feed in the checksum to be
            matched, so we can see its algorithm, instead of getting a new one
            and comparing. If a checksum to match is fed in, _finish_checksum()
            will raise a ChecksumError if it isn't matched.
            """

            # If we have an expexted result it will go here.
            expected = None

            if to_match is not None:
                parts = to_match.split('$')
                algorithm = parts[0]
                expected = parts[1]

            wrapped = getattr(hashlib, algorithm)()
            logger.debug(f'Starting {algorithm} checksum to match {expected}')
            return algorithm, wrapped, expected

        def _update_checksum(self, checksum_in_progress, data):
            """
            Update a checksum in progress from _start_checksum with new data.
            """
            checksum_in_progress[1].update(data)

        def _finish_checksum(self, checksum_in_progress):
            """
            Complete a checksum in progress from _start_checksum and return the
            checksum result string.
            """

            result_hash = checksum_in_progress[1].hexdigest()

            logger.debug(f'Completed checksum with hash {result_hash} vs. expected {checksum_in_progress[2]}')
            if checksum_in_progress[2] is not None:
                # We expected a particular hash
                if result_hash != checksum_in_progress[2]:
                    raise ChecksumError('Checksum mismatch. Expected: %s Actual: %s' %
                        (checksum_in_progress[2], result_hash))

            return '$'.join([checksum_in_progress[0], result_hash])

        def _get_file_checksum(self, localFilePath, to_match=None):
            with open(localFilePath, 'rb') as f:
                hasher = self._start_checksum(to_match=to_match)
                contents = f.read(1024 * 1024)
                while contents != b'':
                    self._update_checksum(hasher, contents)
                    contents = f.read(1024 * 1024)
                return self._finish_checksum(hasher)

        @contextmanager
        def uploadStream(self, multipart=True, allowInlining=True, encoding=None, errors=None):
            """
            Context manager that gives out a binary or text mode upload stream to upload data.
            """

            # Note that we have to handle already having a content or a version
            # if we are overwriting something.

            # But make sure we don't have both.
            assert not (bool(self.version) and self.content is not None)

            info = self
            store = self.outer

            class MultiPartPipe(WritablePipe):
                def readFrom(self, readable):
                    # Get the first block of data we want to put
                    buf = readable.read(store.partSize)
                    assert isinstance(buf, bytes)

                    if allowInlining and len(buf) <= info.maxInlinedSize():
                        logger.debug('Inlining content of %d bytes', len(buf))
                        info.content = buf
                        # There will be no checksum
                        info.checksum = ''
                    else:
                        # We will compute a checksum
                        hasher = info._start_checksum()
                        logger.debug('Updating checksum with %d bytes', len(buf))
                        info._update_checksum(hasher, buf)

                        client = store.s3_client
                        bucket_name = store.filesBucket.name
                        headerArgs = info._s3EncryptionArgs()

                        for attempt in retry_s3():
                            with attempt:
                                logger.debug('Starting multipart upload')
                                # low-level clients are thread safe
                                upload = client.create_multipart_upload(Bucket=bucket_name,
                                                                        Key=compat_bytes(info.fileID),
                                                                        **headerArgs)
                                uploadId = upload['UploadId']
                                parts = []
                                logger.debug('Multipart upload started as %s', uploadId)

<<<<<<< HEAD
                        for i in range(CONSISTENCY_TICKS):
                            # Sometimes we can create a multipart upload and not see it. Wait around for it.
                            try:
                                response = client.list_multipart_uploads(Bucket=bucket_name,
                                                                         MaxUploads=1,
                                                                         Prefix=compat_bytes(info.fileID))
                                if 'Uploads' in response and len(response['Uploads']) != 0 and response['Uploads'][0]['UploadId'] == uploadId:
                                    logger.debug('Multipart upload visible as %s', uploadId)
                                    break
                                logger.debug('Multipart upload %s is not visible; we see %s', uploadId, response.get('Uploads'))
                            except s3_boto3_client.exceptions.NoSuchBucket:
                                # Sometimes we can make the multipart upload
                                # but then not see the bucket when we look for
                                # the upload.
                                logger.debug('Multipart upload %s is not visible; bucket %s appears missing', uploadId, bucket_name)
                            time.sleep(CONSISTENCY_TIME * 2 ** i)
=======

                        for attempt in retry_s3():
                            with attempt:
                                for i in range(CONSISTENCY_TICKS):
                                    # Sometimes we can create a multipart upload and not see it. Wait around for it.
                                    response = client.list_multipart_uploads(Bucket=bucket_name,
                                                                             MaxUploads=1,
                                                                             Prefix=compat_bytes(info.fileID))
                                    if len(response['Uploads']) != 0 and response['Uploads'][0]['UploadId'] == uploadId:
                                        logger.debug('Multipart upload visible as %s', uploadId)
                                        break
                                    else:
                                        logger.debug('Multipart upload %s is not visible; we see %s', uploadId, response['Uploads'])
                                        time.sleep(CONSISTENCY_TIME * 2 ** i)
>>>>>>> 3be27e95

                        try:
                            for part_num in itertools.count():
                                for attempt in retry_s3():
                                    with attempt:
                                        logger.debug('Uploading part %d of %d bytes to %s', part_num + 1, len(buf), uploadId)
                                        # TODO: include the Content-MD5 header:
                                        #  https://boto3.amazonaws.com/v1/documentation/api/latest/reference/services/s3.html#S3.Client.complete_multipart_upload
                                        part = client.upload_part(Bucket=bucket_name,
                                                                  Key=compat_bytes(info.fileID),
                                                                  PartNumber=part_num + 1,
                                                                  UploadId=uploadId,
                                                                  Body=BytesIO(buf),
                                                                  **headerArgs)

                                        parts.append({"PartNumber": part_num + 1, "ETag": part["ETag"]})

                                # Get the next block of data we want to put
                                buf = readable.read(info.outer.partSize)
                                assert isinstance(buf, bytes)
                                if len(buf) == 0:
                                    # Don't allow any part other than the very first to be empty.
                                    break
                                info._update_checksum(hasher, buf)
                        except:
                            with panic(log=logger):
                                for attempt in retry_s3():
                                    with attempt:
                                        client.abort_multipart_upload(Bucket=bucket_name,
                                                                      Key=compat_bytes(info.fileID),
                                                                      UploadId=uploadId)

                        else:

                            while not store._getBucketVersioning(store.filesBucket.name):
                                logger.warning('Versioning does not appear to be enabled yet. Deferring multipart '
                                               'upload completion...')
                                time.sleep(1)

                            # Save the checksum
                            info.checksum = info._finish_checksum(hasher)

                            for attempt in retry_s3(timeout=600):
                                # Wait here for a bit longer if S3 breaks,
                                # because we have been known to flake out here
                                # in tests
                                # (https://github.com/DataBiosphere/toil/issues/3894)
                                with attempt:
                                    logger.debug('Attempting to complete upload...')
                                    completed = client.complete_multipart_upload(
                                        Bucket=bucket_name,
                                        Key=compat_bytes(info.fileID),
                                        UploadId=uploadId,
                                        MultipartUpload={"Parts": parts})

                                    logger.debug('Completed upload object of type %s: %s', str(type(completed)),
                                                 repr(completed))
                                    info.version = completed.get('VersionId')
                                    logger.debug('Completed upload with version %s', str(info.version))

                            if info.version is None:
                                # Somehow we don't know the version. Try and get it.
                                for attempt in retry_s3(predicate=lambda e: retryable_s3_errors(e) or isinstance(e, AssertionError)):
                                    with attempt:
                                        version = client.head_object(Bucket=bucket_name,
                                                                     Key=compat_bytes(info.fileID),
                                                                     **headerArgs).get('VersionId', None)
                                        logger.warning('Loaded key for upload with no version and got version %s',
                                                       str(version))
                                        info.version = version
                                        assert info.version is not None

                    # Make sure we actually wrote something, even if an empty file
                    assert (bool(info.version) or info.content is not None)

            class SinglePartPipe(WritablePipe):
                def readFrom(self, readable):
                    buf = readable.read()
                    assert isinstance(buf, bytes)
                    dataLength = len(buf)
                    if allowInlining and dataLength <= info.maxInlinedSize():
                        logger.debug('Inlining content of %d bytes', len(buf))
                        info.content = buf
                        # There will be no checksum
                        info.checksum = ''
                    else:
                        # We will compute a checksum
                        hasher = info._start_checksum()
                        info._update_checksum(hasher, buf)
                        info.checksum = info._finish_checksum(hasher)

                        bucket_name = store.filesBucket.name
                        headerArgs = info._s3EncryptionArgs()
                        client = store.s3_client

                        buf = BytesIO(buf)

                        while not store._getBucketVersioning(bucket_name):
                            logger.warning('Versioning does not appear to be enabled yet. Deferring single part '
                                           'upload...')
                            time.sleep(1)

                        for attempt in retry_s3():
                            with attempt:
                                logger.debug('Uploading single part of %d bytes', dataLength)
                                client.upload_fileobj(Bucket=bucket_name,
                                                      Key=compat_bytes(info.fileID),
                                                      Fileobj=buf,
                                                      ExtraArgs=headerArgs)

                                # use head_object with the SSE headers to access versionId and content_length attributes
                                headObj = client.head_object(Bucket=bucket_name,
                                                             Key=compat_bytes(info.fileID),
                                                             **headerArgs)
                                assert dataLength == headObj.get('ContentLength', None)
                                info.version = headObj.get('VersionId', None)
                                logger.debug('Upload received version %s', str(info.version))

                        if info.version is None:
                            # Somehow we don't know the version
                            for attempt in retry_s3(predicate=lambda e: retryable_s3_errors(e) or isinstance(e, AssertionError)):
                                with attempt:
                                    headObj = client.head_object(Bucket=bucket_name,
                                                                 Key=compat_bytes(info.fileID),
                                                                 **headerArgs)
                                    info.version = headObj.get('VersionId', None)
                                    logger.warning('Reloaded key with no version and got version %s', str(info.version))
                                    assert info.version is not None

                    # Make sure we actually wrote something, even if an empty file
                    assert (bool(info.version) or info.content is not None)

            if multipart:
                pipe = MultiPartPipe(encoding=encoding, errors=errors)
            else:
                pipe = SinglePartPipe(encoding=encoding, errors=errors)

            with pipe as writable:
                yield writable

            if not pipe.reader_done:
                logger.debug(f'Version: {self.version} Content: {self.content}')
                raise RuntimeError('Escaped context manager without written data being read!')

            # We check our work to make sure we have exactly one of embedded
            # content or a real object version.

            if self.content is None:
                if not bool(self.version):
                    logger.debug(f'Version: {self.version} Content: {self.content}')
                    raise RuntimeError('No content added and no version created')
            else:
                if bool(self.version):
                    logger.debug(f'Version: {self.version} Content: {self.content}')
                    raise RuntimeError('Content added and version created')

        def copyFrom(self, srcObj):
            """
            Copies contents of source key into this file.

            :param S3.Object srcObj: The key (object) that will be copied from
            """
            assert srcObj.content_length is not None
            if srcObj.content_length <= self.maxInlinedSize():
                self.content = srcObj.get().get('Body').read()
            else:
                # Create a new Resource in case it needs to be on its own thread
                resource = boto3_session.resource('s3', region_name=self.outer.region)
                self.version = copyKeyMultipart(resource,
                                                srcBucketName=compat_bytes(srcObj.bucket_name),
                                                srcKeyName=compat_bytes(srcObj.key),
                                                srcKeyVersion=compat_bytes(srcObj.version_id),
                                                dstBucketName=compat_bytes(self.outer.filesBucket.name),
                                                dstKeyName=compat_bytes(self._fileID),
                                                sseAlgorithm='AES256',
                                                sseKey=self._getSSEKey())

        def copyTo(self, dstObj):
            """
            Copies contents of this file to the given key.

            :param S3.Object dstObj: The key (object) to copy this file's content to
            """
            if self.content is not None:
                for attempt in retry_s3():
                    with attempt:
                        dstObj.put(Body=self.content)
            elif self.version:
                # Create a new Resource in case it needs to be on its own thread
                resource = boto3_session.resource('s3', region_name=self.outer.region)

                for attempt in retry_s3():
                    # encrypted = True if self.outer.sseKeyPath else False
                    with attempt:
                        copyKeyMultipart(resource,
                                         srcBucketName=compat_bytes(self.outer.filesBucket.name),
                                         srcKeyName=compat_bytes(self.fileID),
                                         srcKeyVersion=compat_bytes(self.version),
                                         dstBucketName=compat_bytes(dstObj.bucket_name),
                                         dstKeyName=compat_bytes(dstObj.key),
                                         copySourceSseAlgorithm='AES256',
                                         copySourceSseKey=self._getSSEKey())
            else:
                assert False

        def download(self, localFilePath, verifyChecksum=True):
            if self.content is not None:
                with AtomicFileCreate(localFilePath) as tmpPath:
                    with open(tmpPath, 'wb') as f:
                        f.write(self.content)
            elif self.version:
                headerArgs = self._s3EncryptionArgs()
                obj = self.outer.filesBucket.Object(compat_bytes(self.fileID))

                for attempt in retry_s3(predicate=lambda e: retryable_s3_errors(e) or isinstance(e, ChecksumError)):
                    with attempt:
                        with AtomicFileCreate(localFilePath) as tmpPath:
                            obj.download_file(Filename=tmpPath, ExtraArgs={'VersionId': self.version, **headerArgs})

                        if verifyChecksum and self.checksum:
                            try:
                                # This automatically compares the result and matches the algorithm.
                                self._get_file_checksum(localFilePath, self.checksum)
                            except ChecksumError as e:
                                # Annotate checksum mismatches with file name
                                raise ChecksumError('Checksums do not match for file %s.' % localFilePath) from e
                                # The error will get caught and result in a retry of the download until we run out of retries.
                                # TODO: handle obviously truncated downloads by resuming instead.
            else:
                assert False

        @contextmanager
        def downloadStream(self, verifyChecksum=True, encoding=None, errors=None):
            """
            Context manager that gives out a download stream to download data.
            """
            info = self

            class DownloadPipe(ReadablePipe):
                def writeTo(self, writable):
                    if info.content is not None:
                        writable.write(info.content)
                    elif info.version:
                        headerArgs = info._s3EncryptionArgs()
                        obj = info.outer.filesBucket.Object(compat_bytes(info.fileID))
                        for attempt in retry_s3():
                            with attempt:
                                obj.download_fileobj(writable, ExtraArgs={'VersionId': info.version, **headerArgs})
                    else:
                        assert False

            class HashingPipe(ReadableTransformingPipe):
                """
                Class which checksums all the data read through it. If it
                reaches EOF and the checksum isn't correct, raises
                ChecksumError.

                Assumes info actually has a checksum.
                """

                def transform(self, readable, writable):
                    hasher = info._start_checksum(to_match=info.checksum)
                    contents = readable.read(1024 * 1024)
                    while contents != b'':
                        info._update_checksum(hasher, contents)
                        try:
                            writable.write(contents)
                        except BrokenPipeError:
                            # Read was stopped early by user code.
                            # Can't check the checksum.
                            return
                        contents = readable.read(1024 * 1024)
                    # We reached EOF in the input.
                    # Finish checksumming and verify.
                    info._finish_checksum(hasher)
                    # Now stop so EOF happens in the output.

            if verifyChecksum and self.checksum:
                with DownloadPipe() as readable:
                    # Interpose a pipe to check the hash
                    with HashingPipe(readable, encoding=encoding, errors=errors) as verified:
                        yield verified
            else:
                # Readable end of pipe produces text mode output if encoding specified
                with DownloadPipe(encoding=encoding, errors=errors) as readable:
                    # No true checksum available, so don't hash
                    yield readable

        def delete(self):
            store = self.outer
            if self.previousVersion is not None:
                for attempt in retry_sdb():
                    with attempt:
                        store.filesDomain.delete_attributes(
                            compat_bytes(self.fileID),
                            expected_values=['version', self.previousVersion])
                if self.previousVersion:
                    for attempt in retry_s3():
                        with attempt:
                            store.s3_client.delete_object(Bucket=store.filesBucket.name,
                                                          Key=compat_bytes(self.fileID),
                                                          VersionId=self.previousVersion)

        def getSize(self):
            """
            Return the size of the referenced item in bytes.
            """
            if self.content is not None:
                return len(self.content)
            elif self.version:
                for attempt in retry_s3():
                    with attempt:
                        obj = self.outer.filesBucket.Object(compat_bytes(self.fileID))
                        return obj.content_length
            else:
                return 0

        def _getSSEKey(self) -> Optional[bytes]:
            sseKeyPath = self.outer.sseKeyPath
            if sseKeyPath:
                with open(sseKeyPath, 'rb') as f:
                    sseKey = f.read()
                return sseKey

        def _s3EncryptionArgs(self):
            # the keys of the returned dictionary are unpacked to the corresponding boto3 optional
            # parameters and will be used to set the http headers
            if self.encrypted:
                sseKey = self._getSSEKey()
                assert sseKey is not None, 'Content is encrypted but no key was provided.'
                assert len(sseKey) == 32
                # boto3 encodes the key and calculates the MD5 for us
                return {'SSECustomerAlgorithm': 'AES256', 'SSECustomerKey': sseKey}
            else:
                return {}

        def __repr__(self):
            r = custom_repr
            d = (('fileID', r(self.fileID)),
                 ('ownerID', r(self.ownerID)),
                 ('encrypted', r(self.encrypted)),
                 ('version', r(self.version)),
                 ('previousVersion', r(self.previousVersion)),
                 ('content', r(self.content)),
                 ('checksum', r(self.checksum)),
                 ('_numContentChunks', r(self._numContentChunks)))
            return "{}({})".format(type(self).__name__,
                                   ', '.join(f'{k}={v}' for k, v in d))

    versionings = dict(Enabled=True, Disabled=False, Suspended=None)

    def _getBucketVersioning(self, bucket_name):
        """
        The status attribute of BucketVersioning can be 'Enabled', 'Suspended' or None (Disabled)
        which we map to True, None and False respectively. Note that we've never seen a versioning
        status of 'Disabled', only the None return value. Calling BucketVersioning.suspend() will
        cause BucketVersioning.status to then return 'Suspended' even on a new bucket that never
        had versioning enabled.

        :param bucket_name: str
        """
        for attempt in retry_s3():
            with attempt:
                status = self.s3_resource.BucketVersioning(bucket_name).status
                return self.versionings.get(status) if status else False

    # TODO: Make this retry more specific?
    #  example: https://github.com/DataBiosphere/toil/issues/3378
    @retry()
    def destroy(self):
        # FIXME: Destruction of encrypted stores only works after initialize() or .resume()
        # See https://github.com/BD2KGenomics/toil/issues/1041
        try:
            self._bind(create=False, block=False, check_versioning_consistency=False)
        except BucketLocationConflictException:
            # If the unique jobstore bucket name existed, _bind would have raised a
            # BucketLocationConflictException before calling destroy.  Calling _bind here again
            # would reraise the same exception so we need to catch and ignore that exception.
            pass
        # TODO: Add other failure cases to be ignored here.
        self._registered = None
        if self.filesBucket is not None:
            self._delete_bucket(self.filesBucket)
            self.filesBucket = None
        for name in 'filesDomain', 'jobsDomain':
            domain = getattr(self, name)
            if domain is not None:
                self._delete_domain(domain)
                setattr(self, name, None)
        self._registered = False

    def _delete_domain(self, domain):
        for attempt in retry_sdb():
            with attempt:
                try:
                    domain.delete()
                except SDBResponseError as e:
                    if not no_such_sdb_domain(e):
                        raise

    @staticmethod
    def _delete_bucket(bucket):
        """
        :param bucket: S3.Bucket
        """
        for attempt in retry_s3():
            with attempt:
                try:
                    uploads = s3_boto3_client.list_multipart_uploads(Bucket=bucket.name).get('Uploads')
                    if uploads:
                        for u in uploads:
                            s3_boto3_client.abort_multipart_upload(Bucket=bucket.name,
                                                                   Key=u["Key"],
                                                                   UploadId=u["UploadId"])

                    bucket.objects.all().delete()
                    bucket.object_versions.delete()
                    bucket.delete()
                except s3_boto3_client.exceptions.NoSuchBucket:
                    pass
                except ClientError as e:
                    if get_error_status(e) != 404:
                        raise


aRepr = reprlib.Repr()
aRepr.maxstring = 38  # so UUIDs don't get truncated (36 for UUID plus 2 for quotes)
custom_repr = aRepr.repr


class BucketLocationConflictException(Exception):
    def __init__(self, bucketRegion):
        super().__init__(
            'A bucket with the same name as the jobstore was found in another region (%s). '
            'Cannot proceed as the unique bucket name is already in use.' % bucketRegion)<|MERGE_RESOLUTION|>--- conflicted
+++ resolved
@@ -1211,24 +1211,6 @@
                                 parts = []
                                 logger.debug('Multipart upload started as %s', uploadId)
 
-<<<<<<< HEAD
-                        for i in range(CONSISTENCY_TICKS):
-                            # Sometimes we can create a multipart upload and not see it. Wait around for it.
-                            try:
-                                response = client.list_multipart_uploads(Bucket=bucket_name,
-                                                                         MaxUploads=1,
-                                                                         Prefix=compat_bytes(info.fileID))
-                                if 'Uploads' in response and len(response['Uploads']) != 0 and response['Uploads'][0]['UploadId'] == uploadId:
-                                    logger.debug('Multipart upload visible as %s', uploadId)
-                                    break
-                                logger.debug('Multipart upload %s is not visible; we see %s', uploadId, response.get('Uploads'))
-                            except s3_boto3_client.exceptions.NoSuchBucket:
-                                # Sometimes we can make the multipart upload
-                                # but then not see the bucket when we look for
-                                # the upload.
-                                logger.debug('Multipart upload %s is not visible; bucket %s appears missing', uploadId, bucket_name)
-                            time.sleep(CONSISTENCY_TIME * 2 ** i)
-=======
 
                         for attempt in retry_s3():
                             with attempt:
@@ -1237,13 +1219,15 @@
                                     response = client.list_multipart_uploads(Bucket=bucket_name,
                                                                              MaxUploads=1,
                                                                              Prefix=compat_bytes(info.fileID))
-                                    if len(response['Uploads']) != 0 and response['Uploads'][0]['UploadId'] == uploadId:
+                                    if ('Uploads' in response and
+                                        len(response['Uploads']) != 0 and
+                                        response['Uploads'][0]['UploadId'] == uploadId):
+
                                         logger.debug('Multipart upload visible as %s', uploadId)
                                         break
                                     else:
-                                        logger.debug('Multipart upload %s is not visible; we see %s', uploadId, response['Uploads'])
+                                        logger.debug('Multipart upload %s is not visible; we see %s', uploadId, response.get('Uploads'))
                                         time.sleep(CONSISTENCY_TIME * 2 ** i)
->>>>>>> 3be27e95
 
                         try:
                             for part_num in itertools.count():
