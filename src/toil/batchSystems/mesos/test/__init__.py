--- conflicted
+++ resolved
@@ -8,25 +8,18 @@
 import logging
 import shutil
 import threading
-<<<<<<< HEAD
 import subprocess
 import multiprocessing
-=======
-from toil import subprocess
->>>>>>> d07f003a
 from past.builtins import basestring
 from six.moves.urllib.request import urlopen
 from contextlib import closing
 import time
 
 from toil.lib.retry import retry
-<<<<<<< HEAD
 from shutil import which
 from toil.lib.threading import ExceptionalThread
-=======
 from toil import which  # replace with shutil.which() directly; python3 only
 from toil.lib.threading import ExceptionalThread, cpu_count
->>>>>>> d07f003a
 from future.utils import with_metaclass
 
 log = logging.getLogger(__name__)
