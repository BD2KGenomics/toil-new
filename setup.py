# Copyright (C) 2015-2021 Regents of the University of California
#
# Licensed under the Apache License, Version 2.0 (the "License");
# you may not use this file except in compliance with the License.
# You may obtain a copy of the License at
#
#     http://www.apache.org/licenses/LICENSE-2.0
#
# Unless required by applicable law or agreed to in writing, software
# distributed under the License is distributed on an "AS IS" BASIS,
# WITHOUT WARRANTIES OR CONDITIONS OF ANY KIND, either express or implied.
# See the License for the specific language governing permissions and
# limitations under the License.
import imp
import os

from tempfile import NamedTemporaryFile
from setuptools import find_packages, setup


def run_setup():
    """
    Calls setup(). This function exists so the setup() invocation preceded more internal
    functionality. The `version` module is imported dynamically by import_version() below.
    """
    boto = 'boto>=2.48.0, <3'
    boto3 = 'boto3>=1.7.50, <2'
    futures = 'futures>=3.1.1, <4'
    pycryptodome = 'pycryptodome==3.5.1'
    pymesos = 'pymesos==0.3.15'
    psutil = 'psutil >= 3.0.1, <6'
    pynacl = 'pynacl==1.3.0'
    gcs = 'google-cloud-storage==1.6.0'
    gcs_oauth2_boto_plugin = 'gcs_oauth2_boto_plugin==1.14'
    apacheLibcloud = 'apache-libcloud==2.2.1'
    cwltool = 'cwltool==3.0.20201203173111'
    galaxyToolUtil = 'galaxy-tool-util'
    htcondor = 'htcondor>=8.6.0'
<<<<<<< HEAD
    kubernetes = 'kubernetes>=12.0.1, <13'
=======
    kubernetes = 'kubernetes>=12, <13'
>>>>>>> 8f9c457c
    idna = 'idna>=2'
    pytz = 'pytz>=2012'
    pyyaml = 'pyyaml>=5, <6'
    dill = 'dill>=0.3.2, <0.4'
    requests = 'requests>=2, <3'
    docker = 'docker==4.3.1'
    dateutil = 'python-dateutil'
    addict = 'addict>=2.2.1, <2.3'
    enlighten = 'enlighten>=1.5.2, <2'
    wdlparse = 'wdlparse==0.1.0'

    core_reqs = [
        dill,
        requests,
        docker,
        dateutil,
        psutil,
        addict,
        pytz,
        pyyaml,
        enlighten]
    aws_reqs = [
        boto,
        boto3,
        futures,
        pycryptodome]
    cwl_reqs = [
        cwltool,
        galaxyToolUtil]
    encryption_reqs = [
        pynacl]
    google_reqs = [
        gcs_oauth2_boto_plugin,  # is this being used??
        apacheLibcloud,
        gcs]
    htcondor_reqs = [
        htcondor]
    kubernetes_reqs = [
        kubernetes,
        idna]  # Kubernetes's urllib3 can mange to use idna without really depending on it.
    mesos_reqs = [
        pymesos,
        psutil]
    wdl_reqs = [
        wdlparse
    ]

    # htcondor is not supported by apple
    # this is tricky to conditionally support in 'all' due
    # to how wheels work, so it is not included in all and
    # must be explicitly installed as an extra
    all_reqs = \
        aws_reqs + \
        cwl_reqs + \
        encryption_reqs + \
        google_reqs + \
        kubernetes_reqs + \
        mesos_reqs + \
        wdl_reqs

    setup(
        name='toil',
        version=version.distVersion,
        description='Pipeline management software for clusters.',
        author='Benedict Paten',
        author_email='benedict@soe.usc.edu',
        url="https://github.com/DataBiosphere/toil",
        classifiers=[
          'Development Status :: 5 - Production/Stable',
          'Environment :: Console',
          'Intended Audience :: Developers',
          'Intended Audience :: Science/Research',
          'Intended Audience :: Healthcare Industry',
          'License :: OSI Approved :: Apache Software License',
          'Natural Language :: English',
          'Operating System :: MacOS :: MacOS X',
          'Operating System :: POSIX',
          'Operating System :: POSIX :: Linux',
          'Programming Language :: Python :: 3.6',
          'Topic :: Scientific/Engineering',
          'Topic :: Scientific/Engineering :: Bio-Informatics',
          'Topic :: Scientific/Engineering :: Astronomy',
          'Topic :: Scientific/Engineering :: Atmospheric Science',
          'Topic :: Scientific/Engineering :: Information Analysis',
          'Topic :: Scientific/Engineering :: Medical Science Apps.',
          'Topic :: System :: Distributed Computing',
          'Topic :: Utilities'],
        license="Apache License v2.0",
        python_requires=">=3.6",
        install_requires=core_reqs,
        extras_require={
            'aws': aws_reqs,
            'cwl': cwl_reqs,
            'encryption': encryption_reqs,
            'google': google_reqs,
            'htcondor:sys_platform!="darwin"': htcondor_reqs,
            'kubernetes': kubernetes_reqs,
            'mesos': mesos_reqs,
            'wdl': wdl_reqs,
            'all': all_reqs},
        package_dir={'': 'src'},
        packages=find_packages(where='src',
                               # Note that we intentionally include the top-level `test` package for
                               # functionality like the @experimental and @integrative decorators:
                               exclude=['*.test.*']),
        package_data={
            '': ['*.yml', 'cloud-config'],
        },
        # Unfortunately, the names of the entry points are hard-coded elsewhere in the code base so
        # you can't just change them here. Luckily, most of them are pretty unique strings, and thus
        # easy to search for.
        entry_points={
            'console_scripts': [
                'toil = toil.utils.toilMain:main',
                '_toil_worker = toil.worker:main',
                'cwltoil = toil.cwl.cwltoil:cwltoil_was_removed [cwl]',
                'toil-cwl-runner = toil.cwl.cwltoil:main [cwl]',
                'toil-wdl-runner = toil.wdl.toilwdl:main',
                '_toil_mesos_executor = toil.batchSystems.mesos.executor:main [mesos]',
                '_toil_kubernetes_executor = toil.batchSystems.kubernetes:executor [kubernetes]']})


def import_version():
    """Return the module object for src/toil/version.py, generate from the template if required."""
    if not os.path.exists('src/toil/version.py'):
        # Use the template to generate src/toil/version.py
        import version_template
        with NamedTemporaryFile(mode='w', dir='src/toil', prefix='version.py.', delete=False) as f:
            f.write(version_template.expand_())
        os.rename(f.name, 'src/toil/version.py')

    # Unfortunately, we can't use a straight import here because that would also load the stuff
    # defined in "src/toil/__init__.py" which imports modules from external dependencies that may
    # yet to be installed when setup.py is invoked.
    #
    # This is also the reason we cannot switch from the "deprecated" imp library
    # and use:
    #     from importlib.machinery import SourceFileLoader
    #     return SourceFileLoader('toil.version', path='src/toil/version.py').load_module()
    #
    # Because SourceFileLoader will error and load "src/toil/__init__.py" .
    return imp.load_source('toil.version', 'src/toil/version.py')


version = import_version()
run_setup()<|MERGE_RESOLUTION|>--- conflicted
+++ resolved
@@ -36,11 +36,7 @@
     cwltool = 'cwltool==3.0.20201203173111'
     galaxyToolUtil = 'galaxy-tool-util'
     htcondor = 'htcondor>=8.6.0'
-<<<<<<< HEAD
     kubernetes = 'kubernetes>=12.0.1, <13'
-=======
-    kubernetes = 'kubernetes>=12, <13'
->>>>>>> 8f9c457c
     idna = 'idna>=2'
     pytz = 'pytz>=2012'
     pyyaml = 'pyyaml>=5, <6'
