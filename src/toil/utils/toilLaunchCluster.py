--- conflicted
+++ resolved
@@ -21,11 +21,7 @@
 
 from toil.lib.aws import tags_from_env
 from toil.common import parser_with_common_options
-<<<<<<< HEAD
-=======
-from toil.lib.aws import build_tag_dict_from_env
 from toil.lib.conversions import opt_strtobool
->>>>>>> 016f7a6b
 from toil.provisioners import (check_valid_node_types,
                                cluster_factory,
                                parse_node_types)
