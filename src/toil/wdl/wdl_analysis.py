# Copyright (C) 2018-2020 UCSC Computational Genomics Lab
#
# Licensed under the Apache License, Version 2.0 (the "License");
# you may not use this file except in compliance with the License.
# You may obtain a copy of the License at
#
#     http://www.apache.org/licenses/LICENSE-2.0
#
# Unless required by applicable law or agreed to in writing, software
# distributed under the License is distributed on an "AS IS" BASIS,
# WITHOUT WARRANTIES OR CONDITIONS OF ANY KIND, either express or implied.
# See the License for the specific language governing permissions and
# limitations under the License.
import json
import logging
import os
from collections import OrderedDict

import toil.wdl.wdl_parser as wdl_parser
<<<<<<< HEAD

from toil.wdl.wdl_types import (
    WDLStringType,
    WDLIntType,
    WDLFloatType,
    WDLBooleanType,
    WDLFileType,
    WDLArrayType,
    WDLPairType,
    WDLMapType
)
=======
from toil.wdl.wdl_types import WDLMapType, WDLPairType
>>>>>>> 192151d6

wdllogger = logging.getLogger(__name__)


class AnalyzeWDL:
    '''
    Analyzes a wdl file, and associated json and/or extraneous files and restructures them
    into 2 intermediate data structures (python dictionaries):
        "workflows_dictionary": containing the parsed workflow information.
        "tasks_dictionary": containing the parsed task information.

    These are then fed into wdl_synthesis.py which uses them to write a native python
    script for use with Toil.

    Requires a WDL file, and a JSON file.  The WDL file contains ordered commands,
    and the JSON file contains input values for those commands.  In addition, this
    also takes potential accessory files like csv/tsv potentially also containing
    variables which need to be incorporated.
    '''

    def __init__(self, wdl_filename, secondary_filename, output_directory):

        # inputs
        self.wdl_file = wdl_filename
        self.secondary_file = secondary_filename
        self.output_directory = output_directory

        if not os.path.exists(self.output_directory):
            try:
                os.makedirs(self.output_directory)
            except:
                raise OSError(
                    'Could not create directory.  Insufficient permissions or disk space most likely.')

        self.output_file = os.path.join(self.output_directory, 'toilwdl_compiled.py')

        # only json is required; tsv/csv are optional
        self.json_dict = {}

        # holds task skeletons from WDL task objects
        self.tasks_dictionary = OrderedDict()

        # holds workflow structure from WDL workflow objects
        self.workflows_dictionary = OrderedDict()

        # unique iterator to add to cmd names
        self.command_number = 0

        # unique iterator to add to call names
        self.call_number = 0

        # unique iterator to add to scatter names
        self.scatter_number = 0

        # unique iterator to add to if names
        self.if_number = 0

    def find_asts(self, ast_root, name):
        '''
        Finds an AST node with the given name and the entire subtree under it.
        A function borrowed from scottfrazer.  Thank you Scott Frazer!

        :param ast_root: The WDL AST.  The whole thing generally, but really
                         any portion that you wish to search.
        :param name: The name of the subtree you're looking for, like "Task".
        :return: nodes representing the AST subtrees matching the "name" given.
        '''
        nodes = []
        if isinstance(ast_root, wdl_parser.AstList):
            for node in ast_root:
                nodes.extend(self.find_asts(node, name))
        elif isinstance(ast_root, wdl_parser.Ast):
            if ast_root.name == name:
                nodes.append(ast_root)
            for attr_name, attr in ast_root.attributes.items():
                nodes.extend(self.find_asts(attr, name))
        return nodes

    def dict_from_YML(self, YML_file):
        '''
        Not written yet.  Use JSON.  It's better anyway.

        :param YML_file: A yml file with extension '*.yml' or '*.yaml'.
        :return: Nothing.
        '''
        raise NotImplementedError('.y(a)ml support is currently underwhelming.')

    def dict_from_JSON(self, JSON_file):
        '''
        Takes a WDL-mapped json file and creates a dict containing the bindings.
        The 'return' value is only used for unittests.

        :param JSON_file: A required JSON file containing WDL variable bindings.
        :return: Returns the self.json_dict purely for unittests.
        '''

        # TODO: Add context support for variables within multiple wdl files
        with open(JSON_file) as data_file:
            data = json.load(data_file)
        for d in data:
            if isinstance(data[d], str):
                self.json_dict[d] = '"' + data[d] + '"'
            else:
                self.json_dict[d] = data[d]
        return self.json_dict

    def create_tasks_dict(self, ast):
        '''
        Parse each "Task" in the AST.  This will create self.tasks_dictionary,
        where each task name is a key.

        :return: Creates the self.tasks_dictionary necessary for much of the
        parser.  Returning it is only necessary for unittests.
        '''
        tasks = self.find_asts(ast, 'Task')
        for task in tasks:
            self.parse_task(task)
        return self.tasks_dictionary

    def parse_task(self, task):
        '''
        Parses a WDL task AST subtree.

        Currently looks at and parses 4 sections:
        1. Declarations (e.g. string x = 'helloworld')
        2. Commandline (a bash command with dynamic variables inserted)
        3. Runtime (docker image; disk; CPU; RAM; etc.)
        4. Outputs (expected return values/files)

        :param task: An AST subtree of a WDL "Task".
        :return: Returns nothing but adds a task to the self.tasks_dictionary
        necessary for much of the parser.
        '''

        task_name = task.attributes["name"].source_string

        # task declarations
        declaration_array = []
        for declaration_subAST in task.attr("declarations"):
            declaration_array.append(self.parse_task_declaration(declaration_subAST))
            self.tasks_dictionary.setdefault(task_name, OrderedDict())['inputs'] = declaration_array

        for section in task.attr("sections"):

            # task commandline entries section [command(s) to run]
            if section.name == "RawCommand":
                command_array = self.parse_task_rawcommand(section)
                self.tasks_dictionary.setdefault(task_name, OrderedDict())['raw_commandline'] = command_array

            # task runtime section (docker image; disk; CPU; RAM; etc.)
            if section.name == "Runtime":
                runtime_dict = self.parse_task_runtime(section.attr("map"))
                self.tasks_dictionary.setdefault(task_name, OrderedDict())['runtime'] = runtime_dict

            # task output filenames section (expected return values/files)
            if section.name == "Outputs":
                output_array = self.parse_task_outputs(section)
                self.tasks_dictionary.setdefault(task_name, OrderedDict())['outputs'] = output_array

    def parse_task_declaration(self, declaration_subAST):
        '''
        Parses the declaration section of the WDL task AST subtree.

        Examples:

        String my_name
        String your_name
        Int two_chains_i_mean_names = 0

        :param declaration_subAST: Some subAST representing a task declaration
                                   like: 'String file_name'
        :return: var_name, var_type, var_value
            Example:
                Input subAST representing:   'String file_name'
                Output:  var_name='file_name', var_type='String', var_value=None
        '''
        var_name = self.parse_declaration_name(declaration_subAST.attr("name"))
        var_type = self.parse_declaration_type(declaration_subAST.attr("type"))
        var_expressn = self.parse_declaration_expressn(declaration_subAST.attr("expression"), es='')

        return (var_name, var_type, var_expressn)

    def parse_task_rawcommand_attributes(self, code_snippet):
        """

        :param code_snippet:
        :return:
        """
        attr_dict = OrderedDict()
        if isinstance(code_snippet, wdl_parser.Terminal):
            raise NotImplementedError
        if isinstance(code_snippet, wdl_parser.Ast):
            raise NotImplementedError
        if isinstance(code_snippet, wdl_parser.AstList):
            for ast in code_snippet:
                if ast.name == 'CommandParameterAttr':
                    # TODO rewrite
                    if ast.attributes['value'].str == 'string':
                        attr_dict[ast.attributes['key'].source_string] = "'" + ast.attributes['value'].source_string + "'"
                    else:
                        attr_dict[ast.attributes['key'].source_string] = ast.attributes['value'].source_string
        return attr_dict

    def parse_task_rawcommand(self, rawcommand_subAST):
        '''
        Parses the rawcommand section of the WDL task AST subtree.

        Task "rawcommands" are divided into many parts.  There are 2 types of
        parts: normal strings, & variables that can serve as changeable inputs.

        The following example command:
            'echo ${variable1} ${variable2} > output_file.txt'

        Has 5 parts:
                     Normal  String: 'echo '
                     Variable Input: variable1
                     Normal  String: ' '
                     Variable Input: variable2
                     Normal  String: ' > output_file.txt'

        Variables can also have additional conditions, like 'sep', which is like
        the python ''.join() function and in WDL looks like: ${sep=" -V " GVCFs}
        and would be translated as: ' -V '.join(GVCFs).

        :param rawcommand_subAST: A subAST representing some bash command.
        :return: A list=[] of tuples=() representing the parts of the command:
             e.g. [(command_var, command_type, additional_conditions_list), ...]
                  Where: command_var = 'GVCFs'
                         command_type = 'variable'
                         command_actions = {'sep': ' -V '}
        '''
        command_array = []
        for code_snippet in rawcommand_subAST.attributes["parts"]:

            # normal string
            if isinstance(code_snippet, wdl_parser.Terminal):
                command_var = "r'''" + code_snippet.source_string + "'''"

            # a variable like ${dinosaurDNA}
            if isinstance(code_snippet, wdl_parser.Ast):
                if code_snippet.name == 'CommandParameter':
                    # change in the future?  seems to be a different parameter but works for all cases it seems?
                    code_expr = self.parse_declaration_expressn(code_snippet.attr('expr'), es='')
                    code_attributes = self.parse_task_rawcommand_attributes(code_snippet.attr('attributes'))
                    command_var = self.modify_cmd_expr_w_attributes(code_expr, code_attributes)

            if isinstance(code_snippet, wdl_parser.AstList):
                raise NotImplementedError
            command_array.append(command_var)

        return command_array

    def modify_cmd_expr_w_attributes(self, code_expr, code_attr):
        """

        :param code_expr:
        :param code_attr:
        :return:
        """
        for param in code_attr:
            if param == 'sep':
                code_expr = "{sep}.join(str(x) for x in {expr})".format(sep=code_attr[param], expr=code_expr)
            elif param == 'default':
                code_expr = "{expr} if {expr} else {default}".format(default=code_attr[param], expr=code_expr)
            else:
                raise NotImplementedError
        return code_expr

    def parse_task_runtime_key(self, i):
        """

        :param runtime_subAST:
        :return:
        """
        if isinstance(i, wdl_parser.Terminal):
            return i.source_string
        if isinstance(i, wdl_parser.Ast):
            raise NotImplementedError
        if isinstance(i, wdl_parser.AstList):
            raise NotImplementedError

    def parse_task_runtime(self, runtime_subAST):
        '''
        Parses the runtime section of the WDL task AST subtree.

        The task "runtime" section currently supports context fields for a
        docker container, CPU resources, RAM resources, and disk resources.

        :param runtime_subAST: A subAST representing runtime parameters.
        :return: A list=[] of runtime attributes, for example:
                 runtime_attributes = [('docker','quay.io/encode-dcc/map:v1.0'),
                                       ('cpu','2'),
                                       ('memory','17.1 GB'),
                                       ('disks','local-disk 420 HDD')]
        '''
        runtime_attributes = OrderedDict()
        if isinstance(runtime_subAST, wdl_parser.Terminal):
            raise NotImplementedError
        elif isinstance(runtime_subAST, wdl_parser.Ast):
            raise NotImplementedError
        elif isinstance(runtime_subAST, wdl_parser.AstList):
            for ast in runtime_subAST:
                key = self.parse_task_runtime_key(ast.attr('key'))
                value = self.parse_declaration_expressn(ast.attr('value'), es='')
                if value.startswith('"'):
                    value = self.translate_wdl_string_to_python_string(value[1:-1])
                runtime_attributes[key] = value
        return runtime_attributes

    def parse_task_outputs(self, i):
        '''
        Parse the WDL output section.

        Outputs are like declarations, with a type, name, and value.  Examples:

        ------------
        Simple Cases
        ------------

        'Int num = 7'
            var_name: 'num'
            var_type: 'Int'
            var_value: 7

        String idea = 'Lab grown golden eagle burgers.'
            var_name: 'idea'
            var_type: 'String'
            var_value: 'Lab grown golden eagle burgers.'

        File ideaFile = 'goldenEagleStemCellStartUpDisrupt.txt'
            var_name: 'ideaFile'
            var_type: 'File'
            var_value: 'goldenEagleStemCellStartUpDisrupt.txt'

        -------------------
        More Abstract Cases
        -------------------

        Array[File] allOfMyTerribleIdeas = glob(*.txt)[0]
            var_name:      'allOfMyTerribleIdeas'
            var_type**:    'File'
            var_value:     [*.txt]
            var_actions:   {'index_lookup': '0', 'glob': 'None'}

        **toilwdl.py converts 'Array[File]' to 'ArrayFile'

        :return: output_array representing outputs generated by the job/task:
                e.g. x = [(var_name, var_type, var_value, var_actions), ...]
        '''
        output_array = []
        for j in i.attributes['attributes']:
            if j.name == 'Output':
                var_name = self.parse_declaration_name(j.attr("name"))
                var_type = self.parse_declaration_type(j.attr("type"))
                var_expressn = self.parse_declaration_expressn(j.attr("expression"), es='', output_expressn=True)
                if not (var_expressn.startswith('(') and var_expressn.endswith(')')):
                    var_expressn = self.translate_wdl_string_to_python_string(var_expressn)
                output_array.append((var_name, var_type, var_expressn))
            else:
                raise NotImplementedError
        return output_array

    def translate_wdl_string_to_python_string(self, some_string):
        '''
        Parses a string representing a given job's output filename into something
        python can read.  Replaces ${string}'s with normal variables and the rest
        with normal strings all concatenated with ' + '.

        Will not work with additional parameters, such as:
        ${default="foo" bar}
        or
        ${true="foo" false="bar" Boolean baz}

        This method expects to be passed only strings with some combination of
        "${abc}" and "abc" blocks.

        :param job: A list such that:
                        (job priority #, job ID #, Job Skeleton Name, Job Alias)
        :param some_string: e.g. '${sampleName}.vcf'
        :return: output_string, e.g. 'sampleName + ".vcf"'
        '''

        try:
            # add support for 'sep'
            output_string = ''
            edited_string = some_string.strip()

            if edited_string.find('${') != -1:
                continue_loop = True
                while (continue_loop):
                    index_start = edited_string.find('${')
                    index_end = edited_string.find('}', index_start)

                    stringword = edited_string[:index_start]

                    if index_start != 0:
                        output_string = output_string + "'" + stringword + "' + "

                    keyword = edited_string[index_start + 2:index_end]
                    output_string = output_string + "str(" + keyword + ") + "

                    edited_string = edited_string[index_end + 1:]
                    if edited_string.find('${') == -1:
                        continue_loop = False
                        if edited_string:
                            output_string = output_string + "'" + edited_string + "' + "
            else:
                output_string = "'" + edited_string + "'"

            if output_string.endswith(' + '):
                output_string = output_string[:-3]

            return output_string
        except:
            return ''

    def create_workflows_dict(self, ast):
        '''
        Parse each "Workflow" in the AST.  This will create self.workflows_dictionary,
        where each called job is a tuple key of the form: (priority#, job#, name, alias).

        :return: Creates the self.workflows_dictionary necessary for much of the
        parser.  Returning it is only necessary for unittests.
        '''
        workflows = self.find_asts(ast, 'Workflow')
        for workflow in workflows:
            self.parse_workflow(workflow)
        return self.workflows_dictionary

    def parse_workflow(self, workflow):
        '''
        Parses a WDL workflow AST subtree.

        Currently looks at and parses 3 sections:
        1. Declarations (e.g. string x = 'helloworld')
        2. Calls (similar to a python def)
        3. Scatter (which expects to map to a Call or multiple Calls)

        Returns nothing but creates the self.workflows_dictionary necessary for much
        of the parser.

        :param workflow: An AST subtree of a WDL "Workflow".
        :return: Returns nothing but adds a workflow to the
                 self.workflows_dictionary necessary for much of the parser.
        '''
        workflow_name = workflow.attr('name').source_string

        wf_declared_dict = OrderedDict()
        for section in workflow.attr("body"):

            if section.name == "Declaration":
                var_name, var_map = self.parse_workflow_declaration(section)
                wf_declared_dict[var_name] = var_map
            self.workflows_dictionary.setdefault(workflow_name, OrderedDict())['wf_declarations'] = wf_declared_dict

            if section.name == "Scatter":
                scattertask = self.parse_workflow_scatter(section)
                self.workflows_dictionary.setdefault(workflow_name, OrderedDict())['scatter' + str(self.scatter_number)] = scattertask
                self.scatter_number += 1

            if section.name == "Call":
                task = self.parse_workflow_call(section)
                self.workflows_dictionary.setdefault(workflow_name, OrderedDict())['call' + str(self.call_number)] = task
                self.call_number += 1

            if section.name == "If":
                task = self.parse_workflow_if(section)
                self.workflows_dictionary.setdefault(workflow_name, OrderedDict())['if' + str(self.if_number)] = task
                self.if_number += 1

    def parse_workflow_if(self, ifAST):
        expression = self.parse_workflow_if_expression(ifAST.attr('expression'))
        body = self.parse_workflow_if_body(ifAST.attr('body'))
        return {'expression': expression, 'body': body}

    def parse_workflow_if_body(self, i):
        subworkflow_dict = OrderedDict()
        wf_declared_dict = OrderedDict()
        if isinstance(i, wdl_parser.Terminal):
            raise NotImplementedError
        elif isinstance(i, wdl_parser.Ast):
            raise NotImplementedError
        elif isinstance(i, wdl_parser.AstList):
            for ast in i:
                if ast.name == "Declaration":
                    var_name, var_map = self.parse_workflow_declaration(ast)
                    wf_declared_dict[var_name] = var_map
                subworkflow_dict['wf_declarations'] = wf_declared_dict

                if ast.name == "Scatter":
                    scattertask = self.parse_workflow_scatter(ast)
                    subworkflow_dict['scatter' + str(self.scatter_number)] = scattertask
                    self.scatter_number += 1

                if ast.name == "Call":
                    task = self.parse_workflow_call(ast)
                    subworkflow_dict['call' + str(self.call_number)] = task
                    self.call_number += 1

                if ast.name == "If":
                    task = self.parse_workflow_if(ast)
                    subworkflow_dict['if' + str(self.if_number)] = task
                    self.if_number += 1
        return subworkflow_dict

    def parse_workflow_if_expression(self, i):
        if isinstance(i, wdl_parser.Terminal):
            ifthis = i.source_string
        elif isinstance(i, wdl_parser.Ast):
            ifthis = self.parse_declaration_expressn(i, es='')
        elif isinstance(i, wdl_parser.AstList):
            raise NotImplementedError
        return ifthis

    def parse_workflow_scatter(self, scatterAST):
        item = self.parse_workflow_scatter_item(scatterAST.attr('item'))
        collection = self.parse_workflow_scatter_collection(scatterAST.attr('collection'))
        body = self.parse_workflow_scatter_body(scatterAST.attr('body'))
        return {'item': item, 'collection': collection, 'body': body}

    def parse_workflow_scatter_item(self, i):
        if isinstance(i, wdl_parser.Terminal):
            return i.source_string
        elif isinstance(i, wdl_parser.Ast):
            raise NotImplementedError
        elif isinstance(i, wdl_parser.AstList):
            raise NotImplementedError

    def parse_workflow_scatter_collection(self, i):
        if isinstance(i, wdl_parser.Terminal):
            return i.source_string
        elif isinstance(i, wdl_parser.Ast):
            return self.parse_declaration_expressn(i, es='')
        elif isinstance(i, wdl_parser.AstList):
            raise NotImplementedError

    def parse_workflow_scatter_body(self, i):
        if isinstance(i, wdl_parser.Terminal):
            raise NotImplementedError
        elif isinstance(i, wdl_parser.Ast):
            raise NotImplementedError
        elif isinstance(i, wdl_parser.AstList):
            scatterbody = OrderedDict()
            element = 0
            for ast in i:
                if ast.name == "Declaration":
                    var_name, var_map = self.parse_workflow_declaration(ast)
                    scatterbody['variable' + str(element)] = var_map
                    element += 1

                if ast.name == "Scatter":
                    scattertask = self.parse_workflow_scatter(ast)
                    scatterbody['scatter' + str(self.scatter_number)] = scattertask
                    self.scatter_number += 1
                    # TODO test this
                    raise NotImplementedError

                if ast.name == "Call":
                    task = self.parse_workflow_call(ast)
                    scatterbody['call' + str(self.call_number)] = task
                    self.call_number += 1

                if ast.name == "If":
                    task = self.parse_workflow_if(ast)
                    scatterbody['if' + str(self.if_number)] = task
                    self.if_number += 1
        return scatterbody


    def parse_declaration_name(self, nameAST):
        """
        Required.

        Nothing fancy here.  Just the name of the workflow
        function.  For example: "rnaseqexample" would be the following
        wdl workflow's name:

        workflow rnaseqexample {File y; call a {inputs: y}; call b;}
        task a {File y}
        task b {command{"echo 'ATCG'"}}

        :param nameAST:
        :return:
        """
        if isinstance(nameAST, wdl_parser.Terminal):
            return nameAST.source_string
        elif isinstance(nameAST, wdl_parser.Ast):
            return nameAST.source_string
        elif isinstance(nameAST, wdl_parser.AstList):
            raise NotImplementedError

    def parse_declaration_type(self, typeAST):
        """
        Required.

        Currently supported:
        Types are: Boolean, Float, Int, File, String, Array[subtype],
                    Pair[subtype, subtype], and Map[subtype, subtype].
        OptionalTypes are: Boolean?, Float?, Int?, File?, String?, Array[subtype]?,
                            Pair[subtype, subtype]?, and Map[subtype, subtype]?.

        Python is not typed, so we don't need typing except to identify type: "File",
        which Toil needs to import, so we recursively travel down to the innermost
        type which will tell us if the variables are files that need importing.

        For Pair and Map compound types, we recursively travel down the subtypes and
        store them as attributes of a `WDLType` string. This way, the type structure is
        preserved, which will allow us to import files appropriately.

        :param typeAST:
        :return: a WDLType instance
        """
        if isinstance(typeAST, wdl_parser.Terminal):
            if typeAST.source_string == 'String':
                return WDLStringType()
            elif typeAST.source_string == 'Int':
                return WDLIntType()
            elif typeAST.source_string == 'Float':
                return WDLFloatType()
            elif typeAST.source_string == 'Boolean':
                return WDLBooleanType()
            elif typeAST.source_string == 'File':
                return WDLFileType()
            else:
                raise NotImplementedError

        elif isinstance(typeAST, wdl_parser.Ast):

            if typeAST.name == 'Type':
                subtype = typeAST.attr('subtype')
                optional = False
            elif typeAST.name == 'OptionalType':
                subtype = typeAST.attr('innerType')
                optional = True
            else:
                raise NotImplementedError

            if isinstance(subtype, wdl_parser.AstList):
                # we're looking at a compound type
                name = typeAST.attr('name').source_string
                elements = [self.parse_declaration_type(element) for element in subtype]

                if name == 'Array':
                    return WDLArrayType(elements[0], optional=optional)
                if name == 'Pair':
                    return WDLPairType(*elements, optional=optional)
                elif name == 'Map':
                    return WDLMapType(*elements, optional=optional)
                else:
                    raise NotImplementedError
            else:
                # either a primitive optional type OR deeply recursive types
                # TODO: add tests #3331
                wdl_type = self.parse_declaration_type(subtype)
                wdl_type.optional = optional
                return wdl_type
        else:
            raise NotImplementedError

    def parse_declaration_expressn(self, expressionAST, es, output_expressn=False):
        """
        Expressions are optional.  Workflow declaration valid examples:

        File x

        or

        File x = '/x/x.tmp'

        :param expressionAST:
        :return:
        """
        if not expressionAST:
            return None
        else:
            if isinstance(expressionAST, wdl_parser.Terminal):
                if expressionAST.str == 'boolean':
                    if expressionAST.source_string == 'false':
                        return 'False'
                    elif expressionAST.source_string == 'true':
                        return 'True'
                    else:
                        raise TypeError('Parsed boolean ({}) must be expressed as "true" or "false".'
                                        ''.format(expressionAST.source_string))
                elif expressionAST.str == 'string' and not output_expressn:
                    parsed_string = self.translate_wdl_string_to_python_string(expressionAST.source_string)
                    return '{string}'.format(string=parsed_string)
                else:
                    return '{string}'.format(string=expressionAST.source_string)
            elif isinstance(expressionAST, wdl_parser.Ast):
                if expressionAST.name == 'Add':
                    es = es + self.parse_declaration_expressn_operator(expressionAST.attr('lhs'),
                                                                       expressionAST.attr('rhs'),
                                                                       es,
                                                                       operator=' + ')
                elif expressionAST.name == 'Subtract':
                    es = es + self.parse_declaration_expressn_operator(expressionAST.attr('lhs'),
                                                                       expressionAST.attr('rhs'),
                                                                       es,
                                                                       operator=' - ')
                elif expressionAST.name == 'Multiply':
                    es = es + self.parse_declaration_expressn_operator(expressionAST.attr('lhs'),
                                                                       expressionAST.attr('rhs'),
                                                                       es,
                                                                       operator=' * ')
                elif expressionAST.name == 'Divide':
                    es = es + self.parse_declaration_expressn_operator(expressionAST.attr('lhs'),
                                                                       expressionAST.attr('rhs'),
                                                                       es,
                                                                       operator=' / ')
                elif expressionAST.name == 'GreaterThan':
                    es = es + self.parse_declaration_expressn_operator(expressionAST.attr('lhs'),
                                                                       expressionAST.attr('rhs'),
                                                                       es,
                                                                       operator=' > ')
                elif expressionAST.name == 'LessThan':
                    es = es + self.parse_declaration_expressn_operator(expressionAST.attr('lhs'),
                                                                       expressionAST.attr('rhs'),
                                                                       es,
                                                                       operator=' < ')
                elif expressionAST.name == 'FunctionCall':
                    es = es + self.parse_declaration_expressn_fncall(expressionAST.attr('name'),
                                                                     expressionAST.attr('params'),
                                                                     es)
                elif expressionAST.name == 'TernaryIf':
                    es = es + self.parse_declaration_expressn_ternaryif(expressionAST.attr('cond'),
                                                                        expressionAST.attr('iftrue'),
                                                                        expressionAST.attr('iffalse'),
                                                                        es)
                elif expressionAST.name == 'MemberAccess':
                    es = es + self.parse_declaration_expressn_memberaccess(expressionAST.attr('lhs'),
                                                                           expressionAST.attr('rhs'),
                                                                           es)
                elif expressionAST.name == 'ArrayLiteral':
                    es = es + self.parse_declaration_expressn_arrayliteral(expressionAST.attr('values'),
                                                                           es)
                elif expressionAST.name == 'TupleLiteral':
                    es = es + self.parse_declaration_expressn_tupleliteral(expressionAST.attr('values'),
                                                                           es)
                elif expressionAST.name == 'ArrayOrMapLookup':
                    es = es + self.parse_declaration_expressn_arraymaplookup(expressionAST.attr('lhs'),
                                                                             expressionAST.attr('rhs'),
                                                                             es)
                elif expressionAST.name == 'LogicalNot':
                    es = es + self.parse_declaration_expressn_logicalnot(expressionAST.attr('expression'),
                                                                         es)
                else:
                    raise NotImplementedError
            elif isinstance(expressionAST, wdl_parser.AstList):
                raise NotImplementedError
            return '(' + es + ')'

    def parse_declaration_expressn_logicalnot(self, exprssn, es):
        if isinstance(exprssn, wdl_parser.Terminal):
            es = es + exprssn.source_string
        elif isinstance(exprssn, wdl_parser.Ast):
            es = es + self.parse_declaration_expressn(exprssn, es='')
        elif isinstance(exprssn, wdl_parser.AstList):
            raise NotImplementedError
        return ' not ' + es

    def parse_declaration_expressn_arraymaplookup(self, lhsAST, rhsAST, es):
        """

        :param lhsAST:
        :param rhsAST:
        :param es:
        :return:
        """
        if isinstance(lhsAST, wdl_parser.Terminal):
            es = es + lhsAST.source_string
        elif isinstance(lhsAST, wdl_parser.Ast):
            # parenthesis must be removed because 'i[0]' works, but '(i)[0]' does not
            es = es + self.parse_declaration_expressn(lhsAST, es='')[1:-1]
        elif isinstance(lhsAST, wdl_parser.AstList):
            raise NotImplementedError

        if isinstance(rhsAST, wdl_parser.Terminal):
            indexnum = rhsAST.source_string
        elif isinstance(rhsAST, wdl_parser.Ast):
            raise NotImplementedError
        elif isinstance(rhsAST, wdl_parser.AstList):
            raise NotImplementedError

        return es + '[{index}]'.format(index=indexnum)

    def parse_declaration_expressn_memberaccess(self, lhsAST, rhsAST, es):
        """
        Instead of "Class.variablename", use "Class.rv('variablename')".

        :param lhsAST:
        :param rhsAST:
        :param es:
        :return:
        """
        if isinstance(lhsAST, wdl_parser.Terminal):
            es = es + lhsAST.source_string
        elif isinstance(lhsAST, wdl_parser.Ast):
            es = es + self.parse_declaration_expressn(lhsAST, es)
        elif isinstance(lhsAST, wdl_parser.AstList):
            raise NotImplementedError

        # hack-y way to make sure pair.left and pair.right are parsed correctly.
        if isinstance(rhsAST, wdl_parser.Terminal) and (
                rhsAST.source_string == 'left' or rhsAST.source_string == 'right'):
            es = es + '.'
        else:
            es = es + '_'

        if isinstance(rhsAST, wdl_parser.Terminal):
            es = es + rhsAST.source_string
        elif isinstance(rhsAST, wdl_parser.Ast):
            es = es + self.parse_declaration_expressn(rhsAST, es)
        elif isinstance(rhsAST, wdl_parser.AstList):
            raise NotImplementedError

        return es

    def parse_declaration_expressn_ternaryif(self, cond, iftrue, iffalse, es):
        """
        Classic if statement.  This needs to be rearranged.

        In wdl, this looks like:
        if <condition> then <iftrue> else <iffalse>

        In python, this needs to be:
        <iftrue> if <condition> else <iffalse>

        :param cond:
        :param iftrue:
        :param iffalse:
        :param es:
        :return:
        """
        es = es + self.parse_declaration_expressn(iftrue, es='')
        es = es + ' if ' + self.parse_declaration_expressn(cond, es='')
        es = es + ' else ' + self.parse_declaration_expressn(iffalse, es='')
        return es

    def parse_declaration_expressn_tupleliteral(self, values, es):
        """
        Same in python.  Just a parenthesis enclosed tuple.

        :param values:
        :param es:
        :return:
        """
        es = es + '('
        for ast in values:
            es = es + self.parse_declaration_expressn(ast, es='') + ', '
        if es.endswith(', '):
            es = es[:-2]
        return es + ')'

    def parse_declaration_expressn_arrayliteral(self, values, es):
        """
        Same in python.  Just a square bracket enclosed array.

        :param values:
        :param es:
        :return:
        """
        es = es + '['
        for ast in values:
            es = es + self.parse_declaration_expressn(ast, es='') + ', '
        if es.endswith(', '):
            es = es[:-2]
        return es + ']'

    def parse_declaration_expressn_operator(self, lhsAST, rhsAST, es, operator):
        """
        Simply joins the left and right hand arguments lhs and rhs with an operator.

        :param lhsAST:
        :param rhsAST:
        :param es:
        :param operator:
        :return:
        """
        if isinstance(lhsAST, wdl_parser.Terminal):
            if lhsAST.str == 'string':
                es = es + '"{string}"'.format(string=lhsAST.source_string)
            else:
                es = es + '{string}'.format(string=lhsAST.source_string)
        elif isinstance(lhsAST, wdl_parser.Ast):
            es = es + self.parse_declaration_expressn(lhsAST, es='')
        elif isinstance(lhsAST, wdl_parser.AstList):
            raise NotImplementedError

        es = es + operator

        if isinstance(rhsAST, wdl_parser.Terminal):
            if rhsAST.str == 'string':
                es = es + '"{string}"'.format(string=rhsAST.source_string)
            else:
                es = es + '{string}'.format(string=rhsAST.source_string)
        elif isinstance(rhsAST, wdl_parser.Ast):
            es = es + self.parse_declaration_expressn(rhsAST, es='')
        elif isinstance(rhsAST, wdl_parser.AstList):
            raise NotImplementedError
        return es

    def parse_declaration_expressn_fncall(self, name, params, es):
        """
        Parses out cromwell's built-in function calls.

        Some of these are special and need minor adjustments,
        for example size() requires a fileStore.

        :param name:
        :param params:
        :param es:
        :return:
        """
        # name of the function
        if isinstance(name, wdl_parser.Terminal):
            if name.str:
                if name.source_string == 'stdout':
                    # let the stdout() function reference the generated stdout file path.
                    return es + '_toil_wdl_internal__stdout_file'
                elif name.source_string == 'stderr':
                    return es + '_toil_wdl_internal__stderr_file'
                elif name.source_string in ('range', 'zip'):
                    # replace python built-in functions
                    es += f'wdl_{name.source_string}('
                else:
                    es = es + name.source_string + '('
            else:
                raise NotImplementedError
        elif isinstance(name, wdl_parser.Ast):
            raise NotImplementedError
        elif isinstance(name, wdl_parser.AstList):
            raise NotImplementedError

        es_params = self.parse_declaration_expressn_fncall_normalparams(params)

        if name.source_string == 'glob':
            return es + es_params + ', tempDir)'
        elif name.source_string == 'size':
            return es + (es_params + ', ' if es_params else '') + 'fileStore=fileStore)'
        elif name.source_string in ('write_lines', 'write_tsv', 'write_json', 'write_map'):
            return es + es_params + ', temp_dir=tempDir, file_store=fileStore)'
        else:
            return es + es_params + ')'

    def parse_declaration_expressn_fncall_normalparams(self, params):

        # arguments passed to the function
        if isinstance(params, wdl_parser.Terminal):
            raise NotImplementedError
        elif isinstance(params, wdl_parser.Ast):
            raise NotImplementedError
        elif isinstance(params, wdl_parser.AstList):
            es_param = ''
            for ast in params:
                es_param = es_param + self.parse_declaration_expressn(ast, es='') + ', '
            if es_param.endswith(', '):
                es_param = es_param[:-2]
            return es_param

    def parse_workflow_declaration(self, wf_declaration_subAST):
        '''
        Parses a WDL declaration AST subtree into a string and a python
        dictionary containing its 'type' and 'value'.

        For example:
        var_name = refIndex
        var_map = {'type': File,
                   'value': bamIndex}

        :param wf_declaration_subAST: An AST subtree of a workflow declaration.
        :return: var_name, which is the name of the declared variable
        :return: var_map, a dictionary with keys for type and value.
                          e.g. {'type': File, 'value': bamIndex}
        '''
        var_map = OrderedDict()
        var_name = self.parse_declaration_name(wf_declaration_subAST.attr("name"))
        var_type = self.parse_declaration_type(wf_declaration_subAST.attr("type"))
        var_expressn = self.parse_declaration_expressn(wf_declaration_subAST.attr("expression"), es='')

        var_map['name'] = var_name
        var_map['type'] = var_type
        var_map['value'] = var_expressn

        return var_name, var_map

    def parse_workflow_call_taskname(self, i):
        """
        Required.

        :param i:
        :return:
        """
        if isinstance(i, wdl_parser.Terminal):
            return i.source_string
        elif isinstance(i, wdl_parser.Ast):
            raise NotImplementedError
        elif isinstance(i, wdl_parser.AstList):
            raise NotImplementedError

    def parse_workflow_call_taskalias(self, i):
        """
        Required.

        :param i:
        :return:
        """
        if isinstance(i, wdl_parser.Terminal):
            return i.source_string
        elif isinstance(i, wdl_parser.Ast):
            raise NotImplementedError
        elif isinstance(i, wdl_parser.AstList):
            raise NotImplementedError

    def parse_workflow_call_body_declarations(self, i):
        """
        Have not seen this used, so expects to return "[]".

        :param i:
        :return:
        """
        declaration_array = []
        if isinstance(i, wdl_parser.Terminal):
            declaration_array = [i.source_string]
        elif isinstance(i, wdl_parser.Ast):
            raise NotImplementedError
        elif isinstance(i, wdl_parser.AstList):
            for ast in i:
                declaration_array.append(self.parse_task_declaration(ast))

        # have not seen this used so raise to check
        if declaration_array:
            raise NotImplementedError

        return declaration_array

    def parse_workflow_call_body_io(self, i):
        """
        Required.

        :param i:
        :return:
        """
        if isinstance(i, wdl_parser.Terminal):
            raise NotImplementedError
        elif isinstance(i, wdl_parser.Ast):
            raise NotImplementedError
        elif isinstance(i, wdl_parser.AstList):
            for ast in i:
                assert len(i) == 1
                if ast.name == 'Inputs':
                    return self.parse_workflow_call_body_io_map(ast.attr('map'))
                else:
                    raise NotImplementedError

    def parse_workflow_call_body_io_map(self, i):
        """
        Required.

        :param i:
        :return:
        """
        io_map = OrderedDict()
        if isinstance(i, wdl_parser.Terminal):
            raise NotImplementedError
        elif isinstance(i, wdl_parser.Ast):
            raise NotImplementedError
        elif isinstance(i, wdl_parser.AstList):
            for ast in i:
                if ast.name == 'IOMapping':
                    key = self.parse_declaration_expressn(ast.attr("key"), es='')
                    value = self.parse_declaration_expressn(ast.attr("value"), es='')
                    io_map[key] = value
                else:
                    raise NotImplementedError
        return io_map

    def parse_workflow_call_body(self, i):
        """
        Required.

        :param i:
        :return:
        """
        io_map = OrderedDict()

        if isinstance(i, wdl_parser.Terminal):
            return i.source_string # no io mappings; represents just a blank call
        elif isinstance(i, wdl_parser.Ast):
            if i.name == 'CallBody':
                declarations = self.parse_workflow_call_body_declarations(i.attr("declarations")) # have not seen this used
                io_map = self.parse_workflow_call_body_io(i.attr('io'))
            else:
                raise NotImplementedError
        elif isinstance(i, wdl_parser.AstList):
            raise NotImplementedError

        return io_map


    def parse_workflow_call(self, i):
        '''
        Parses a WDL workflow call AST subtree to give the variable mappings for
        that particular job/task "call".

        :param i: WDL workflow job object
        :return: python dictionary of io mappings for that job call
        '''
        task_being_called = self.parse_workflow_call_taskname(i.attr("task"))
        task_alias = self.parse_workflow_call_taskalias(i.attr("alias"))
        io_map = self.parse_workflow_call_body(i.attr("body"))

        if not task_alias:
            task_alias = task_being_called

        return {'task': task_being_called, 'alias': task_alias, 'io': io_map}<|MERGE_RESOLUTION|>--- conflicted
+++ resolved
@@ -17,7 +17,6 @@
 from collections import OrderedDict
 
 import toil.wdl.wdl_parser as wdl_parser
-<<<<<<< HEAD
 
 from toil.wdl.wdl_types import (
     WDLStringType,
@@ -29,9 +28,6 @@
     WDLPairType,
     WDLMapType
 )
-=======
-from toil.wdl.wdl_types import WDLMapType, WDLPairType
->>>>>>> 192151d6
 
 wdllogger = logging.getLogger(__name__)
 
@@ -659,7 +655,6 @@
                 raise NotImplementedError
 
         elif isinstance(typeAST, wdl_parser.Ast):
-
             if typeAST.name == 'Type':
                 subtype = typeAST.attr('subtype')
                 optional = False
