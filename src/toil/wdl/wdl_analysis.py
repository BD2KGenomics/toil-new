--- conflicted
+++ resolved
@@ -17,17 +17,15 @@
 from collections import OrderedDict
 
 import toil.wdl.wdl_parser as wdl_parser
-from toil.wdl.wdl_types import WDLPairType, WDLMapType
-
-from toil.wdl.wdl_types import WDLStringType
-from toil.wdl.wdl_types import WDLIntType
-from toil.wdl.wdl_types import WDLFloatType
+
+from toil.wdl.wdl_types import WDLArrayType
 from toil.wdl.wdl_types import WDLBooleanType
 from toil.wdl.wdl_types import WDLFileType
-from toil.wdl.wdl_types import WDLArrayType
+from toil.wdl.wdl_types import WDLFloatType
+from toil.wdl.wdl_types import WDLIntType
+from toil.wdl.wdl_types import WDLMapType
 from toil.wdl.wdl_types import WDLPairType
-from toil.wdl.wdl_types import WDLMapType
-
+from toil.wdl.wdl_types import WDLStringType
 
 wdllogger = logging.getLogger(__name__)
 
@@ -627,7 +625,7 @@
         Types are: Boolean, Float, Int, File, String, Array[subtype],
                     Pair[subtype, subtype], and Map[subtype, subtype].
         OptionalTypes are: Boolean?, Float?, Int?, File?, String?, Array[subtype]?,
-                            Pair[subtype, subtype]?, and Map[subtype, subtype].
+                            Pair[subtype, subtype]?, and Map[subtype, subtype]?.
 
         Python is not typed, so we don't need typing except to identify type: "File",
         which Toil needs to import, so we recursively travel down to the innermost
@@ -640,8 +638,6 @@
         :param typeAST:
         :return: a WDLType instance
         """
-        # TODO: represent all WDL types as WDLType subclasses, even terminal ones.
-
         if isinstance(typeAST, wdl_parser.Terminal):
             if typeAST.source_string == 'String':
                 return WDLStringType()
@@ -660,21 +656,15 @@
 
             if typeAST.name == 'Type':
                 subtype = typeAST.attr('subtype')
-<<<<<<< HEAD
                 optional = False
             elif typeAST.name == 'OptionalType':
                 subtype = typeAST.attr('innerType')
                 optional = True
-=======
-            elif typeAST.name == 'OptionalType':
-                subtype = typeAST.attr('innerType')
->>>>>>> 8081a3ea
             else:
                 raise NotImplementedError
 
             if isinstance(subtype, wdl_parser.AstList):
                 # we're looking at a compound type
-<<<<<<< HEAD
                 name = typeAST.attr('name').source_string
                 elements = [self.parse_declaration_type(element) for element in subtype]
 
@@ -693,27 +683,6 @@
                 return wdl_type
         else:
             raise NotImplementedError
-=======
-                name = self.parse_declaration_type(typeAST.attr('name'))
-                elements = [self.parse_declaration_type(element) for element in subtype]
-
-                if name == 'Array':
-                    # for arrays, recursively travel down to the innermost type
-                    return self.parse_declaration_type(subtype)
-                if name == 'Pair':
-                    return WDLPairType(*elements)
-                elif name == 'Map':
-                    return WDLMapType(*elements)
-                else:
-                    raise NotImplementedError
-
-            return self.parse_declaration_type(subtype)
-
-        elif isinstance(typeAST, wdl_parser.AstList):
-            for ast in typeAST:
-                # TODO only ever seen one element lists.
-                return self.parse_declaration_type(ast)
->>>>>>> 8081a3ea
 
     def parse_declaration_expressn(self, expressionAST, es, output_expressn=False):
         """
@@ -1040,8 +1009,6 @@
         var_map['type'] = var_type
         var_map['value'] = var_expressn
 
-        print(str(var_type))
-
         return var_name, var_map
 
     def parse_workflow_call_taskname(self, i):
