--- conflicted
+++ resolved
@@ -106,106 +106,6 @@
     return me.ru_utime + me.ru_stime + childs.ru_utime + childs.ru_stime
 
 
-<<<<<<< HEAD
-def absSymPath(path):
-    """like os.path.abspath except it doesn't dereference symlinks."""
-    curr_path = os.getcwd()
-    return os.path.normpath(os.path.join(curr_path, path))
-
-=======
-#########################################################
-#########################################################
-#########################################################
-#testing settings
-#########################################################
-#########################################################
-#########################################################
-
-class TestStatus(object):
-    ###Global variables used by testing framework to run tests.
-    TEST_SHORT = 0
-    TEST_MEDIUM = 1
-    TEST_LONG = 2
-    TEST_VERY_LONG = 3
-
-    TEST_STATUS = TEST_SHORT
-
-    SAVE_ERROR_LOCATION = None
-
-    def getTestStatus():
-        return TestStatus.TEST_STATUS
-    getTestStatus = staticmethod(getTestStatus)
-
-    def setTestStatus(status):
-        assert status in (TestStatus.TEST_SHORT, TestStatus.TEST_MEDIUM, TestStatus.TEST_LONG, TestStatus.TEST_VERY_LONG)
-        TestStatus.TEST_STATUS = status
-    setTestStatus = staticmethod(setTestStatus)
-
-    def getSaveErrorLocation():
-        """Location to in which to write inputs which created test error.
-        """
-        return TestStatus.SAVE_ERROR_LOCATION
-    getSaveErrorLocation = staticmethod(getSaveErrorLocation)
-
-    def setSaveErrorLocation(dir):
-        """Set location in which to write inputs which created test error.
-        """
-        logger.debug("Location to save error files in: %s" % dir)
-        assert os.path.isdir(dir)
-        TestStatus.SAVE_ERROR_LOCATION = dir
-    setSaveErrorLocation = staticmethod(setSaveErrorLocation)
-
-    def getTestSetup(shortTestNo=1, mediumTestNo=5, longTestNo=100, veryLongTestNo=0):
-        if TestStatus.TEST_STATUS == TestStatus.TEST_SHORT:
-            return shortTestNo
-        elif TestStatus.TEST_STATUS == TestStatus.TEST_MEDIUM:
-            return mediumTestNo
-        elif TestStatus.TEST_STATUS == TestStatus.TEST_LONG:
-            return longTestNo
-        else: #Used for long example tests
-            return veryLongTestNo
-    getTestSetup = staticmethod(getTestSetup)
-
-    def getPathToDataSets():
-        """This method is used to store the location of
-        the path where all the data sets used by tests for analysis are kept.
-        These are not kept in the distrbution itself for reasons of size.
-        """
-        assert "SON_TRACE_DATASETS" in os.environ
-        return os.environ["SON_TRACE_DATASETS"]
-    getPathToDataSets = staticmethod(getPathToDataSets)
-
-def getBasicOptionParser( parser=None):
-    if parser is None:
-        parser = ArgumentParser()
-
-    addLoggingOptions(parser)
-
-    parser.add_argument("--tempDirRoot", dest="tempDirRoot", type=str,
-                      help="Path to where temporary directory containing all temp files are created, by default uses the current working directory as the base.",
-                      default=tempfile.gettempdir())
-
-    return parser
-
-def parseBasicOptions(parser):
-    """Setups the standard things from things added by getBasicOptionParser.
-    """
-    options = parser.parse_args()
-
-    setLoggingFromOptions(options)
-
-    #Set up the temp dir root
-    if options.tempDirRoot == "None": # FIXME: Really, a string containing the word None?
-        options.tempDirRoot = tempfile.gettempdir()
-
-    return options
-
-def getRandomAlphaNumericString(length=10):
-    """Returns a random alpha numeric string of the given length.
-    """
-    return "".join([ random.choice('0123456789ABCDEFGHIJKLMNOPQRSTUVWXYZabcdefghijklmnopqrstuvwxyz') for i in range(0, length) ])
->>>>>>> 3df0204c
-
 def makePublicDir(dirName):
     """Makes a given subdirectory if it doesn't already exist, making sure it is public.
     """
