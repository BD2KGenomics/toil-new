# Copyright (C) 2015-2018 Regents of the University of California
#
# Licensed under the Apache License, Version 2.0 (the "License");
# you may not use this file except in compliance with the License.
# You may obtain a copy of the License at
#
#     http://www.apache.org/licenses/LICENSE-2.0
#
# Unless required by applicable law or agreed to in writing, software
# distributed under the License is distributed on an "AS IS" BASIS,
# WITHOUT WARRANTIES OR CONDITIONS OF ANY KIND, either express or implied.
# See the License for the specific language governing permissions and
# limitations under the License.

"""
The leader script (of the leader/worker pair) for running jobs.
"""
from __future__ import absolute_import
from __future__ import division

from future import standard_library
standard_library.install_aliases()
from builtins import str
from builtins import object
from builtins import super
import logging
import time
import os
import sys
import glob

from toil.lib.humanize import bytes2human
from toil import resolveEntryPoint
try:
    from toil.cwl.cwltoil import CWL_INTERNAL_JOBS
except ImportError:
    # CWL extra not installed
    CWL_INTERNAL_JOBS = ()
from toil.batchSystems.abstractBatchSystem import BatchJobExitReason
from toil.jobStores.abstractJobStore import NoSuchJobException
from toil.batchSystems import DeadlockException
from toil.lib.throttle import LocalThrottle
from toil.provisioners.clusterScaler import ScalerThread
from toil.serviceManager import ServiceManager
from toil.statsAndLogging import StatsAndLogging
from toil.job import JobNode, ServiceJobNode
from toil.toilState import ToilState
from toil.common import Toil, ToilMetrics

import enlighten

logger = logging.getLogger( __name__ )

###############################################################################
# Implementation Notes
#
# Multiple predecessors:
#   There is special-case handling for jobs with multiple predecessors as a
#   performance optimization. This minimize number of expensive loads of
#   jobGraphs from jobStores.  However, this special case could be unnecessary.
#   The jobGraph is loaded to update predecessorsFinished, in
#   _checkSuccessorReadyToRunMultiplePredecessors, however it doesn't appear to
#   write the jobGraph back the jobStore.  Thus predecessorsFinished may really
#   be leader state and could moved out of the jobGraph.  This would make this
#   special-cases handling unnecessary and simplify the leader.
#   Issue #2136
###############################################################################



####################################################
# Exception thrown by the Leader class when one or more jobs fails
####################################################

class FailedJobsException(Exception):
    def __init__(self, jobStoreLocator, failedJobs, jobStore):
        self.msg = "The job store '%s' contains %i failed jobs" % (jobStoreLocator, len(failedJobs))
        try:
            self.msg += ": %s" % ", ".join((str(failedJob) for failedJob in failedJobs))
            for jobNode in failedJobs:
                job = jobStore.load(jobNode.jobStoreID)
                if job.logJobStoreFileID:
                    with job.getLogFileHandle(jobStore) as fH:
                        self.msg += "\n" + StatsAndLogging.formatLogStream(fH, jobNode)
        # catch failures to prepare more complex details and only return the basics
        except:
            logger.exception('Exception when compiling information about failed jobs')
        self.msg = self.msg.rstrip('\n')
        super().__init__()
        self.jobStoreLocator = jobStoreLocator
        self.numberOfFailedJobs = len(failedJobs)
    
    def __str__(self):
        """
        Stringify the exception, including the message.
        """
        return self.msg
    

####################################################
##Following class represents the leader
####################################################

class Leader(object):
    """ Class that encapsulates the logic of the leader.
    """
    def __init__(self, config, batchSystem, provisioner, jobStore, rootJob, jobCache=None):
        """
        :param toil.common.Config config:
        :param toil.batchSystems.abstractBatchSystem.AbstractBatchSystem batchSystem:
        :param toil.provisioners.abstractProvisioner.AbstractProvisioner provisioner
        :param toil.jobStores.abstractJobStore.AbstractJobStore jobStore:
        :param toil.jobGraph.JobGraph rootJob

        If jobCache is passed, it must be a dict from job ID to pre-existing
        JobGraph objects. Jobs will be loaded from the cache (which can be
        downloaded from the jobStore in a batch) during the construction of the ToilState object.
        """
        # Object containing parameters for the run
        self.config = config

        # The job store
        self.jobStore = jobStore
        self.jobStoreLocator = config.jobStore

        # Get a snap shot of the current state of the jobs in the jobStore
        self.toilState = ToilState(jobStore, rootJob, jobCache=jobCache)
        logger.debug("Found %s jobs to start and %i jobs with successors to run",
                     len(self.toilState.updatedJobs), len(self.toilState.successorCounts))

        # Batch system
        self.batchSystem = batchSystem
        assert len(self.batchSystem.getIssuedBatchJobIDs()) == 0  # Batch system must start with no active jobs!
        logger.debug("Checked batch system has no running jobs and no updated jobs")

        # Map of batch system IDs to IssuedJob tuples
        self.jobBatchSystemIDToIssuedJob = {}

        # Number of preemptible jobs currently being run by batch system
        self.preemptableJobsIssued = 0

        # Tracking the number service jobs issued,
        # this is used limit the number of services issued to the batch system
        self.serviceJobsIssued = 0
        self.serviceJobsToBeIssued = [] # A queue of service jobs that await scheduling
        #Equivalents for service jobs to be run on preemptible nodes
        self.preemptableServiceJobsIssued = 0
        self.preemptableServiceJobsToBeIssued = []

        # Timing of the jobGraph rescuing method
        self.timeSinceJobsLastRescued = None

        # Hash to store number of times a job is lost by the batch system,
        # used to decide if to reissue an apparently missing job
        self.reissueMissingJobs_missingHash = {}

        # Class used to create/destroy nodes in the cluster, may be None if
        # using a statically defined cluster
        self.provisioner = provisioner

        # Create cluster scaling thread if the provisioner is not None
        self.clusterScaler = None
        if self.provisioner is not None and len(self.provisioner.nodeTypes) > 0:
            self.clusterScaler = ScalerThread(self.provisioner, self, self.config)

        # A service manager thread to start and terminate services
        self.serviceManager = ServiceManager(jobStore, self.toilState)

        # A thread to manage the aggregation of statistics and logging from the run
        self.statsAndLogging = StatsAndLogging(self.jobStore, self.config)

        # Set used to monitor deadlocked jobs
        self.potentialDeadlockedJobs = set()
        self.potentialDeadlockTime = 0

        # A dashboard that runs on the leader node in AWS clusters to track the state
        # of the cluster
        self.toilMetrics = None

        # internal jobs we should not expose at top level debugging
        self.debugJobNames = ("CWLJob", "CWLWorkflow", "CWLScatter", "CWLGather",
                              "ResolveIndirect")

<<<<<<< HEAD
        self.deadlockThrottler = LocalThrottle(self.config.deadlockCheckInterval)
=======
        self.deadlockThrottler = LocalThrottle(self.config.deadlockWait)
        
        self.statusThrottler = LocalThrottle(self.config.statusWait)
        
        # For fancy console UI, we use an Enlighten counter that displays running / queued jobs
        # This gets filled in in run() and updated periodically.
        self.progress_overall = None
        # Also count failed/killed jobs
        self.progress_failed = None
        # Assign colors for them
        self.GOOD_COLOR = (0, 60, 108)
        self.BAD_COLOR = (253, 199, 0)
        # And set a format that shows failures
        self.PROGRESS_BAR_FORMAT = ('{desc}{desc_pad}{percentage:3.0f}%|{bar}| {count:{len_total}d}/{total:d} '
                                    '({count_1:d} failures) [{elapsed}<{eta}, {rate:.2f}{unit_pad}{unit}/s]')
        
        # TODO: No way to set background color on the terminal for the bar.
>>>>>>> 8b45f1a1

    def run(self):
        """
        This runs the leader process to issue and manage jobs.

        :raises: toil.leader.FailedJobsException if failed jobs remain after running.

        :return: The return value of the root job's run function.
        :rtype: Any
        """
        
        with enlighten.get_manager(stream=sys.stderr, enabled=not self.config.disableProgress) as manager:
            # Set up the fancy console UI if desirable
            self.progress_overall = manager.counter(total=0, desc='Workflow Progress', unit='jobs',
                                                    color=self.GOOD_COLOR, bar_format=self.PROGRESS_BAR_FORMAT)
            self.progress_failed = self.progress_overall.add_subcounter(self.BAD_COLOR)
        
            # Start the stats/logging aggregation thread
            self.statsAndLogging.start()
            if self.config.metrics:
                self.toilMetrics = ToilMetrics(provisioner=self.provisioner)

            try:

                # Start service manager thread
                self.serviceManager.start()
                try:

                    # Create cluster scaling processes if not None
                    if self.clusterScaler is not None:
                        self.clusterScaler.start()

                    try:
                        # Run the main loop
                        self.innerLoop()
                    finally:
                        if self.clusterScaler is not None:
                            logger.debug('Waiting for workers to shutdown.')
                            startTime = time.time()
                            self.clusterScaler.shutdown()
                            logger.debug('Worker shutdown complete in %s seconds.', time.time() - startTime)

                finally:
                    # Ensure service manager thread is properly shutdown
                    self.serviceManager.shutdown()

            finally:
                # Ensure the stats and logging thread is properly shutdown
                self.statsAndLogging.shutdown()
                if self.toilMetrics:
                    self.toilMetrics.shutdown()

            # Filter the failed jobs
            self.toilState.totalFailedJobs = [j for j in self.toilState.totalFailedJobs if self.jobStore.exists(j.jobStoreID)]

            try:
                self.create_status_sentinel_file(self.toilState.totalFailedJobs)
            except IOError as e:
                logger.debug('Error from importFile with hardlink=True: {}'.format(e))

            logger.info("Finished toil run %s" %
                         ("successfully." if not self.toilState.totalFailedJobs \
                    else ("with %s failed jobs." % len(self.toilState.totalFailedJobs))))

            if len(self.toilState.totalFailedJobs):
                logger.info("Failed jobs at end of the run: %s", ' '.join(str(job) for job in self.toilState.totalFailedJobs))
            # Cleanup
            if len(self.toilState.totalFailedJobs) > 0:
                raise FailedJobsException(self.config.jobStore, self.toilState.totalFailedJobs, self.jobStore)

            return self.jobStore.getRootJobReturnValue()

    def create_status_sentinel_file(self, fail):
        """Create a file in the jobstore indicating failure or success."""
        logName = 'failed.log' if fail else 'succeeded.log'
        localLog = os.path.join(os.getcwd(), logName)
        open(localLog, 'w').close()
        self.jobStore.importFile('file://' + localLog, logName, hardlink=True)

        if os.path.exists(localLog):  # Bandaid for Jenkins tests failing stochastically and unexplainably.
            os.remove(localLog)

    def _handledFailedSuccessor(self, jobNode, jobGraph, successorJobStoreID):
        """Deal with the successor having failed. Return True if there are
        still active successors. Return False if all successors have failed
        and the job is queued to run to handle the failed successors."""
        logger.debug("Successor job: %s of job: %s has failed """
                     "predecessors", jobNode, jobGraph)

        # Add the job to the set having failed successors
        self.toilState.hasFailedSuccessors.add(jobGraph.jobStoreID)

        # Reduce active successor count and remove the successor as an active successor of the job
        self.toilState.successorCounts[jobGraph.jobStoreID] -= 1
        assert self.toilState.successorCounts[jobGraph.jobStoreID] >= 0
        self.toilState.successorJobStoreIDToPredecessorJobs[successorJobStoreID].remove(jobGraph)
        if len(self.toilState.successorJobStoreIDToPredecessorJobs[successorJobStoreID]) == 0:
            self.toilState.successorJobStoreIDToPredecessorJobs.pop(successorJobStoreID)

        # If the job now has no active successors add to active jobs
        # so it can be processed as a job with failed successors
        if self.toilState.successorCounts[jobGraph.jobStoreID] == 0:
            logger.debug("Job: %s has no successors to run "
                         "and some are failed, adding to list of jobs "
                         "with failed successors", jobGraph)
            self.toilState.successorCounts.pop(jobGraph.jobStoreID)
            self.toilState.updatedJobs.add((jobGraph, 0))
            return False


    def _checkSuccessorReadyToRunMultiplePredecessors(self, jobGraph, jobNode, successorJobStoreID):
        """Handle the special cases of checking if a successor job is
        ready to run when there are multiple predecessors"""
        # See implementation note at the top of this file for discussion of multiple predecessors
        logger.debug("Successor job: %s of job: %s has multiple "
                     "predecessors", jobNode, jobGraph)

        # Get the successor job graph, which is caches
        if successorJobStoreID not in self.toilState.jobsToBeScheduledWithMultiplePredecessors:
            self.toilState.jobsToBeScheduledWithMultiplePredecessors[successorJobStoreID] = self.jobStore.load(successorJobStoreID)
        successorJobGraph = self.toilState.jobsToBeScheduledWithMultiplePredecessors[successorJobStoreID]

        # Add the jobGraph as a finished predecessor to the successor
        successorJobGraph.predecessorsFinished.add(jobGraph.jobStoreID)

        # If the successor is in the set of successors of failed jobs
        if successorJobStoreID in self.toilState.failedSuccessors:
            if not self._handledFailedSuccessor(jobNode, jobGraph, successorJobStoreID):
                return False

        # If the successor job's predecessors have all not all completed then
        # ignore the jobGraph as is not yet ready to run
        assert len(successorJobGraph.predecessorsFinished) <= successorJobGraph.predecessorNumber
        if len(successorJobGraph.predecessorsFinished) < successorJobGraph.predecessorNumber:
            return False
        else:
            # Remove the successor job from the cache
            self.toilState.jobsToBeScheduledWithMultiplePredecessors.pop(successorJobStoreID)
            return True

    def _makeJobSuccessorReadyToRun(self, jobGraph, jobNode):
        """make a successor job ready to run, returning False if they should
        not yet be run"""
        successorJobStoreID = jobNode.jobStoreID
        #Build map from successor to predecessors.
        if successorJobStoreID not in self.toilState.successorJobStoreIDToPredecessorJobs:
            self.toilState.successorJobStoreIDToPredecessorJobs[successorJobStoreID] = []
        self.toilState.successorJobStoreIDToPredecessorJobs[successorJobStoreID].append(jobGraph)

        if jobNode.predecessorNumber > 1:
            return self._checkSuccessorReadyToRunMultiplePredecessors(jobGraph, jobNode, successorJobStoreID)
        else:
            return True

    def _runJobSuccessors(self, jobGraph):
        assert len(jobGraph.stack[-1]) > 0
        logger.debug("Job: %s has %i successors to schedule",
                     jobGraph.jobStoreID, len(jobGraph.stack[-1]))
        #Record the number of successors that must be completed before
        #the jobGraph can be considered again
        assert jobGraph.jobStoreID not in self.toilState.successorCounts
        self.toilState.successorCounts[jobGraph.jobStoreID] = len(jobGraph.stack[-1])

        # For each successor schedule if all predecessors have been completed
        successors = []
        for jobNode in jobGraph.stack[-1]:
            if self._makeJobSuccessorReadyToRun(jobGraph, jobNode):
                successors.append(jobNode)
        self.issueJobs(successors)

    def _processFailedSuccessors(self, jobGraph):
        """Some of the jobs successors failed then either fail the job
        or restart it if it has retries left and is a checkpoint job"""

        if jobGraph.jobStoreID in self.toilState.servicesIssued:
            # The job has services running, signal for them to be killed
            # once they are killed then the jobGraph will be re-added to
            # the updatedJobs set and then scheduled to be removed
            logger.debug("Telling job: %s to terminate its services due to successor failure",
                         jobGraph.jobStoreID)
            self.serviceManager.killServices(self.toilState.servicesIssued[jobGraph.jobStoreID],
                                             error=True)
        elif jobGraph.jobStoreID in self.toilState.successorCounts:
            # The job has non-service jobs running wait for them to finish
            # the job will be re-added to the updated jobs when these jobs
            # are done
            logger.debug("Job %s with ID: %s with failed successors still has successor jobs running",
                         jobGraph, jobGraph.jobStoreID)
        elif jobGraph.checkpoint is not None and jobGraph.remainingRetryCount > 1:
            # If the job is a checkpoint and has remaining retries then reissue it.
            # The logic behind using > 1 rather than > 0 here: Since this job has
            # been tried once (without decreasing its retry count as the job
            # itself was successful), and its subtree failed, it shouldn't be retried
            # unless it has more than 1 try.
            logger.warning('Job: %s is being restarted as a checkpoint after the total '
                        'failure of jobs in its subtree.', jobGraph.jobStoreID)
            self.issueJob(JobNode.fromJobGraph(jobGraph))
        else:
            # Mark it totally failed
            logger.debug("Job %s is being processed as completely failed", jobGraph.jobStoreID)
            self.processTotallyFailedJob(jobGraph)

    def _processReadyJob(self, jobGraph, resultStatus):
        logger.debug('Updating status of job %s with ID %s: with result status: %s',
                     jobGraph, jobGraph.jobStoreID, resultStatus)

        if jobGraph in self.serviceManager.jobGraphsWithServicesBeingStarted:
            # This stops a job with services being issued by the serviceManager from
            # being considered further in this loop. This catch is necessary because
            # the job's service's can fail while being issued, causing the job to be
            # added to updated jobs.
            logger.debug("Got a job to update which is still owned by the service "
                         "manager: %s", jobGraph.jobStoreID)
        elif jobGraph.jobStoreID in self.toilState.hasFailedSuccessors:
            self._processFailedSuccessors(jobGraph)
        elif jobGraph.command is not None or resultStatus != 0:
            # The jobGraph has a command it must be run before any successors.
            # Similarly, if the job previously failed we rerun it, even if it doesn't have a
            # command to run, to eliminate any parts of the stack now completed.
            isServiceJob = jobGraph.jobStoreID in self.toilState.serviceJobStoreIDToPredecessorJob

            # If the job has run out of retries or is a service job whose error flag has
            # been indicated, fail the job.
            if (jobGraph.remainingRetryCount == 0
                or isServiceJob and not self.jobStore.fileExists(jobGraph.errorJobStoreID)):
                self.processTotallyFailedJob(jobGraph)
                logger.warning("Job %s with ID %s is completely failed",
                            jobGraph, jobGraph.jobStoreID)
            else:
                # Otherwise try the job again
                self.issueJob(JobNode.fromJobGraph(jobGraph))
        elif len(jobGraph.services) > 0:
            # the job has services to run, which have not been started, start them
            # Build a map from the service jobs to the job and a map
            # of the services created for the job
            assert jobGraph.jobStoreID not in self.toilState.servicesIssued
            self.toilState.servicesIssued[jobGraph.jobStoreID] = {}
            for serviceJobList in jobGraph.services:
                for serviceTuple in serviceJobList:
                    serviceID = serviceTuple.jobStoreID
                    assert serviceID not in self.toilState.serviceJobStoreIDToPredecessorJob
                    self.toilState.serviceJobStoreIDToPredecessorJob[serviceID] = jobGraph
                    self.toilState.servicesIssued[jobGraph.jobStoreID][serviceID] = serviceTuple

            # Use the service manager to start the services
            self.serviceManager.scheduleServices(jobGraph)

            logger.debug("Giving job: %s to service manager to schedule its jobs", jobGraph.jobStoreID)
        elif len(jobGraph.stack) > 0:
            # There are exist successors to run
            self._runJobSuccessors(jobGraph)
        elif jobGraph.jobStoreID in self.toilState.servicesIssued:
            logger.debug("Telling job: %s to terminate its services due to the "
                         "successful completion of its successor jobs",
                         jobGraph)
            self.serviceManager.killServices(self.toilState.servicesIssued[jobGraph.jobStoreID], error=False)
        else:
            #There are no remaining tasks to schedule within the jobGraph, but
            #we schedule it anyway to allow it to be deleted. Remove the job

            #TODO: An alternative would be simple delete it here and add it to the
            #list of jobs to process, or (better) to create an asynchronous
            #process that deletes jobs and then feeds them back into the set
            #of jobs to be processed
            if jobGraph.remainingRetryCount > 0:
                self.issueJob(JobNode.fromJobGraph(jobGraph))
                logger.debug("Job: %s is empty, we are scheduling to clean it up", jobGraph.jobStoreID)
            else:
                self.processTotallyFailedJob(jobGraph)
                logger.warning("Job: %s is empty but completely failed - something is very wrong", jobGraph.jobStoreID)

    def _processReadyJobs(self):
        """Process jobs that are ready to be scheduled/have successors to schedule"""
        logger.debug('Built the jobs list, currently have %i jobs to update and %i jobs issued',
                     len(self.toilState.updatedJobs), self.getNumberOfJobsIssued())

        updatedJobs = self.toilState.updatedJobs # The updated jobs to consider below
        self.toilState.updatedJobs = set() # Resetting the list for the next set

        for jobGraph, resultStatus in updatedJobs:
            self._processReadyJob(jobGraph, resultStatus)

    def _startServiceJobs(self):
        """Start any service jobs available from the service manager"""
        self.issueQueingServiceJobs()
        while True:
            serviceJob = self.serviceManager.getServiceJobsToStart(0)
            # Stop trying to get jobs when function returns None
            if serviceJob is None:
                break
            logger.debug('Launching service job: %s', serviceJob)
            self.issueServiceJob(serviceJob)

    def _processJobsWithRunningServices(self):
        """Get jobs whose services have started"""
        while True:
            jobGraph = self.serviceManager.getJobGraphWhoseServicesAreRunning(0)
            if jobGraph is None: # Stop trying to get jobs when function returns None
                break
            logger.debug('Job: %s has established its services.', jobGraph.jobStoreID)
            jobGraph.services = []
            self.toilState.updatedJobs.add((jobGraph, 0))

    def _gatherUpdatedJobs(self, updatedJobTuple):
        """Gather any new, updated jobGraph from the batch system"""
        jobID, exitStatus, exitReason, wallTime = (
            updatedJobTuple.jobID, updatedJobTuple.exitStatus, updatedJobTuple.exitReason,
            updatedJobTuple.wallTime)
        # easy, track different state
        try:
            updatedJob = self.jobBatchSystemIDToIssuedJob[jobID]
        except KeyError:
            logger.warning("A result seems to already have been processed "
                        "for job %s", jobID)
        else:
            if exitStatus == 0:
                cur_logger = (logger.debug if str(updatedJob.jobName).startswith(CWL_INTERNAL_JOBS)
                              else logger.info)
                cur_logger('Job ended: %s', updatedJob)
                if self.toilMetrics:
                    self.toilMetrics.logCompletedJob(updatedJob)
            else:
                logger.warning('Job failed with exit value %i: %s',
                               exitStatus, updatedJob)
            self.processFinishedJob(jobID, exitStatus, wallTime=wallTime, exitReason=exitReason)

    def _processLostJobs(self):
        """Process jobs that have gone awry"""
        # In the case that there is nothing happening (no updated jobs to
        # gather for rescueJobsFrequency seconds) check if there are any jobs
        # that have run too long (see self.reissueOverLongJobs) or which have
        # gone missing from the batch system (see self.reissueMissingJobs)
        if ((time.time() - self.timeSinceJobsLastRescued) >= self.config.rescueJobsFrequency):
            # We only rescue jobs every N seconds, and when we have apparently
            # exhausted the current jobGraph supply
            self.reissueOverLongJobs()

            hasNoMissingJobs = self.reissueMissingJobs()
            if hasNoMissingJobs:
                self.timeSinceJobsLastRescued = time.time()
            else:
                # This means we'll try again in a minute, providing things are quiet
                self.timeSinceJobsLastRescued += 60

    def innerLoop(self):
        """
        The main loop for processing jobs by the leader.
        """
        self.timeSinceJobsLastRescued = time.time()

        while self.toilState.updatedJobs or \
              self.getNumberOfJobsIssued() or \
              self.serviceManager.jobsIssuedToServiceManager:

            if self.toilState.updatedJobs:
                self._processReadyJobs()

            # deal with service-related jobs
            self._startServiceJobs()
            self._processJobsWithRunningServices()

            # check in with the batch system
            updatedJobTuple = self.batchSystem.getUpdatedBatchJob(maxWait=2)
            if updatedJobTuple is not None:
                self._gatherUpdatedJobs(updatedJobTuple)
            else:
                # If nothing is happening, see if any jobs have wandered off
                self._processLostJobs()

            # Check on the associated threads and exit if a failure is detected
            self.statsAndLogging.check()
            self.serviceManager.check()
            # the cluster scaler object will only be instantiated if autoscaling is enabled
            if self.clusterScaler is not None:
                self.clusterScaler.check()
            
            if len(self.toilState.updatedJobs) == 0 and self.deadlockThrottler.throttle(wait=False):
                # Nothing happened this round and it's been long
                # enough since we last checked. Check for deadlocks.
                self.checkForDeadlocks()
<<<<<<< HEAD
                    
=======
                
            if self.statusThrottler.throttle(wait=False):
                # Time to tell the user how things are going
                self._reportWorkflowStatus()
                
            # Make sure to keep elapsed time and ETA up to date even when no jobs come in
            self.progress_overall.update(incr=0)
>>>>>>> 8b45f1a1

        logger.debug("Finished the main loop: no jobs left to run.")

        # Consistency check the toil state
        assert self.toilState.updatedJobs == set()
        assert self.toilState.successorCounts == {}
        assert self.toilState.successorJobStoreIDToPredecessorJobs == {}
        assert self.toilState.serviceJobStoreIDToPredecessorJob == {}
        assert self.toilState.servicesIssued == {}
        # assert self.toilState.jobsToBeScheduledWithMultiplePredecessors # These are not properly emptied yet
        # assert self.toilState.hasFailedSuccessors == set() # These are not properly emptied yet

    def checkForDeadlocks(self):
        """
        Checks if the system is deadlocked running service jobs.
        """
        
        totalRunningJobs = len(self.batchSystem.getRunningBatchJobIDs())
        totalServicesIssued = self.serviceJobsIssued + self.preemptableServiceJobsIssued
        
        # If there are no updated jobs and at least some jobs running
        if totalServicesIssued >= totalRunningJobs and totalRunningJobs > 0:
            serviceJobs = [x for x in list(self.jobBatchSystemIDToIssuedJob.keys()) if isinstance(self.jobBatchSystemIDToIssuedJob[x], ServiceJobNode)]
            runningServiceJobs = set([x for x in serviceJobs if self.serviceManager.isRunning(self.jobBatchSystemIDToIssuedJob[x])])
            assert len(runningServiceJobs) <= totalRunningJobs
            
            # If all the running jobs are active services then we have a potential deadlock
            if len(runningServiceJobs) == totalRunningJobs:
                # There could be trouble; we are 100% services.
                # See if the batch system has anything to say for itself about its failure to run our jobs.
                hint = self.batchSystem.getSchedulingHint()
                if hint is not None:
                    # Prepend something explaining the hint
                    hint = "The batch system reports: {}".format(hint)
                else:
                    # Use a generic hint if none is available
                    hint = "Cluster may be too small."
                    
            
                # See if this is a new potential deadlock
                if self.potentialDeadlockedJobs != runningServiceJobs:
                    logger.warning(("Potential deadlock detected! All %s running jobs are service jobs, "
                                    "with no normal jobs to use them! %s"), totalRunningJobs, hint)
                    self.potentialDeadlockedJobs = runningServiceJobs
                    self.potentialDeadlockTime = time.time()
                else:
                    # We wait self.config.deadlockWait seconds before declaring the system deadlocked
                    stuckFor = time.time() - self.potentialDeadlockTime
                    if stuckFor >= self.config.deadlockWait:
                        logger.error("We have been deadlocked since %s on these service jobs: %s",
                                     self.potentialDeadlockTime, self.potentialDeadlockedJobs)
                        raise DeadlockException(("The workflow is service deadlocked - all %d running jobs "
                                                 "have been the same active services for at least %s seconds") % (totalRunningJobs, self.config.deadlockWait))
                    else:
                        # Complain that we are still stuck.
                        waitingNormalJobs = self.getNumberOfJobsIssued() - totalServicesIssued
                        logger.warning(("Potentially deadlocked for %.0f seconds. Waiting at most %.0f more seconds "
                                        "for any of %d issued non-service jobs to schedule and start. %s"),
                                       stuckFor, self.config.deadlockWait - stuckFor, waitingNormalJobs, hint)
            else:
                # We have observed non-service jobs running, so reset the potential deadlock
                
                if len(self.potentialDeadlockedJobs) > 0:
                    # We thought we had a deadlock. Tell the user it is fixed.
                    logger.warning("Potential deadlock has been resolved; non-service jobs are now running.")
                
                self.potentialDeadlockedJobs = set()
                self.potentialDeadlockTime = 0
        else:
            # We have observed non-service jobs running, so reset the potential deadlock.
            # TODO: deduplicate with above
            
            if len(self.potentialDeadlockedJobs) > 0:
                # We thought we had a deadlock. Tell the user it is fixed.
                logger.warning("Potential deadlock has been resolved; non-service jobs are now running.")
            
            self.potentialDeadlockedJobs = set()
            self.potentialDeadlockTime = 0

    def issueJob(self, jobNode):
        """Add a job to the queue of jobs."""
        jobNode.command = ' '.join((resolveEntryPoint('_toil_worker'),
                                    jobNode.jobName,
                                    self.jobStoreLocator,
                                    jobNode.jobStoreID))
        # jobBatchSystemID is an int that is an incremented counter for each job
        jobBatchSystemID = self.batchSystem.issueBatchJob(jobNode)
        self.jobBatchSystemIDToIssuedJob[jobBatchSystemID] = jobNode
        if jobNode.preemptable:
            # len(jobBatchSystemIDToIssuedJob) should always be greater than or equal to preemptableJobsIssued,
            # so increment this value after the job is added to the issuedJob dict
            self.preemptableJobsIssued += 1
        cur_logger = logger.debug if jobNode.jobName.startswith(CWL_INTERNAL_JOBS) else logger.info
        cur_logger("Issued job %s with job batch system ID: "
                   "%s and cores: %s, disk: %s, and memory: %s",
                   jobNode, str(jobBatchSystemID), int(jobNode.cores),
                   bytes2human(jobNode.disk), bytes2human(jobNode.memory))
        if self.toilMetrics:
            self.toilMetrics.logIssuedJob(jobNode)
            self.toilMetrics.logQueueSize(self.getNumberOfJobsIssued())
        # Tell the user there's another job to do
        self.progress_overall.total += 1
        self.progress_overall.update(incr=0)

    def issueJobs(self, jobs):
        """Add a list of jobs, each represented as a jobNode object."""
        for job in jobs:
            self.issueJob(job)

    def issueServiceJob(self, jobNode):
        """
        Issue a service job, putting it on a queue if the maximum number of service
        jobs to be scheduled has been reached.
        """
        if jobNode.preemptable:
            self.preemptableServiceJobsToBeIssued.append(jobNode)
        else:
            self.serviceJobsToBeIssued.append(jobNode)
        self.issueQueingServiceJobs()

    def issueQueingServiceJobs(self):
        """Issues any queuing service jobs up to the limit of the maximum allowed."""
        while len(self.serviceJobsToBeIssued) > 0 and self.serviceJobsIssued < self.config.maxServiceJobs:
            self.issueJob(self.serviceJobsToBeIssued.pop())
            self.serviceJobsIssued += 1
        while len(self.preemptableServiceJobsToBeIssued) > 0 and self.preemptableServiceJobsIssued < self.config.maxPreemptableServiceJobs:
            self.issueJob(self.preemptableServiceJobsToBeIssued.pop())
            self.preemptableServiceJobsIssued += 1

    def getNumberOfJobsIssued(self, preemptable=None):
        """
        Gets number of jobs that have been added by issueJob(s) and not
        removed by removeJob

        :param None or boolean preemptable: If none, return all types of jobs.
          If true, return just the number of preemptable jobs. If false, return
          just the number of non-preemptable jobs.
        """
        if preemptable is None:
            return len(self.jobBatchSystemIDToIssuedJob)
        elif preemptable:
            return self.preemptableJobsIssued
        else:
            assert len(self.jobBatchSystemIDToIssuedJob) >= self.preemptableJobsIssued
            return len(self.jobBatchSystemIDToIssuedJob) - self.preemptableJobsIssued

    def _getStatusHint(self):
        """
        Get a short string describing the current state of the workflow for a human.
        
        Should include number of currently running jobs, number of issued jobs, etc.
        
        Don't call this too often; it will talk to the batch system, which may
        make queries of the backing scheduler.
        
        :return: A one-line description of the current status of the workflow.
        :rtype: str
        """
        
        issuedJobCount = self.getNumberOfJobsIssued()
        runningJobCount = len(self.batchSystem.getRunningBatchJobIDs())
        
        return "%d jobs are running, %d jobs are issued and waiting to run" % (runningJobCount, issuedJobCount - runningJobCount)
        
    def _reportWorkflowStatus(self):
        """
        Report the current status of the workflow to the user.
        """
        
        # For now just log our status hint to the log.
        # TODO: fancier UI?
        logger.info(self._getStatusHint())

    def removeJob(self, jobBatchSystemID):
        """Removes a job from the system."""
        assert jobBatchSystemID in self.jobBatchSystemIDToIssuedJob
        jobNode = self.jobBatchSystemIDToIssuedJob[jobBatchSystemID]
        if jobNode.preemptable:
            # len(jobBatchSystemIDToIssuedJob) should always be greater than or equal to preemptableJobsIssued,
            # so decrement this value before removing the job from the issuedJob map
            assert self.preemptableJobsIssued > 0
            self.preemptableJobsIssued -= 1
        del self.jobBatchSystemIDToIssuedJob[jobBatchSystemID]
        # If service job
        if jobNode.jobStoreID in self.toilState.serviceJobStoreIDToPredecessorJob:
            # Decrement the number of services
            if jobNode.preemptable:
                self.preemptableServiceJobsIssued -= 1
            else:
                self.serviceJobsIssued -= 1

        # Tell the user that job is done, for progress purposes.
        self.progress_overall.update(incr=1)

        return jobNode

    def getJobs(self, preemptable=None):
        jobs = self.jobBatchSystemIDToIssuedJob.values()
        if preemptable is not None:
            jobs = [job for job in jobs if job.preemptable == preemptable]
        return jobs

    def killJobs(self, jobsToKill):
        """
        Kills the given set of jobs and then sends them for processing.
        
        Returns the jobs that, upon processing, were reissued.
        """
        
        # If we are rerunning a job we put the ID in this list.
        jobsRerunning = []
        
        if len(jobsToKill) > 0:
            # Kill the jobs with the batch system. They will now no longer come in as updated.
            self.batchSystem.killBatchJobs(jobsToKill)
            for jobBatchSystemID in jobsToKill:
                # Reissue immediately, noting that we killed the job
                willRerun = self.processFinishedJob(jobBatchSystemID, 1, exitReason=BatchJobExitReason.KILLED)
                
                if willRerun:
                    # Compose a list of all the jobs that will run again
                    jobsRerunning.append(jobBatchSystemID)
        
        return jobsRerunning
                    

    #Following functions handle error cases for when jobs have gone awry with the batch system.

    def reissueOverLongJobs(self):
        """
        Check each issued job - if it is running for longer than desirable
        issue a kill instruction.
        Wait for the job to die then we pass the job to processFinishedJob.
        """
        maxJobDuration = self.config.maxJobDuration
        jobsToKill = []
        if maxJobDuration < 10000000:  # We won't bother doing anything if rescue time > 16 weeks.
            runningJobs = self.batchSystem.getRunningBatchJobIDs()
            for jobBatchSystemID in list(runningJobs.keys()):
                if runningJobs[jobBatchSystemID] > maxJobDuration:
                    logger.warning("The job: %s has been running for: %s seconds, more than the "
                                "max job duration: %s, we'll kill it",
                                str(self.jobBatchSystemIDToIssuedJob[jobBatchSystemID].jobStoreID),
                                str(runningJobs[jobBatchSystemID]),
                                str(maxJobDuration))
                    jobsToKill.append(jobBatchSystemID)
            reissued = self.killJobs(jobsToKill)
            if len(jobsToKill) > 0:
                # Summarize our actions
                logger.info("Killed %d over long jobs and reissued %d of them", len(jobsToKill), len(reissued))

    def reissueMissingJobs(self, killAfterNTimesMissing=3):
        """
        Check all the current job ids are in the list of currently issued batch system jobs.
        If a job is missing, we mark it as so, if it is missing for a number of runs of
        this function (say 10).. then we try deleting the job (though its probably lost), we wait
        then we pass the job to processFinishedJob.
        """
        issuedJobs = set(self.batchSystem.getIssuedBatchJobIDs())
        jobBatchSystemIDsSet = set(list(self.jobBatchSystemIDToIssuedJob.keys()))
        #Clean up the reissueMissingJobs_missingHash hash, getting rid of jobs that have turned up
        missingJobIDsSet = set(list(self.reissueMissingJobs_missingHash.keys()))
        for jobBatchSystemID in missingJobIDsSet.difference(jobBatchSystemIDsSet):
            self.reissueMissingJobs_missingHash.pop(jobBatchSystemID)
            logger.warning("Batch system id: %s is no longer missing", str(jobBatchSystemID))
        assert issuedJobs.issubset(jobBatchSystemIDsSet) #Assert checks we have
        #no unexpected jobs running
        jobsToKill = []
        for jobBatchSystemID in set(jobBatchSystemIDsSet.difference(issuedJobs)):
            jobStoreID = self.jobBatchSystemIDToIssuedJob[jobBatchSystemID].jobStoreID
            if jobBatchSystemID in self.reissueMissingJobs_missingHash:
                self.reissueMissingJobs_missingHash[jobBatchSystemID] += 1
            else:
                self.reissueMissingJobs_missingHash[jobBatchSystemID] = 1
            timesMissing = self.reissueMissingJobs_missingHash[jobBatchSystemID]
            logger.warning("Job store ID %s with batch system id %s is missing for the %i time",
                        jobStoreID, str(jobBatchSystemID), timesMissing)
            if self.toilMetrics:
                self.toilMetrics.logMissingJob()
            if timesMissing == killAfterNTimesMissing:
                self.reissueMissingJobs_missingHash.pop(jobBatchSystemID)
                jobsToKill.append(jobBatchSystemID)
        self.killJobs(jobsToKill)
        return len( self.reissueMissingJobs_missingHash ) == 0 #We use this to inform
        #if there are missing jobs

    def processRemovedJob(self, issuedJob, resultStatus):
        if resultStatus != 0:
            logger.warning("Despite the batch system claiming failure the "
                        "job %s seems to have finished and been removed", issuedJob)
        self._updatePredecessorStatus(issuedJob.jobStoreID)

    def processFinishedJob(self, batchSystemID, resultStatus, wallTime=None, exitReason=None):
        """
        Function reads a processed jobGraph file and updates its state.
        
        Return True if the job is going to run again, and False if the job is
        fully done or completely failed.
        """
        jobNode = self.removeJob(batchSystemID)
        jobStoreID = jobNode.jobStoreID
        if wallTime is not None and self.clusterScaler is not None:
            self.clusterScaler.addCompletedJob(jobNode, wallTime)
        if self.jobStore.exists(jobStoreID):
            logger.debug("Job %s continues to exist (i.e. has more to do)", jobNode)
            try:
                jobGraph = self.jobStore.load(jobStoreID)
            except NoSuchJobException:
                # Avoid importing AWSJobStore as the corresponding extra might be missing
                if self.jobStore.__class__.__name__ == 'AWSJobStore':
                    # We have a ghost job - the job has been deleted but a stale read from
                    # SDB gave us a false positive when we checked for its existence.
                    # Process the job from here as any other job removed from the job store.
                    # This is a temporary work around until https://github.com/BD2KGenomics/toil/issues/1091
                    # is completed
                    logger.warning('Got a stale read from SDB for job %s', jobNode)
                    self.processRemovedJob(jobNode, resultStatus)
                    return
                else:
                    raise
            if jobGraph.logJobStoreFileID is not None:
                with jobGraph.getLogFileHandle(self.jobStore) as logFileStream:
                    # more memory efficient than read().striplines() while leaving off the
                    # trailing \n left when using readlines()
                    # http://stackoverflow.com/a/15233739
                    StatsAndLogging.logWithFormatting(jobStoreID, logFileStream, method=logger.warning,
                                                      message='The job seems to have left a log file, indicating failure: %s' % jobGraph)
                if self.config.writeLogs or self.config.writeLogsGzip:
                    with jobGraph.getLogFileHandle(self.jobStore) as logFileStream:
                        StatsAndLogging.writeLogFiles(jobGraph.chainedJobs, logFileStream, self.config, failed=True)
            if resultStatus != 0:
                # If the batch system returned a non-zero exit code then the worker
                # is assumed not to have captured the failure of the job, so we
                # reduce the retry count here.
                if jobGraph.logJobStoreFileID is None:
                    logger.warning("No log file is present, despite job failing: %s", jobNode)

                # Look for any standard output/error files created by the batch system.
                # They will only appear if the batch system actually supports
                # returning logs to the machine that submitted jobs, or if
                # --workDir / TOIL_WORKDIR is on a shared file system.
                # They live directly in the Toil work directory because that is
                # guaranteed to exist on the leader and workers.
                workDir = Toil.getToilWorkDir(self.config.workDir)
                # This must match the format in AbstractBatchSystem.formatStdOutErrPath()
                batchSystemFilePrefix = 'toil_workflow_{}_job_{}_batch_'.format(self.config.workflowID, batchSystemID)
                batchSystemFileGlob = os.path.join(workDir, batchSystemFilePrefix + '*.log')
                batchSystemFiles = glob.glob(batchSystemFileGlob)
                for batchSystemFile in batchSystemFiles:
                    try:
                        batchSystemFileStream = open(batchSystemFile, 'rb')
                    except:
                        logger.warning('The batch system left a file %s, but it could not be opened' % batchSystemFile)
                    else:
                        with batchSystemFileStream:
                            if os.path.getsize(batchSystemFile) > 0:
                                StatsAndLogging.logWithFormatting(jobStoreID, batchSystemFileStream, method=logger.warning,
                                                                  message='The batch system left a non-empty file %s:' % batchSystemFile)
                                if self.config.writeLogs or self.config.writeLogsGzip:
                                    batchSystemFileRoot, _ = os.path.splitext(os.path.basename(batchSystemFile))
                                    jobNames = jobGraph.chainedJobs
                                    if jobNames is None:   # For jobs that fail this way, jobGraph.chainedJobs is not guaranteed to be set
                                        jobNames = [str(jobGraph)]
                                    jobNames = [jobName + '_' + batchSystemFileRoot for jobName in jobNames]
                                    batchSystemFileStream.seek(0)
                                    StatsAndLogging.writeLogFiles(jobNames, batchSystemFileStream, self.config, failed=True)
                            else:
                                logger.warning('The batch system left an empty file %s' % batchSystemFile)

                jobGraph.setupJobAfterFailure(self.config, exitReason=exitReason)
                self.jobStore.update(jobGraph)
                
                # Show job as failed in progress (and take it from completed)
                self.progress_overall.update(incr=-1)
                self.progress_failed.update(incr=1)
                
            elif jobStoreID in self.toilState.hasFailedSuccessors:
                # If the job has completed okay, we can remove it from the list of jobs with failed successors
                self.toilState.hasFailedSuccessors.remove(jobStoreID)

            self.toilState.updatedJobs.add((jobGraph, resultStatus)) #Now we know the
            #jobGraph is done we can add it to the list of updated jobGraph files
            logger.debug("Added job: %s to active jobs", jobGraph)
            
            # Return True if it will rerun (still has retries) and false if it
            # is completely failed.
            return jobGraph.remainingRetryCount > 0
        else:  #The jobGraph is done
            self.processRemovedJob(jobNode, resultStatus)
            # Being done, it won't run again.
            return False
            
    @staticmethod
    def getSuccessors(jobGraph, alreadySeenSuccessors, jobStore):
        """
        Gets successors of the given job by walking the job graph recursively.
        Any successor in alreadySeenSuccessors is ignored and not traversed.
        Returns the set of found successors. This set is added to alreadySeenSuccessors.
        """
        successors = set()
        def successorRecursion(jobGraph):
            # For lists of successors
            for successorList in jobGraph.stack:

                # For each successor in list of successors
                for successorJobNode in successorList:

                    # If successor not already visited
                    if successorJobNode.jobStoreID not in alreadySeenSuccessors:

                        # Add to set of successors
                        successors.add(successorJobNode.jobStoreID)
                        alreadySeenSuccessors.add(successorJobNode.jobStoreID)

                        # Recurse if job exists
                        # (job may not exist if already completed)
                        if jobStore.exists(successorJobNode.jobStoreID):
                            successorRecursion(jobStore.load(successorJobNode.jobStoreID))

        successorRecursion(jobGraph)  # Recurse from jobGraph

        return successors

    def processTotallyFailedJob(self, jobGraph):
        """
        Processes a totally failed job.
        """
        # Mark job as a totally failed job
        self.toilState.totalFailedJobs.add(JobNode.fromJobGraph(jobGraph))
        if self.toilMetrics:
            self.toilMetrics.logFailedJob(jobGraph)

        if jobGraph.jobStoreID in self.toilState.serviceJobStoreIDToPredecessorJob: # Is
            # a service job
            logger.debug("Service job is being processed as a totally failed job: %s", jobGraph)

            predecesssorJobGraph = self.toilState.serviceJobStoreIDToPredecessorJob[jobGraph.jobStoreID]

            # This removes the service job as a service of the predecessor
            # and potentially makes the predecessor active
            self._updatePredecessorStatus(jobGraph.jobStoreID)

            # Remove the start flag, if it still exists. This indicates
            # to the service manager that the job has "started", this prevents
            # the service manager from deadlocking while waiting
            self.jobStore.deleteFile(jobGraph.startJobStoreID)

            # Signal to any other services in the group that they should
            # terminate. We do this to prevent other services in the set
            # of services from deadlocking waiting for this service to start properly
            if predecesssorJobGraph.jobStoreID in self.toilState.servicesIssued:
                self.serviceManager.killServices(self.toilState.servicesIssued[predecesssorJobGraph.jobStoreID], error=True)
                logger.debug("Job: %s is instructing all the services of its parent job to quit", jobGraph)

            self.toilState.hasFailedSuccessors.add(predecesssorJobGraph.jobStoreID) # This ensures that the
            # job will not attempt to run any of it's successors on the stack
        else:
            # Is a non-service job
            assert jobGraph.jobStoreID not in self.toilState.servicesIssued

            # Traverse failed job's successor graph and get the jobStoreID of new successors.
            # Any successor already in toilState.failedSuccessors will not be traversed
            # All successors traversed will be added to toilState.failedSuccessors and returned
            # as a set (unseenSuccessors).
            unseenSuccessors = self.getSuccessors(jobGraph, self.toilState.failedSuccessors,
                                                  self.jobStore)
            logger.debug("Found new failed successors: %s of job: %s", " ".join(
                         unseenSuccessors), jobGraph)

            # For each newly found successor
            for successorJobStoreID in unseenSuccessors:

                # If the successor is a successor of other jobs that have already tried to schedule it
                if successorJobStoreID in self.toilState.successorJobStoreIDToPredecessorJobs:

                    # For each such predecessor job
                    # (we remove the successor from toilState.successorJobStoreIDToPredecessorJobs to avoid doing
                    # this multiple times for each failed predecessor)
                    for predecessorJob in self.toilState.successorJobStoreIDToPredecessorJobs.pop(successorJobStoreID):

                        # Reduce the predecessor job's successor count.
                        self.toilState.successorCounts[predecessorJob.jobStoreID] -= 1

                        # Indicate that it has failed jobs.
                        self.toilState.hasFailedSuccessors.add(predecessorJob.jobStoreID)
                        logger.debug("Marking job: %s as having failed successors (found by "
                                     "reading successors failed job)", predecessorJob)

                        # If the predecessor has no remaining successors, add to list of active jobs
                        assert self.toilState.successorCounts[predecessorJob.jobStoreID] >= 0
                        if self.toilState.successorCounts[predecessorJob.jobStoreID] == 0:
                            self.toilState.updatedJobs.add((predecessorJob, 0))

                            # Remove the predecessor job from the set of jobs with successors.
                            self.toilState.successorCounts.pop(predecessorJob.jobStoreID)

            # If the job has predecessor(s)
            if jobGraph.jobStoreID in self.toilState.successorJobStoreIDToPredecessorJobs:

                # For each predecessor of the job
                for predecessorJobGraph in self.toilState.successorJobStoreIDToPredecessorJobs[jobGraph.jobStoreID]:

                    # Mark the predecessor as failed
                    self.toilState.hasFailedSuccessors.add(predecessorJobGraph.jobStoreID)
                    logger.debug("Totally failed job: %s is marking direct predecessor: %s "
                                 "as having failed jobs", jobGraph, predecessorJobGraph)

                self._updatePredecessorStatus(jobGraph.jobStoreID)

    def _updatePredecessorStatus(self, jobStoreID):
        """
        Update status of predecessors for finished successor job.
        """
        if jobStoreID in self.toilState.serviceJobStoreIDToPredecessorJob:
            # Is a service job
            predecessorJob = self.toilState.serviceJobStoreIDToPredecessorJob.pop(jobStoreID)
            self.toilState.servicesIssued[predecessorJob.jobStoreID].pop(jobStoreID)
            if len(self.toilState.servicesIssued[predecessorJob.jobStoreID]) == 0: # Predecessor job has
                # all its services terminated
                self.toilState.servicesIssued.pop(predecessorJob.jobStoreID) # The job has no running services
                self.toilState.updatedJobs.add((predecessorJob, 0)) # Now we know
                # the job is done we can add it to the list of updated job files

        elif jobStoreID not in self.toilState.successorJobStoreIDToPredecessorJobs:
            #We have reach the root job
            assert len(self.toilState.updatedJobs) == 0
            assert len(self.toilState.successorJobStoreIDToPredecessorJobs) == 0
            assert len(self.toilState.successorCounts) == 0
            logger.debug("Reached root job %s so no predecessors to clean up" % jobStoreID)

        else:
            # Is a non-root, non-service job
            logger.debug("Cleaning the predecessors of %s" % jobStoreID)

            # For each predecessor
            for predecessorJob in self.toilState.successorJobStoreIDToPredecessorJobs.pop(jobStoreID):

                # Reduce the predecessor's number of successors by one to indicate the
                # completion of the jobStoreID job
                self.toilState.successorCounts[predecessorJob.jobStoreID] -= 1

                # If the predecessor job is done and all the successors are complete
                if self.toilState.successorCounts[predecessorJob.jobStoreID] == 0:

                    # Remove it from the set of jobs with active successors
                    self.toilState.successorCounts.pop(predecessorJob.jobStoreID)

                    if predecessorJob.jobStoreID not in self.toilState.hasFailedSuccessors:
                        # Pop stack at this point, as we can get rid of its successors
                        predecessorJob.stack.pop()

                    # Now we know the job is done we can add it to the list of updated job files
                    assert predecessorJob not in self.toilState.updatedJobs
                    self.toilState.updatedJobs.add((predecessorJob, 0))<|MERGE_RESOLUTION|>--- conflicted
+++ resolved
@@ -181,10 +181,7 @@
         self.debugJobNames = ("CWLJob", "CWLWorkflow", "CWLScatter", "CWLGather",
                               "ResolveIndirect")
 
-<<<<<<< HEAD
         self.deadlockThrottler = LocalThrottle(self.config.deadlockCheckInterval)
-=======
-        self.deadlockThrottler = LocalThrottle(self.config.deadlockWait)
         
         self.statusThrottler = LocalThrottle(self.config.statusWait)
         
@@ -201,7 +198,6 @@
                                     '({count_1:d} failures) [{elapsed}<{eta}, {rate:.2f}{unit_pad}{unit}/s]')
         
         # TODO: No way to set background color on the terminal for the bar.
->>>>>>> 8b45f1a1
 
     def run(self):
         """
@@ -582,9 +578,6 @@
                 # Nothing happened this round and it's been long
                 # enough since we last checked. Check for deadlocks.
                 self.checkForDeadlocks()
-<<<<<<< HEAD
-                    
-=======
                 
             if self.statusThrottler.throttle(wait=False):
                 # Time to tell the user how things are going
@@ -592,7 +585,6 @@
                 
             # Make sure to keep elapsed time and ETA up to date even when no jobs come in
             self.progress_overall.update(incr=0)
->>>>>>> 8b45f1a1
 
         logger.debug("Finished the main loop: no jobs left to run.")
 
