--- conflicted
+++ resolved
@@ -50,20 +50,32 @@
         print("# This graph was created from job-store: %s" % self.jobStoreName)
 
         # Make job IDs to node names map
-<<<<<<< HEAD
-        jobsToNodeNames: Dict[str, str] = dict(
-            map(lambda job: (str(job.jobStoreID), str(job.jobStoreID).replace("_", "_u_").replace("/", "_s_").replace("-", "_d_")), self.jobsToReport)
-=======
-        jobsToNodeNames: dict[str, str] = dict(
-            map(lambda job: (str(job.jobStoreID), job.jobName), self.jobsToReport)
->>>>>>> 5beff7c9
-        )
+        def id_to_name(job_id: str) -> str:
+            """
+            Change a job ID into a GraphViz node name.
+            """
+            replacements = [
+                ("_", "_u_"),
+                ("/", "_s_"),
+                ("-", "_d_")
+            ]
+            result = job_id
+            for char, replacement in replacements:
+                result = result.replace(char, replacement)
+            return result
+        id_strings = [str(job.jobStoreID) for job in self.jobsToReport]
+        jobsToNodeNames = {
+            s: id_to_name(s) for s in id_strings
+        }
 
         # Print the nodes
         for job in set(self.jobsToReport):
             print(
                 '{} [label="{} {}" color="{}"];'.format(
-                    jobsToNodeNames[str(job.jobStoreID)], job.jobName, job.displayName, "black" if job.has_body() else "green"
+                    jobsToNodeNames[str(job.jobStoreID)],
+                    job.jobName,
+                    job.displayName,
+                    "black" if job.has_body() else "green"
                 )
             )
 
