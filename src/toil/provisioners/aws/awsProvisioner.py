--- conflicted
+++ resolved
@@ -51,11 +51,7 @@
                               get_policy_permissions,
                               policy_permissions_allow)
 from toil.lib.aws.session import AWSConnectionManager
-<<<<<<< HEAD
 from toil.lib.aws.utils import create_s3_bucket, flatten_tags, boto3_pager
-=======
-from toil.lib.aws.utils import create_s3_bucket, flatten_tags
->>>>>>> bb768072
 from toil.lib.conversions import human2bytes
 from toil.lib.ec2 import (a_short_time,
                           create_auto_scaling_group,
@@ -92,10 +88,7 @@
 from mypy_boto3_iam.client import IAMClient
 from mypy_boto3_ec2.type_defs import DescribeInstancesResultTypeDef, InstanceTypeDef, TagTypeDef, BlockDeviceMappingTypeDef, EbsBlockDeviceTypeDef, FilterTypeDef, SpotInstanceRequestTypeDef, TagDescriptionTypeDef, SecurityGroupTypeDef, \
     CreateSecurityGroupResultTypeDef, IpPermissionTypeDef, ReservationTypeDef
-<<<<<<< HEAD
 from mypy_boto3_s3.literals import BucketLocationConstraintType
-=======
->>>>>>> bb768072
 
 logger = logging.getLogger(__name__)
 logging.getLogger("boto").setLevel(logging.CRITICAL)
@@ -217,11 +210,7 @@
 
         # Determine our region to work in, before readClusterSettings() which
         # might need it. TODO: support multiple regions in one cluster
-<<<<<<< HEAD
-        self._region: Union["BucketLocationConstraintType", Literal["us-east-1"]] = zone_to_region(zone)
-=======
         self._region: AWSRegionName = zone_to_region(zone)
->>>>>>> bb768072
 
         # Set up our connections to AWS
         self.aws = AWSConnectionManager()
@@ -233,8 +222,6 @@
         # Call base class constructor, which will call createClusterSettings()
         # or readClusterSettings()
         super().__init__(clusterName, clusterType, zone, nodeStorage, nodeStorageOverrides)
-        self._leader_subnet: str = self._get_default_subnet(self._zone)
-        self._tags: Dict[str, Any] = {}
 
         if self._zone is None:
             logger.warning("Leader zone was never initialized before creating AWS provisioner. Defaulting to cluster zone.")
@@ -277,19 +264,6 @@
         # Determine where to deploy workers.
         self._worker_subnets_by_zone = self._get_good_subnets_like(self._leader_subnet)
 
-<<<<<<< HEAD
-        self._keyName = instance["KeyName"]
-        logger.error(f"{self._keyName}")
-        # self._keyName = list(instanceMetaData['public-keys'].keys())[0]
-        self._leaderPrivateIP = ec2_metadata.private_ipv4  # this is PRIVATE IP
-        self._tags = {k: v for k, v in (self.getLeader().tags or {}).items() if k != _TAG_KEY_TOIL_NODE_TYPE}
-        # Grab the ARN name of the instance profile (a str) to apply to workers
-        leader_info = ec2_metadata.iam_info
-        if leader_info is None:
-            logger.error("Failed to query leader IAM metadata. This may cause issues with the cluster in the future.")
-        else:
-            self._leaderProfileArn = leader_info["InstanceProfileArn"]
-=======
         self._leaderPrivateIP = ec2_metadata.private_ipv4  # this is PRIVATE IP
         self._tags = {k: v for k, v in (self.getLeader().tags or {}).items() if k != _TAG_KEY_TOIL_NODE_TYPE}
         # Grab the ARN name of the instance profile (a str) to apply to workers
@@ -304,7 +278,6 @@
             # and that this is not reachable
             raise RuntimeError(f"Leader IAM metadata is unreachable.")
         self._leaderProfileArn = leader_info["InstanceProfileArn"]
->>>>>>> bb768072
 
         # The existing metadata API returns a single string if there is one security group, but
         # a list when there are multiple: change the format to always be a list.
@@ -448,19 +421,6 @@
         logger.debug('Launching leader with tags: %s', leader_tags)
 
         instances: List[Instance] = create_instances(self.aws.resource(self._region, 'ec2'),
-<<<<<<< HEAD
-                                     image_id=self._discoverAMI(),
-                                     num_instances=1,
-                                     key_name=self._keyName,
-                                     security_group_ids=createdSGs + (awsEc2ExtraSecurityGroupIds or []),
-                                     instance_type=leader_type.name,
-                                     user_data=userData,
-                                     block_device_map=bdms,
-                                     instance_profile_arn=profileArn,
-                                     placement_az=self._zone,
-                                     subnet_id=self._leader_subnet,
-                                     tags=leader_tags)
-=======
                                                      image_id=self._discoverAMI(),
                                                      num_instances=1,
                                                      key_name=self._keyName,
@@ -472,7 +432,6 @@
                                                      placement_az=self._zone,
                                                      subnet_id=self._leader_subnet,
                                                      tags=leader_tags)
->>>>>>> bb768072
 
         # wait for the leader to exist at all
         leader = instances[0]
@@ -664,11 +623,7 @@
 
         return 'aws'
 
-<<<<<<< HEAD
     def getNodeShape(self, instance_type: str, preemptible: bool=False) -> Shape:
-=======
-    def getNodeShape(self, instance_type: str, preemptible: bool = False) -> Shape:
->>>>>>> bb768072
         """
         Get the Shape for the given instance type (e.g. 't2.medium').
         """
@@ -862,14 +817,8 @@
 
         return spot_bid
 
-<<<<<<< HEAD
     def addNodes(self, nodeTypes: Set[str], numNodes: int, preemptible: bool, spotBid: Optional[float]=None) -> int:
         # Grab the AWS connection we need
-        # ec2 = self.aws.boto2(self._region, 'ec2')
-=======
-    def addNodes(self, nodeTypes: Set[str], numNodes: int, preemptible: bool, spotBid: Optional[float] = None) -> int:
-        # Grab the AWS connection we need
->>>>>>> bb768072
         boto3_ec2 = get_client(service_name='ec2', region_name=self._region)
         assert self._leaderPrivateIP
 
@@ -935,10 +884,6 @@
                            },
                            'SubnetId': subnet_id}
                        }
-<<<<<<< HEAD
-        # _TAG_KEY_TOIL_NODE_TYPE
-=======
->>>>>>> bb768072
         on_demand_kwargs = {'KeyName': self._keyName,
                             'SecurityGroupIds': self._getSecurityGroupIDs(),
                             'InstanceType': type_info.name,
@@ -962,13 +907,8 @@
                 if not preemptible:
                     logger.debug('Launching %s non-preemptible nodes', numNodes)
                     instancesLaunched = create_ondemand_instances(boto3_ec2=boto3_ec2,
-<<<<<<< HEAD
-                                                                                         image_id=self._discoverAMI(),
-                                                                                         spec=on_demand_kwargs, num_instances=numNodes)
-=======
                                                                   image_id=self._discoverAMI(),
                                                                   spec=on_demand_kwargs, num_instances=numNodes)
->>>>>>> bb768072
                 else:
                     logger.debug('Launching %s preemptible nodes', numNodes)
                     # force generator to evaluate
@@ -1200,21 +1140,13 @@
                 for attempt in old_retry(timeout=300, predicate=expectedShutdownErrors):
                     with attempt:
                         boto3_iam.remove_role_from_instance_profile(InstanceProfileName=profile_name,
-<<<<<<< HEAD
-                                                                                               RoleName=role_name)
-=======
                                                                     RoleName=role_name)
->>>>>>> bb768072
             # We also need to drop all inline policies
             for policy_name in self._getRoleInlinePolicyNames(role_name):
                 for attempt in old_retry(timeout=300, predicate=expectedShutdownErrors):
                     with attempt:
                         boto3_iam.delete_role_policy(PolicyName=policy_name,
-<<<<<<< HEAD
-                                                                                RoleName=role_name)
-=======
                                                      RoleName=role_name)
->>>>>>> bb768072
 
             for attempt in old_retry(timeout=300, predicate=expectedShutdownErrors):
                 with attempt:
@@ -1289,11 +1221,7 @@
         return bdms
 
     @awsRetry
-<<<<<<< HEAD
-    def _get_nodes_in_cluster_boto3(self, instance_type: Optional[str] = None, include_stopped_nodes: bool=False) -> List[InstanceTypeDef]:
-=======
     def _get_nodes_in_cluster_boto3(self, instance_type: Optional[str] = None, include_stopped_nodes: bool = False) -> List[InstanceTypeDef]:
->>>>>>> bb768072
         """
         Get Boto3 instance objects for all nodes in the cluster.
         """
@@ -1328,10 +1256,6 @@
         requests: List[SpotInstanceRequestTypeDef] = ec2.describe_spot_instance_requests()["SpotInstanceRequests"]
         tag_filter: FilterTypeDef = {"Name": "tag:" + _TAG_KEY_TOIL_CLUSTER_NAME, "Values": [self.clusterName]}
         tags: List[TagDescriptionTypeDef] = ec2.describe_tags(Filters=[tag_filter])["Tags"]
-<<<<<<< HEAD
-        # tags = ec2.get_all_tags({'tag:': {_TAG_KEY_TOIL_CLUSTER_NAME: self.clusterName}})
-=======
->>>>>>> bb768072
         idsToCancel = [tag["ResourceId"] for tag in tags]
         return [request["SpotInstanceRequestId"] for request in requests if request["InstanceId"] in idsToCancel]
 
@@ -1339,10 +1263,6 @@
         """
         Create security groups for the cluster. Returns a list of their IDs.
         """
-        def group_not_found(e: ClientError) -> bool:
-            retry = (get_error_status(e) == 400 and 'does not exist in default VPC' in get_error_body(e))
-            return retry
-
         def group_not_found(e: ClientError) -> bool:
             retry = (get_error_status(e) == 400 and 'does not exist in default VPC' in get_error_body(e))
             return retry
@@ -1357,12 +1277,6 @@
             if len(subnets) > 0:
                 vpc_id = subnets[0]["VpcId"]
         try:
-<<<<<<< HEAD
-            if vpc_id is None:
-                web_response: CreateSecurityGroupResultTypeDef = boto3_ec2.create_security_group(GroupName=self.clusterName, Description='Toil appliance security group')
-            else:
-                web_response = boto3_ec2.create_security_group(GroupName=self.clusterName, Description='Toil appliance security group', VpcId=vpc_id)
-=======
             # Security groups need to belong to the same VPC as the leader. If we
             # put the leader in a particular non-default subnet, it may be in a
             # particular non-default VPC, which we need to know about.
@@ -1371,7 +1285,6 @@
                 other["VpcId"] = vpc_id
             # mypy stubs don't explicitly state kwargs even though documentation allows it, and mypy gets confused
             web_response: CreateSecurityGroupResultTypeDef = boto3_ec2.create_security_group(**other)  # type: ignore[arg-type]
->>>>>>> bb768072
         except ClientError as e:
             if get_error_status(e) == 400 and 'already exists' in get_error_body(e):
                 pass
@@ -1380,10 +1293,6 @@
         else:
             for attempt in old_retry(predicate=group_not_found, timeout=300):
                 with attempt:
-<<<<<<< HEAD
-                    ip_permissions: List[IpPermissionTypeDef] = []
-                    ip_permissions.append({"IpProtocol": "tcp", "FromPort": 22, "ToPort": 22, "IpRanges": [{"CidrIp": "0.0.0.0/0"}], "Ipv6Ranges": [{"CidrIpv6": "::/0"}]})
-=======
                     ip_permissions: List[IpPermissionTypeDef] = [{"IpProtocol": "tcp",
                                                                   "FromPort": 22,
                                                                   "ToPort": 22,
@@ -1391,7 +1300,6 @@
                                                                       {"CidrIp": "0.0.0.0/0"}
                                                                   ],
                                                                   "Ipv6Ranges": [{"CidrIpv6": "::/0"}]}]
->>>>>>> bb768072
                     for protocol in ("tcp", "udp"):
                         ip_permissions.append({"IpProtocol": protocol,
                                                "FromPort": 0,
@@ -1690,30 +1598,6 @@
             else:
                 break
 
-<<<<<<< HEAD
-=======
-    def _pager(self, requestor_callable: Callable[..., Any], result_attribute_name: str,
-               **kwargs: Any) -> Iterable[Any]:
-        """
-        Yield all the results from calling the given Boto 3 method with the
-        given keyword arguments, paging through the results using the Marker or
-        NextToken, and fetching out and looping over the list in the response
-        with the given attribute name.
-        """
-
-        # Recover the Boto3 client, and the name of the operation
-        client = requestor_callable.__self__  # type: ignore[attr-defined]
-        op_name = requestor_callable.__name__
-
-        # grab a Boto 3 built-in paginator. See
-        # <https://boto3.amazonaws.com/v1/documentation/api/latest/guide/paginators.html>
-        paginator = client.get_paginator(op_name)
-
-        for page in paginator.paginate(**kwargs):
-            # Invoke it and go through the pages, yielding from them
-            yield from page.get(result_attribute_name, [])
-
->>>>>>> bb768072
     @awsRetry
     def _getRoleNames(self) -> List[str]:
         """
@@ -1722,11 +1606,7 @@
 
         results = []
         boto3_iam = self.aws.client(self._region, 'iam')
-<<<<<<< HEAD
         for result in boto3_pager(boto3_iam.list_roles, 'Roles'):
-=======
-        for result in self._pager(boto3_iam.list_roles, 'Roles'):
->>>>>>> bb768072
             # For each Boto2 role object
             # Grab out the name
             cast(RoleTypeDef, result)
@@ -1744,18 +1624,10 @@
 
         results = []
         boto3_iam = self.aws.client(self._region, 'iam')
-<<<<<<< HEAD
         for result in boto3_pager(boto3_iam.list_instance_profiles,
                                   'InstanceProfiles'):
-            # For each Boto2 role object
             # Grab out the name
             cast(InstanceProfileTypeDef, result)
-=======
-        for result in self._pager(boto3_iam.list_instance_profiles,
-                                  'InstanceProfiles'):
-            # For each Boto role object
-            # Grab out the name
->>>>>>> bb768072
             name = result['InstanceProfileName']
             if self._is_our_namespaced_name(name):
                 # If it looks like ours, it is ours.
@@ -1773,11 +1645,7 @@
         # Grab the connection we need to use for this operation.
         boto3_iam: IAMClient = self.aws.client(self._region, 'iam')
 
-<<<<<<< HEAD
         return [item['InstanceProfileName'] for item in boto3_pager(boto3_iam.list_instance_profiles_for_role,
-=======
-        return [item['InstanceProfileName'] for item in self._pager(boto3_iam.list_instance_profiles_for_role,
->>>>>>> bb768072
                                                                     'InstanceProfiles',
                                                                     RoleName=role_name)]
 
@@ -1796,11 +1664,7 @@
 
         # TODO: we don't currently use attached policies.
 
-<<<<<<< HEAD
         return [item['PolicyArn'] for item in boto3_pager(boto3_iam.list_attached_role_policies,
-=======
-        return [item['PolicyArn'] for item in self._pager(boto3_iam.list_attached_role_policies,
->>>>>>> bb768072
                                                           'AttachedPolicies',
                                                           RoleName=role_name)]
 
@@ -1814,11 +1678,7 @@
         # Grab the connection we need to use for this operation.
         boto3_iam: IAMClient = self.aws.client(self._region, 'iam')
 
-<<<<<<< HEAD
         return list(boto3_pager(boto3_iam.list_role_policies, 'PolicyNames', RoleName=role_name))
-=======
-        return list(self._pager(boto3_iam.list_role_policies, 'PolicyNames', RoleName=role_name))
->>>>>>> bb768072
 
     def full_policy(self, resource: str) -> Dict[str, Any]:
         """
