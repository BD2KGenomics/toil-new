--- conflicted
+++ resolved
@@ -193,12 +193,9 @@
 
 
 class AWSProvisioner(AbstractProvisioner):
-<<<<<<< HEAD
-    def __init__(self, clusterName, clusterType, zone, nodeStorage, nodeStorageOverrides, sseKey, enable_fuse):
-=======
     def __init__(self, clusterName: Optional[str], clusterType: Optional[str], zone: Optional[str],
-                 nodeStorage: int, nodeStorageOverrides: Optional[List[str]], sseKey: Optional[str]):
->>>>>>> bb768072
+                 nodeStorage: int, nodeStorageOverrides: Optional[List[str]], sseKey: Optional[str],
+                 enable_fuse: bool):
         self.cloud = 'aws'
         self._sseKey = sseKey
         # self._zone will be filled in by base class constructor
@@ -224,13 +221,9 @@
 
         # Call base class constructor, which will call createClusterSettings()
         # or readClusterSettings()
-<<<<<<< HEAD
         super().__init__(clusterName, clusterType, zone, nodeStorage, nodeStorageOverrides, enable_fuse)
-=======
-        super().__init__(clusterName, clusterType, zone, nodeStorage, nodeStorageOverrides)
         self._leader_subnet: str = self._get_default_subnet(self._zone)
         self._tags: Dict[str, Any] = {}
->>>>>>> bb768072
 
         # After self.clusterName is set, generate a valid name for the S3 bucket associated with this cluster
         suffix = _S3_BUCKET_INTERNAL_SUFFIX
