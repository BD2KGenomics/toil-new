# Copyright (C) 2015-2021 Regents of the University of California
#
# Licensed under the Apache License, Version 2.0 (the "License");
# you may not use this file except in compliance with the License.
# You may obtain a copy of the License at
#
#     http://www.apache.org/licenses/LICENSE-2.0
#
# Unless required by applicable law or agreed to in writing, software
# distributed under the License is distributed on an "AS IS" BASIS,
# WITHOUT WARRANTIES OR CONDITIONS OF ANY KIND, either express or implied.
# See the License for the specific language governing permissions and
# limitations under the License.
import logging
import os
import pickle
import re
import subprocess
import sys
import tempfile
import time
import uuid
import warnings

from urllib.parse import urlparse
from argparse import ArgumentDefaultsHelpFormatter, ArgumentParser, _ArgumentGroup
from typing import Any, Callable, List, Optional, Tuple, TypeVar, Union

import requests

from toil import logProcessContext, lookupEnvVar
from toil.fileStores import FileID
from toil.batchSystems.options import (add_all_batchsystem_options,
                                       set_batchsystem_config_defaults,
                                       set_batchsystem_options)
from toil.lib.aws import zone_to_region
from toil.lib.conversions import bytes2human, human2bytes
from toil.lib.retry import retry
from toil.lib.compatibility import deprecated
from toil.provisioners import add_provisioner_options, cluster_factory, parse_node_types
from toil.realtimeLogger import RealtimeLogger
from toil.statsAndLogging import (
    add_logging_options,
    root_logger,
    set_logging_from_options,
)
from toil.version import dockerRegistry, dockerTag, version

# aim to pack autoscaling jobs within a 30 minute block before provisioning a new node
defaultTargetTime = 1800
SYS_MAX_SIZE = 9223372036854775807
# sys.max_size on 64 bit systems is 9223372036854775807, so that 32-bit systems
# use the same number
UUID_LENGTH = 32
logger = logging.getLogger(__name__)


class Config:
    """Class to represent configuration operations for a toil workflow run."""
    def __init__(self):
        # Core options
        self.workflowID: Optional[str] = None
        """This attribute uniquely identifies the job store and therefore the workflow. It is
        necessary in order to distinguish between two consecutive workflows for which
        self.jobStore is the same, e.g. when a job store name is reused after a previous run has
        finished successfully and its job store has been clean up."""
        self.workflowAttemptNumber = None
        self.jobStore = None
        self.logLevel: str = logging.getLevelName(root_logger.getEffectiveLevel())
        self.workDir: Optional[str] = None
        self.noStdOutErr: bool = False
        self.stats: bool = False

        # Because the stats option needs the jobStore to persist past the end of the run,
        # the clean default value depends the specified stats option and is determined in setOptions
        self.clean = None
        self.cleanWorkDir: Optional[bool] = None
        self.clusterStats = None

        # Restarting the workflow options
        self.restart: bool = False

        # Batch system options
        set_batchsystem_config_defaults(self)
        
        # File store options
        self.disableCaching: bool = False
        self.linkImports: bool = True
        self.moveExports: bool = False

        # Autoscaling options
        self.provisioner = None
        self.nodeTypes = []
        self.minNodes = None
        self.maxNodes = [10]
        self.targetTime = defaultTargetTime
        self.betaInertia = 0.1
        self.scaleInterval = 60
        self.preemptableCompensation = 0.0
        self.nodeStorage = 50
        self.nodeStorageOverrides = []
        self.metrics: bool = False

        # Parameters to limit service jobs, so preventing deadlock scheduling scenarios
        self.maxPreemptableServiceJobs: int = sys.maxsize
        self.maxServiceJobs: int = sys.maxsize
        self.deadlockWait: Union[float, int] = 60  # Number of seconds we must be stuck with all services before declaring a deadlock
        self.deadlockCheckInterval: Union[float, int] = 30  # Minimum polling delay for deadlocks

        # Resource requirements
        self.defaultMemory: int = 2147483648
        self.defaultCores: Union[float, int] = 1
        self.defaultDisk: int = 2147483648
        self.readGlobalFileMutableByDefault: bool = False
        self.defaultPreemptable: bool = False
        self.maxCores: int = SYS_MAX_SIZE
        self.maxMemory: int = SYS_MAX_SIZE
        self.maxDisk: int = SYS_MAX_SIZE

        # Retrying/rescuing jobs
        self.retryCount: int = 1
        self.enableUnlimitedPreemptableRetries: bool = False
        self.doubleMem: bool = False
        self.maxJobDuration: int = sys.maxsize
        self.rescueJobsFrequency: int = 3600

        # Misc
        self.environment: Dict[str, str] = {}
        self.disableChaining: bool = False
        self.disableJobStoreChecksumVerification: bool = False
        self.maxLogFileSize: int = 64000
        self.writeLogs = None
        self.writeLogsGzip = None
        self.writeLogsFromAllJobs: bool = False
        self.sseKey: str = None
        self.servicePollingInterval: int = 60
        self.useAsync: bool = True
        self.forceDockerAppliance: bool = False
        self.statusWait: int = 3600
        self.disableProgress: bool = False

        # Debug options
        self.debugWorker: bool = False
        self.disableWorkerOutputCapture: bool = False
        self.badWorker = 0.0
        self.badWorkerFailInterval = 0.01

        # CWL
        self.cwl: bool = False

    def setOptions(self, options) -> None:
        """Creates a config object from the options object."""
        OptionType = TypeVar('OptionType')
        def set_option(option_name: str,
                       parsing_function: Optional[Callable[[Any], OptionType]] = None,
                       check_function: Optional[Callable[[OptionType], None]] = None,
                       default: Optional[OptionType] = None,
                       env: Optional[List[str]] = None,
                       old_names: Optional[List[str]] = None) -> None:
            """
            Determine the correct value for the given option.

            Priority order is:

            1. options object under option_name
            2. options object under old_names
            3. environment variables in env
            4. provided default value

            Selected option value is run through parsing_funtion if it is set.
            Then the parsed value is run through check_function to check it for
            acceptability, which should raise AssertionError if the value is
            unacceptable.

            If the option gets a non-None value, sets it as an attribute in
            this Config.
            """

            option_value = getattr(options, option_name, default)

            if old_names is not None:
                for old_name in old_names:
                    # Try all the old names in case user code is setting them
                    # in an options object.
                    if option_value != default:
                        break
                    if hasattr(options, old_name):
                        warnings.warn(f'Using deprecated option field {old_name} to '
                                      f'provide value for config field {option_name}',
                                      DeprecationWarning)
                        option_value = getattr(options, old_name)

            if env is not None:
                for env_var in env:
                    # Try all the environment variables
                    if option_value != default:
                        break
                    option_value = os.environ.get(env_var, default)

            if option_value is not None or not hasattr(self, option_name):
                if parsing_function is not None:
                    # Parse whatever it is (string, argparse-made list, etc.)
                    option_value = parsing_function(option_value)
                if check_function is not None:
                    try:
                        check_function(option_value)
                    except AssertionError:
                        raise RuntimeError(f"The {option_name} option has an invalid value: {option_value}")
                setattr(self, option_name, option_value)

        # Function to parse integer from string expressed in different formats
        h2b = lambda x: human2bytes(str(x))

        def parse_jobstore(jobstore_uri: str):
            name, rest = Toil.parseLocator(jobstore_uri)
            if name == 'file':
                # We need to resolve relative paths early, on the leader, because the worker process
                # may have a different working directory than the leader, e.g. under Mesos.
                return Toil.buildLocator(name, os.path.abspath(rest))
            else:
                return jobstore_uri

        def parse_str_list(s: str):
            return [str(x) for x in s.split(",")]

        def parse_int_list(s: str):
            return [int(x) for x in s.split(",")]

        # Core options
        set_option("jobStore", parsing_function=parse_jobstore)
        # TODO: LOG LEVEL STRING
        set_option("workDir")
        if self.workDir is not None:
            self.workDir: Optional[str] = os.path.abspath(self.workDir)
            if not os.path.exists(self.workDir):
                raise RuntimeError(f"The path provided to --workDir ({self.workDir}) does not exist.")

            if len(self.workDir) > 80:
                logger.warning(f'Length of workDir path "{self.workDir}" is {len(self.workDir)} characters.  '
                               f'Consider setting a shorter path with --workPath or setting TMPDIR to something '
                               f'like "/tmp" to avoid overly long paths.')

        set_option("noStdOutErr")
        set_option("stats")
        set_option("cleanWorkDir")
        set_option("clean")
        if self.stats:
            if self.clean != "never" and self.clean is not None:
                raise RuntimeError("Contradicting options passed: Clean flag is set to %s "
                                   "despite the stats flag requiring "
                                   "the jobStore to be intact at the end of the run. "
                                   "Set clean to \'never\'" % self.clean)
            self.clean = "never"
        elif self.clean is None:
            self.clean = "onSuccess"
        set_option('clusterStats')
        set_option("restart")

        # Batch system options
        set_option("batchSystem")
        set_batchsystem_options(self.batchSystem, set_option)

        # File store options
        set_option("linkImports", bool, default=True)
        set_option("moveExports", bool, default=False)
        set_option("disableCaching", bool, default=False)

        # Autoscaling options
        set_option("provisioner")
        set_option("nodeTypes", parse_node_types)
        set_option("minNodes", parse_int_list)
        set_option("maxNodes", parse_int_list)
        set_option("targetTime", int)
        if self.targetTime <= 0:
            raise RuntimeError(f'targetTime ({self.targetTime}) must be a positive integer!')
        set_option("betaInertia", float)
        if not 0.0 <= self.betaInertia <= 0.9:
            raise RuntimeError(f'betaInertia ({self.betaInertia}) must be between 0.0 and 0.9!')
        set_option("scaleInterval", float)
        set_option("metrics")
        set_option("preemptableCompensation", float)
        if not 0.0 <= self.preemptableCompensation <= 1.0:
            raise RuntimeError(f'preemptableCompensation ({self.preemptableCompensation}) must be between 0.0 and 1.0!')
        set_option("nodeStorage", int)

        def check_nodestoreage_overrides(overrides: List[str]) -> None:
            for override in overrides:
                tokens = override.split(":")
                assert len(tokens) == 2, \
                    'Each component of --nodeStorageOverrides must be of the form <instance type>:<storage in GiB>'
                assert any(tokens[0] in n[0] for n in self.nodeTypes), \
                    'instance type in --nodeStorageOverrides must be used in --nodeTypes'
                assert tokens[1].isdigit(), \
                    'storage must be an integer in --nodeStorageOverrides'
        set_option("nodeStorageOverrides", parse_str_list, check_function=check_nodestoreage_overrides)

        # Parameters to limit service jobs / detect deadlocks
        set_option("maxServiceJobs", int)
        set_option("maxPreemptableServiceJobs", int)
        set_option("deadlockWait", int)
        set_option("deadlockCheckInterval", int)

        # Resource requirements
        set_option("defaultMemory", h2b, iC(1))
        set_option("defaultCores", float, fC(1.0))
        set_option("defaultDisk", h2b, iC(1))
        set_option("readGlobalFileMutableByDefault")
        set_option("maxCores", int, iC(1))
        set_option("maxMemory", h2b, iC(1))
        set_option("maxDisk", h2b, iC(1))
        set_option("defaultPreemptable")

        # Retrying/rescuing jobs
        set_option("retryCount", int, iC(1))
        set_option("enableUnlimitedPreemptableRetries")
        set_option("doubleMem")
        set_option("maxJobDuration", int, iC(1))
        set_option("rescueJobsFrequency", int, iC(1))

        # Misc
        set_option("environment", parseSetEnv)
        set_option("disableChaining")
        set_option("disableJobStoreChecksumVerification")
        set_option("maxLogFileSize", h2b, iC(1))
        set_option("writeLogs")
        set_option("writeLogsGzip")
        set_option("writeLogsFromAllJobs")
        set_option("runCwlInternalJobsOnWorkers")
        set_option("disableProgress")

        assert not (self.writeLogs and self.writeLogsGzip), \
            "Cannot use both --writeLogs and --writeLogsGzip at the same time."
        assert not self.writeLogsFromAllJobs or self.writeLogs or self.writeLogsGzip, \
            "To enable --writeLogsFromAllJobs, either --writeLogs or --writeLogsGzip must be set."

        def check_sse_key(sse_key: str) -> None:
            with open(sse_key) as f:
                assert len(f.readline().rstrip()) == 32, 'SSE key appears to be invalid.'

        set_option("sseKey", check_function=check_sse_key)
        set_option("servicePollingInterval", float, fC(0.0))
        set_option("forceDockerAppliance")

        # Debug options
        set_option("debugWorker")
        set_option("disableWorkerOutputCapture")
        set_option("badWorker", float, fC(0.0, 1.0))
        set_option("badWorkerFailInterval", float, fC(0.0))

    def __eq__(self, other):
        return self.__dict__ == other.__dict__

    def __hash__(self):
        return self.__dict__.__hash__()


JOBSTORE_HELP = ("The location of the job store for the workflow.  "
                 "A job store holds persistent information about the jobs, stats, and files in a "
                 "workflow. If the workflow is run with a distributed batch system, the job "
                 "store must be accessible by all worker nodes. Depending on the desired "
                 "job store implementation, the location should be formatted according to "
                 "one of the following schemes:\n\n"
                 "file:<path> where <path> points to a directory on the file systen\n\n"
                 "aws:<region>:<prefix> where <region> is the name of an AWS region like "
                 "us-west-2 and <prefix> will be prepended to the names of any top-level "
                 "AWS resources in use by job store, e.g. S3 buckets.\n\n "
                 "google:<project_id>:<prefix> TODO: explain\n\n"
                 "For backwards compatibility, you may also specify ./foo (equivalent to "
                 "file:./foo or just file:foo) or /bar (equivalent to file:/bar).")


def parser_with_common_options(provisioner_options=False, jobstore_option=True):
    parser = ArgumentParser(prog='Toil', formatter_class=ArgumentDefaultsHelpFormatter)

    if provisioner_options:
        add_provisioner_options(parser)

    if jobstore_option:
        parser.add_argument('jobStore', type=str, help=JOBSTORE_HELP)

    # always add these
    add_logging_options(parser)
    parser.add_argument("--version", action='version', version=version)
    parser.add_argument("--tempDirRoot", dest="tempDirRoot", type=str, default=tempfile.gettempdir(),
                        help="Path to where temporary directory containing all temp files are created, "
                             "by default generates a fresh tmp dir with 'tempfile.gettempdir()'.")
    return parser


def addOptions(parser: ArgumentParser, config: Config = Config()):
    if not (isinstance(parser, ArgumentParser) or isinstance(parser, _ArgumentGroup)):
        raise ValueError(f"Unanticipated class: {parser.__class__}.  Must be: argparse.ArgumentParser or ArgumentGroup.")

    add_logging_options(parser)
    parser.register("type", "bool", parseBool)  # Custom type for arg=True/False.

    # Core options
    core_options = parser.add_argument_group(
        title="Toil core options.",
        description="Options to specify the location of the Toil workflow and "
                    "turn on stats collation about the performance of jobs."
    )
    core_options.add_argument('jobStore', type=str, help=JOBSTORE_HELP)
    core_options.add_argument("--workDir", dest="workDir", default=None,
                              help="Absolute path to directory where temporary files generated during the Toil "
                                   "run should be placed. Standard output and error from batch system jobs "
                                   "(unless --noStdOutErr) will be placed in this directory. A cache directory "
                                   "may be placed in this directory. Temp files and folders will be placed in a "
                                   "directory toil-<workflowID> within workDir. The workflowID is generated by "
                                   "Toil and will be reported in the workflow logs. Default is determined by the "
                                   "variables (TMPDIR, TEMP, TMP) via mkdtemp. This directory needs to exist on "
                                   "all machines running jobs; if capturing standard output and error from batch "
                                   "system jobs is desired, it will generally need to be on a shared file system. "
                                   "When sharing a cache between containers on a host, this directory must be "
                                   "shared between the containers.")
    core_options.add_argument("--noStdOutErr", dest="noStdOutErr", action="store_true", default=None,
                              help="Do not capture standard output and error from batch system jobs.")
    core_options.add_argument("--stats", dest="stats", action="store_true", default=None,
                              help="Records statistics about the toil workflow to be used by 'toil stats'.")
    clean_choices = ['always', 'onError', 'never', 'onSuccess']
    core_options.add_argument("--clean", dest="clean", choices=clean_choices, default=None,
                              help=f"Determines the deletion of the jobStore upon completion of the program.  "
                                   f"Choices: {clean_choices}.  The --stats option requires information from the "
                                   f"jobStore upon completion so the jobStore will never be deleted with that flag.  "
                                   f"If you wish to be able to restart the run, choose \'never\' or \'onSuccess\'.  "
                                   f"Default is \'never\' if stats is enabled, and \'onSuccess\' otherwise.")
    core_options.add_argument("--cleanWorkDir", dest="cleanWorkDir", choices=clean_choices, default='always',
                              help=f"Determines deletion of temporary worker directory upon completion of a job.  "
                                   f"Choices: {clean_choices}.  Default = always.  WARNING: This option should be "
                                   f"changed for debugging only.  Running a full pipeline with this option could "
                                   f"fill your disk with excessive intermediate data.")
    core_options.add_argument("--clusterStats", dest="clusterStats", nargs='?', action='store', default=None,
                              const=os.getcwd(),
                              help="If enabled, writes out JSON resource usage statistics to a file.  "
                                   "The default location for this file is the current working directory, but an "
                                   "absolute path can also be passed to specify where this file should be written. "
                                   "This options only applies when using scalable batch systems.")

    # Restarting the workflow options
    restart_options = parser.add_argument_group(
        title="Toil options for restarting an existing workflow.",
        description="Allows the restart of an existing workflow"
    )
    restart_options.add_argument("--restart", dest="restart", default=None, action="store_true",
                                 help="If --restart is specified then will attempt to restart existing workflow "
                                      "at the location pointed to by the --jobStore option. Will raise an exception "
                                      "if the workflow does not exist")

    # Batch system options
    batchsystem_options = parser.add_argument_group(
        title="Toil options for specifying the batch system.",
        description="Allows the specification of the batch system."
    )
    add_all_batchsystem_options(batchsystem_options)
    
    # File store options
    file_store_options = parser.add_argument_group(
        title="Toil options for configuring storage.",
        description="Allows configuring Toil's data storage."
    )
    link_imports = file_store_options.add_mutually_exclusive_group()
    link_imports_help = ("When using a filesystem based job store, CWL input files are by default symlinked in.  "
                         "Specifying this option instead copies the files into the job store, which may protect "
                         "them from being modified externally.  When not specified and as long as caching is enabled, "
                         "Toil will protect the file automatically by changing the permissions to read-only.")
    link_imports.add_argument("--linkImports", dest="linkImports", action='store_true', help=link_imports_help)
    link_imports.add_argument("--noLinkImports", dest="linkImports", action='store_false', help=link_imports_help)
    link_imports.set_defaults(linkImports=True)

    move_exports = file_store_options.add_mutually_exclusive_group()
    move_exports_help = ('When using a filesystem based job store, output files are by default moved to the '
                         'output directory, and a symlink to the moved exported file is created at the initial '
                         'location.  Specifying this option instead copies the files into the output directory.  '
                         'Applies to filesystem-based job stores only.')
    move_exports.add_argument("--moveExports", dest="moveExports", action='store_true', help=move_exports_help)
    move_exports.add_argument("--noMoveExports", dest="moveExports", action='store_false', help=move_exports_help)
    move_exports.set_defaults(moveExports=False)
    file_store_options.add_argument('--disableCaching', dest='disableCaching', type='bool', nargs='?', const=True,
                                    default=False,
                                    help='Disables caching in the file store. This flag must be set to use '
                                         'a batch system that does not support cleanup, such as Parasol.')

    # Auto scaling options
    autoscaling_options = parser.add_argument_group(
        title="Toil options for autoscaling the cluster of worker nodes.",
        description="Allows the specification of the minimum and maximum number of nodes in an autoscaled cluster, "
                    "as well as parameters to control the level of provisioning."
    )
    provisioner_choices = ['aws', 'gce', None]
    # TODO: Better consolidate this provisioner arg and the one in provisioners/__init__.py?
    autoscaling_options.add_argument('--provisioner', '-p', dest="provisioner", choices=provisioner_choices,
                                     help=f"The provisioner for cluster auto-scaling.  This is the main Toil "
                                          f"'--provisioner' option, and defaults to None for running on single "
                                          f"machine and non-auto-scaling batch systems.  The currently supported "
                                          f"choices are {provisioner_choices}.  The default is {config.provisioner}.")
    autoscaling_options.add_argument('--nodeTypes', default=None,
                                     help="Specifies a list of comma-separated node types, each of which is "
                                          "composed of slash-separated instance types, and an optional spot "
                                          "bid set off by a colon, making the node type preemptable. Instance "
                                          "types may appear in multiple node types, and the same node type "
                                          "may appear as both preemptable and non-preemptable.\n"
                                          "Valid argument specifying two node types:\n"
                                          "\tc5.4xlarge/c5a.4xlarge:0.42,t2.large\n"
                                          "Node types:\n"
                                          "\tc5.4xlarge/c5a.4xlarge:0.42 and t2.large\n"
                                          "Instance types:\n"
                                          "\tc5.4xlarge, c5a.4xlarge, and t2.large\n"
                                          "Semantics:\n"
                                          "\tBid $0.42/hour for either c5.4xlarge or c5a.4xlarge instances,\n"
                                          "\ttreated interchangeably, while they are available at that price,\n"
                                          "\tand buy t2.large instances at full price")
    autoscaling_options.add_argument('--minNodes', default=None,
                                     help="Mininum number of nodes of each type in the cluster, if using "
                                          "auto-scaling.  This should be provided as a comma-separated list of the "
                                          "same length as the list of node types. default=0")
    autoscaling_options.add_argument('--maxNodes', default=None,
                                     help=f"Maximum number of nodes of each type in the cluster, if using autoscaling, "
                                          f"provided as a comma-separated list.  The first value is used as a default "
                                          f"if the list length is less than the number of nodeTypes.  "
                                          f"default={config.maxNodes[0]}")
    autoscaling_options.add_argument("--targetTime", dest="targetTime", default=None,
                                     help=f"Sets how rapidly you aim to complete jobs in seconds. Shorter times mean "
                                          f"more aggressive parallelization. The autoscaler attempts to scale up/down "
                                          f"so that it expects all queued jobs will complete within targetTime "
                                          f"seconds.  default={config.targetTime}")
    autoscaling_options.add_argument("--betaInertia", dest="betaInertia", default=None,
                                     help=f"A smoothing parameter to prevent unnecessary oscillations in the number "
                                          f"of provisioned nodes. This controls an exponentially weighted moving "
                                          f"average of the estimated number of nodes. A value of 0.0 disables any "
                                          f"smoothing, and a value of 0.9 will smooth so much that few changes will "
                                          f"ever be made.  Must be between 0.0 and 0.9.  default={config.betaInertia}")
    autoscaling_options.add_argument("--scaleInterval", dest="scaleInterval", default=None,
                                     help=f"The interval (seconds) between assessing if the scale of "
                                          f"the cluster needs to change. default={config.scaleInterval}")
    autoscaling_options.add_argument("--preemptableCompensation", dest="preemptableCompensation", default=None,
                                     help=f"The preference of the autoscaler to replace preemptable nodes with "
                                          f"non-preemptable nodes, when preemptable nodes cannot be started for some "
                                          f"reason. Defaults to {config.preemptableCompensation}. This value must be "
                                          f"between 0.0 and 1.0, inclusive.  A value of 0.0 disables such "
                                          f"compensation, a value of 0.5 compensates two missing preemptable nodes "
                                          f"with a non-preemptable one. A value of 1.0 replaces every missing "
                                          f"pre-emptable node with a non-preemptable one.")
    autoscaling_options.add_argument("--nodeStorage", dest="nodeStorage", default=50,
                                     help="Specify the size of the root volume of worker nodes when they are launched "
                                          "in gigabytes. You may want to set this if your jobs require a lot of disk "
                                          "space.  (default: %(default)s).")
    autoscaling_options.add_argument('--nodeStorageOverrides', default=None,
                                     help="Comma-separated list of nodeType:nodeStorage that are used to override "
                                          "the default value from --nodeStorage for the specified nodeType(s).  "
                                          "This is useful for heterogeneous jobs where some tasks require much more "
                                          "disk than others.")
    autoscaling_options.add_argument("--metrics", dest="metrics", default=False, action="store_true",
                                     help="Enable the prometheus/grafana dashboard for monitoring CPU/RAM usage, "
                                          "queue size, and issued jobs.")

    # Parameters to limit service jobs / detect service deadlocks
    if not config.cwl:
        service_options = parser.add_argument_group(
            title="Toil options for limiting the number of service jobs and detecting service deadlocks",
            description="Allows the specification of the maximum number of service jobs in a cluster.  By keeping "
                        "this limited we can avoid nodes occupied with services causing deadlocks."
        )
        service_options.add_argument("--maxServiceJobs", dest="maxServiceJobs", default=None, type=int,
                                     help=f"The maximum number of service jobs that can be run concurrently, "
                                          f"excluding service jobs running on preemptable nodes.  "
                                          f"default={config.maxServiceJobs}")
        service_options.add_argument("--maxPreemptableServiceJobs", dest="maxPreemptableServiceJobs", default=None,
                                     type=int,
                                     help=f"The maximum number of service jobs that can run concurrently on "
                                          f"preemptable nodes.  default={config.maxPreemptableServiceJobs}")
        service_options.add_argument("--deadlockWait", dest="deadlockWait", default=None, type=int,
                                     help=f"Time, in seconds, to tolerate the workflow running only the same service "
                                          f"jobs, with no jobs to use them, before declaring the workflow to be "
                                          f"deadlocked and stopping.  default={config.deadlockWait}")
        service_options.add_argument("--deadlockCheckInterval", dest="deadlockCheckInterval", default=None, type=int,
                                     help="Time, in seconds, to wait between checks to see if the workflow is stuck "
                                          "running only service jobs, with no jobs to use them. Should be shorter "
                                          "than --deadlockWait. May need to be increased if the batch system cannot "
                                          "enumerate running jobs quickly enough, or if polling for running jobs is "
                                          "placing an unacceptable load on a shared cluster.  "
                                          "default={config.deadlockCheckInterval}")

    # Resource requirements
    resource_options = parser.add_argument_group(
        title="Toil options for cores/memory requirements.",
        description="The options to specify default cores/memory requirements (if not specified by the jobs "
                    "themselves), and to limit the total amount of memory/cores requested from the batch system."
    )
    resource_help_msg = ('The {} amount of {} to request for a job.  '
                         'Only applicable to jobs that do not specify an explicit value for this requirement.  '
                         '{}.  '
                         'Default is {}.')
    cpu_note = 'Fractions of a core (for example 0.1) are supported on some batch systems [mesos, single_machine]'
    disk_mem_note = 'Standard suffixes like K, Ki, M, Mi, G or Gi are supported'
    resource_options.add_argument('--defaultMemory', dest='defaultMemory', default=None, metavar='INT',
                                  help=resource_help_msg.format('default', 'memory', disk_mem_note,
                                                                bytes2human(config.defaultMemory)))
    resource_options.add_argument('--defaultCores', dest='defaultCores', default=None, metavar='FLOAT',
                                  help=resource_help_msg.format('default', 'cpu', cpu_note, str(config.defaultCores)))
    resource_options.add_argument('--defaultDisk', dest='defaultDisk', default=None, metavar='INT',
                                  help=resource_help_msg.format('default', 'disk', disk_mem_note,
                                                                bytes2human(config.defaultDisk)))
    resource_options.add_argument('--defaultPreemptable', dest='defaultPreemptable', metavar='BOOL',
                                  type='bool', nargs='?', const=True, default=False,
                                  help='Make all jobs able to run on preemptable (spot) nodes by default.')
    resource_options.add_argument('--maxCores', dest='maxCores', default=None, metavar='INT',
                                  help=resource_help_msg.format('max', 'cpu', cpu_note, str(config.maxCores)))
    resource_options.add_argument('--maxMemory', dest='maxMemory', default=None, metavar='INT',
                                  help=resource_help_msg.format('max', 'memory', disk_mem_note,
                                                                bytes2human(config.maxMemory)))
    resource_options.add_argument('--maxDisk', dest='maxDisk', default=None, metavar='INT',
                                  help=resource_help_msg.format('max', 'disk', disk_mem_note,
                                                                bytes2human(config.maxDisk)))

    # Retrying/rescuing jobs
    job_options = parser.add_argument_group(
        title="Toil options for rescuing/killing/restarting jobs.",
        description="The options for jobs that either run too long/fail or get lost (some batch systems have issues!)."
    )
    job_options.add_argument("--retryCount", dest="retryCount", default=None,
                             help=f"Number of times to retry a failing job before giving up and "
                                  f"labeling job failed. default={config.retryCount}")
    job_options.add_argument("--enableUnlimitedPreemptableRetries", dest="enableUnlimitedPreemptableRetries",
                             action='store_true', default=False,
                             help="If set, preemptable failures (or any failure due to an instance getting "
                                  "unexpectedly terminated) will not count towards job failures and --retryCount.")
    job_options.add_argument("--doubleMem", dest="doubleMem", action='store_true', default=False,
                             help="If set, batch jobs which die to reaching memory limit on batch schedulers "
                                  "will have their memory doubled and they will be retried. The remaining "
                                  "retry count will be reduced by 1. Currently supported by LSF.")
    job_options.add_argument("--maxJobDuration", dest="maxJobDuration", default=None,
                             help=f"Maximum runtime of a job (in seconds) before we kill it (this is a lower bound, "
                                  f"and the actual time before killing the job may be longer).  "
                                  f"default={config.maxJobDuration}")
    job_options.add_argument("--rescueJobsFrequency", dest="rescueJobsFrequency", default=None,
                             help=f"Period of time to wait (in seconds) between checking for missing/overlong jobs, "
                                  f"that is jobs which get lost by the batch system. Expert parameter.  "
                                  f"default={config.rescueJobsFrequency}")

    # Debug options
    debug_options = parser.add_argument_group(
        title="Toil debug options.",
        description="Debug options for finding problems or helping with testing."
    )
    debug_options.add_argument("--debugWorker", default=False, action="store_true",
                               help="Experimental no forking mode for local debugging.  Specifically, workers "
                                    "are not forked and stderr/stdout are not redirected to the log.")
    debug_options.add_argument("--disableWorkerOutputCapture", default=False, action="store_true",
                               help="Let worker output go to worker's standard out/error instead of per-job logs.")
    debug_options.add_argument("--badWorker", dest="badWorker", default=None,
                               help=f"For testing purposes randomly kill --badWorker proportion of jobs using "
                                    f"SIGKILL.  default={config.badWorker}")
    debug_options.add_argument("--badWorkerFailInterval", dest="badWorkerFailInterval", default=None,
                               help=f"When killing the job pick uniformly within the interval from 0.0 to "
                                    f"--badWorkerFailInterval seconds after the worker starts.  "
                                    f"default={config.badWorkerFailInterval}")

    # Misc options
    misc_options = parser.add_argument_group(
        title="Toil miscellaneous options.",
        description="Everything else."
    )
<<<<<<< HEAD
    misc_options.add_argument('--disableCaching', dest='disableCaching', action='store_true',
                              default=False,
                              help='Disables caching in the file store. This flag must be set to use '
                                   'a batch system that does not support cleanup, such as Parasol.')
=======
>>>>>>> 312b6e1f
    misc_options.add_argument('--disableChaining', dest='disableChaining', action='store_true', default=False,
                              help="Disables chaining of jobs (chaining uses one job's resource allocation "
                                   "for its successor job if possible).")
    misc_options.add_argument("--disableJobStoreChecksumVerification", dest="disableJobStoreChecksumVerification",
                              default=False, action="store_true",
                              help="Disables checksum verification for files transferred to/from the job store.  "
                                   "Checksum verification is a safety check to ensure the data is not corrupted "
                                   "during transfer. Currently only supported for non-streaming AWS files.")
    misc_options.add_argument("--maxLogFileSize", dest="maxLogFileSize", default=None,
                              help=f"The maximum size of a job log file to keep (in bytes), log files larger than "
                                   f"this will be truncated to the last X bytes. Setting this option to zero will "
                                   f"prevent any truncation. Setting this option to a negative value will truncate "
                                   f"from the beginning.  Default={bytes2human(config.maxLogFileSize)}")
    misc_options.add_argument("--writeLogs", dest="writeLogs", nargs='?', action='store', default=None,
                              const=os.getcwd(),
                              help="Write worker logs received by the leader into their own files at the specified "
                                   "path. Any non-empty standard output and error from failed batch system jobs will "
                                   "also be written into files at this path.  The current working directory will be "
                                   "used if a path is not specified explicitly. Note: By default only the logs of "
                                   "failed jobs are returned to leader. Set log level to 'debug' or enable "
                                   "'--writeLogsFromAllJobs' to get logs back from successful jobs, and adjust "
                                   "'maxLogFileSize' to control the truncation limit for worker logs.")
    misc_options.add_argument("--writeLogsGzip", dest="writeLogsGzip", nargs='?', action='store', default=None,
                              const=os.getcwd(),
                              help="Identical to --writeLogs except the logs files are gzipped on the leader.")
    misc_options.add_argument("--writeLogsFromAllJobs", dest="writeLogsFromAllJobs", action='store_true',
                              default=False,
                              help="Whether to write logs from all jobs (including the successful ones) without "
                                   "necessarily setting the log level to 'debug'. Ensure that either --writeLogs "
                                   "or --writeLogsGzip is set if enabling this option.")
    misc_options.add_argument("--realTimeLogging", dest="realTimeLogging", action="store_true", default=False,
                              help="Enable real-time logging from workers to leader")
    misc_options.add_argument("--sseKey", dest="sseKey", default=None,
                              help="Path to file containing 32 character key to be used for server-side encryption on "
                                   "awsJobStore or googleJobStore. SSE will not be used if this flag is not passed.")
    misc_options.add_argument("--setEnv", '-e', metavar='NAME=VALUE or NAME', dest="environment", default=[],
                              action="append",
                              help="Set an environment variable early on in the worker. If VALUE is omitted, it will "
                                   "be looked up in the current environment. Independently of this option, the worker "
                                   "will try to emulate the leader's environment before running a job, except for "
                                   "some variables known to vary across systems.  Using this option, a variable can "
                                   "be injected into the worker process itself before it is started.")
    misc_options.add_argument("--servicePollingInterval", dest="servicePollingInterval", default=None,
                              help=f"Interval of time service jobs wait between polling for the existence of the "
                                   f"keep-alive flag.  Default: {config.servicePollingInterval}")
    misc_options.add_argument('--forceDockerAppliance', dest='forceDockerAppliance', action='store_true', default=False,
                              help='Disables sanity checking the existence of the docker image specified by '
                                   'TOIL_APPLIANCE_SELF, which Toil uses to provision mesos for autoscaling.')
    misc_options.add_argument('--disableProgress', dest='disableProgress', action='store_true', default=False,
                              help="Disables the progress bar shown when standard error is a terminal.")


def parseBool(val):
    if val.lower() in ['true', 't', 'yes', 'y', 'on', '1']:
        return True
    elif val.lower() in ['false', 'f', 'no', 'n', 'off', '0']:
        return False
    else:
        raise RuntimeError("Could not interpret \"%s\" as a boolean value" % val)


def getNodeID() -> str:
    """
    Return unique ID of the current node (host). The resulting string will be convertable to a uuid.UUID.

    Tries several methods until success. The returned ID should be identical across calls from different processes on
    the same node at least until the next OS reboot.

    The last resort method is uuid.getnode() that in some rare OS configurations may return a random ID each time it is
    called. However, this method should never be reached on a Linux system, because reading from
    /proc/sys/kernel/random/boot_id will be tried prior to that. If uuid.getnode() is reached, it will be called twice,
    and exception raised if the values are not identical.
    """
    for idSourceFile in ["/var/lib/dbus/machine-id", "/proc/sys/kernel/random/boot_id"]:
        if os.path.exists(idSourceFile):
            try:
                with open(idSourceFile) as inp:
                    nodeID = inp.readline().strip()
            except OSError:
                logger.warning(f"Exception when trying to read ID file {idSourceFile}.  "
                               f"Will try next method to get node ID.", exc_info=True)
            else:
                if len(nodeID.split()) == 1:
                    logger.debug(f"Obtained node ID {nodeID} from file {idSourceFile}")
                    break
                else:
                    logger.warning(f"Node ID {nodeID} from file {idSourceFile} contains spaces.  "
                                   f"Will try next method to get node ID.")
    else:
        nodeIDs = []
        for i_call in range(2):
            nodeID = str(uuid.getnode()).strip()
            if len(nodeID.split()) == 1:
                nodeIDs.append(nodeID)
            else:
                logger.warning(f"Node ID {nodeID} from uuid.getnode() contains spaces")
        nodeID = ""
        if len(nodeIDs) == 2:
            if nodeIDs[0] == nodeIDs[1]:
                nodeID = nodeIDs[0]
            else:
                logger.warning(f"Different node IDs {nodeIDs} received from repeated calls to uuid.getnode().  "
                               f"You should use another method to generate node ID.")

            logger.debug(f"Obtained node ID {nodeID} from uuid.getnode()")
    if not nodeID:
        logger.warning("Failed to generate stable node ID, returning empty string. If you see this message with a "
                       "work dir on a shared file system when using workers running on multiple nodes, you might "
                       "experience cryptic job failures")
    if len(nodeID.replace('-', '')) < UUID_LENGTH:
        # Some platforms (Mac) give us not enough actual hex characters.
        # Repeat them so the result is convertable to a uuid.UUID
        nodeID = nodeID.replace('-', '')
        num_repeats = UUID_LENGTH // len(nodeID) + 1
        nodeID = nodeID * num_repeats
        nodeID = nodeID[:UUID_LENGTH]
    return nodeID


class Toil:
    """
    A context manager that represents a Toil workflow, specifically the batch system, job store,
    and its configuration.
    """

    def __init__(self, options):
        """
        Initialize a Toil object from the given options. Note that this is very light-weight and
        that the bulk of the work is done when the context is entered.

        :param argparse.Namespace options: command line options specified by the user
        """
        super().__init__()
        self.options = options
        self.config = None
        """
        :type: toil.common.Config
        """
        self._jobStore = None
        """
        :type: toil.jobStores.abstractJobStore.AbstractJobStore
        """
        self._batchSystem = None
        """
        :type: toil.batchSystems.abstractBatchSystem.AbstractBatchSystem
        """
        self._provisioner = None
        """
        :type: toil.provisioners.abstractProvisioner.AbstractProvisioner
        """
        self._jobCache = dict()
        self._inContextManager = False
        self._inRestart = False

    def __enter__(self):
        """
        Derive configuration from the command line options, load the job store and, on restart,
        consolidate the derived configuration with the one from the previous invocation of the
        workflow.
        """
        set_logging_from_options(self.options)
        config = Config()
        config.setOptions(self.options)
        jobStore = self.getJobStore(config.jobStore)
        if not config.restart:
            config.workflowAttemptNumber = 0
            jobStore.initialize(config)
        else:
            jobStore.resume()
            # Merge configuration from job store with command line options
            config = jobStore.config
            config.setOptions(self.options)
            config.workflowAttemptNumber += 1
            jobStore.write_config()
        self.config = config
        self._jobStore = jobStore
        self._inContextManager = True
        return self

    # noinspection PyUnusedLocal
    def __exit__(self, exc_type, exc_val, exc_tb):
        """
        Clean up after a workflow invocation. Depending on the configuration, delete the job store.
        """
        try:
            if (exc_type is not None and self.config.clean == "onError" or
                            exc_type is None and self.config.clean == "onSuccess" or
                        self.config.clean == "always"):

                try:
                    if self.config.restart and not self._inRestart:
                        pass
                    else:
                        self._jobStore.destroy()
                        logger.info("Successfully deleted the job store: %s" % str(self._jobStore))
                except:
                    logger.info("Failed to delete the job store: %s" % str(self._jobStore))
                    raise
        except Exception as e:
            if exc_type is None:
                raise
            else:
                logger.exception('The following error was raised during clean up:')
        self._inContextManager = False
        self._inRestart = False
        return False  # let exceptions through

    def start(self, rootJob):
        """
        Invoke a Toil workflow with the given job as the root for an initial run. This method
        must be called in the body of a ``with Toil(...) as toil:`` statement. This method should
        not be called more than once for a workflow that has not finished.

        :param toil.job.Job rootJob: The root job of the workflow
        :return: The root job's return value
        """
        self._assertContextManagerUsed()
        self.writePIDFile()
        if self.config.restart:
            raise ToilRestartException('A Toil workflow can only be started once. Use '
                                       'Toil.restart() to resume it.')

        self._batchSystem = self.createBatchSystem(self.config)
        self._setupAutoDeployment(rootJob.getUserScript())
        try:
            self._setBatchSystemEnvVars()
            self._serialiseEnv()
            self._cacheAllJobs()

            # Pickle the promised return value of the root job, then write the pickled promise to
            # a shared file, where we can find and unpickle it at the end of the workflow.
            # Unpickling the promise will automatically substitute the promise for the actual
            # return value.
            with self._jobStore.write_shared_file_stream('rootJobReturnValue') as fH:
                rootJob.prepareForPromiseRegistration(self._jobStore)
                promise = rootJob.rv()
                pickle.dump(promise, fH, protocol=pickle.HIGHEST_PROTOCOL)

            # Setup the first JobDescription and cache it
            rootJobDescription = rootJob.saveAsRootJob(self._jobStore)
            self._cacheJob(rootJobDescription)

            self._setProvisioner()
            return self._runMainLoop(rootJobDescription)
        finally:
            self._shutdownBatchSystem()

    def restart(self):
        """
        Restarts a workflow that has been interrupted.

        :return: The root job's return value
        """
        self._inRestart = True
        self._assertContextManagerUsed()
        self.writePIDFile()
        if not self.config.restart:
            raise ToilRestartException('A Toil workflow must be initiated with Toil.start(), '
                                       'not restart().')

        from toil.job import JobException
        try:
            self._jobStore.load_root_job()
        except JobException:
            logger.warning(
                'Requested restart but the workflow has already been completed; allowing exports to rerun.')
            return self._jobStore.get_root_job_return_value()

        self._batchSystem = self.createBatchSystem(self.config)
        self._setupAutoDeployment()
        try:
            self._setBatchSystemEnvVars()
            self._serialiseEnv()
            self._cacheAllJobs()
            self._setProvisioner()
            rootJobDescription = self._jobStore.clean(jobCache=self._jobCache)
            return self._runMainLoop(rootJobDescription)
        finally:
            self._shutdownBatchSystem()

    def _setProvisioner(self):
        if self.config.provisioner is None:
            self._provisioner = None
        else:
            self._provisioner = cluster_factory(provisioner=self.config.provisioner,
                                                clusterName=None,
                                                zone=None,  # read from instance meta-data
                                                nodeStorage=self.config.nodeStorage,
                                                nodeStorageOverrides=self.config.nodeStorageOverrides,
                                                sseKey=self.config.sseKey)
            self._provisioner.setAutoscaledNodeTypes(self.config.nodeTypes)

    @classmethod
    def getJobStore(cls, locator):
        """
        Create an instance of the concrete job store implementation that matches the given locator.

        :param str locator: The location of the job store to be represent by the instance

        :return: an instance of a concrete subclass of AbstractJobStore
        :rtype: toil.jobStores.abstractJobStore.AbstractJobStore
        """
        name, rest = cls.parseLocator(locator)
        if name == 'file':
            from toil.jobStores.fileJobStore import FileJobStore
            return FileJobStore(rest)
        elif name == 'aws':
            from toil.jobStores.aws.jobStore import AWSJobStore
            return AWSJobStore(rest)
        elif name == 'google':
            from toil.jobStores.googleJobStore import GoogleJobStore
            return GoogleJobStore(rest)
        else:
            raise RuntimeError("Unknown job store implementation '%s'" % name)

    @staticmethod
    def parseLocator(locator):
        if locator[0] in '/.' or ':' not in locator:
            return 'file', locator
        else:
            try:
                name, rest = locator.split(':', 1)
            except ValueError:
                raise RuntimeError('Invalid job store locator syntax.')
            else:
                return name, rest

    @staticmethod
    def buildLocator(name, rest):
        assert ':' not in name
        return f'{name}:{rest}'

    @classmethod
    def resumeJobStore(cls, locator):
        jobStore = cls.getJobStore(locator)
        jobStore.resume()
        return jobStore

    @staticmethod
    def createBatchSystem(config):
        """
        Creates an instance of the batch system specified in the given config.

        :param toil.common.Config config: the current configuration

        :rtype: batchSystems.abstractBatchSystem.AbstractBatchSystem

        :return: an instance of a concrete subclass of AbstractBatchSystem
        """
        kwargs = dict(config=config,
                      maxCores=config.maxCores,
                      maxMemory=config.maxMemory,
                      maxDisk=config.maxDisk)

        from toil.batchSystems.registry import BATCH_SYSTEM_FACTORY_REGISTRY

        try:
            batch_system = BATCH_SYSTEM_FACTORY_REGISTRY[config.batchSystem]()
        except:
            raise RuntimeError(f'Unrecognized batch system: {config.batchSystem}')

        if not config.disableCaching and not batch_system.supportsWorkerCleanup():
            raise RuntimeError(f'{config.batchSystem} currently does not support shared caching, because it '
                               'does not support cleaning up a worker after the last job '
                               'finishes. Set the --disableCaching flag if you want to '
                               'use this batch system.')
        logger.debug('Using the %s' % re.sub("([a-z])([A-Z])", r"\g<1> \g<2>", batch_system.__name__).lower())

        return batch_system(**kwargs)

    def _setupAutoDeployment(self, userScript=None):
        """
        Determine the user script, save it to the job store and inject a reference to the saved
        copy into the batch system such that it can auto-deploy the resource on the worker
        nodes.

        :param toil.resource.ModuleDescriptor userScript: the module descriptor referencing the
               user script. If None, it will be looked up in the job store.
        """
        if userScript is not None:
            # This branch is hit when a workflow is being started
            if userScript.belongsToToil:
                logger.debug('User script %s belongs to Toil. No need to auto-deploy it.', userScript)
                userScript = None
            else:
                if (self._batchSystem.supportsAutoDeployment() and
                        not self.config.disableAutoDeployment):
                    # Note that by saving the ModuleDescriptor, and not the Resource we allow for
                    # redeploying a potentially modified user script on workflow restarts.
                    with self._jobStore.write_shared_file_stream('userScript') as f:
                        pickle.dump(userScript, f, protocol=pickle.HIGHEST_PROTOCOL)
                else:
                    from toil.batchSystems.singleMachine import \
                        SingleMachineBatchSystem
                    if not isinstance(self._batchSystem, SingleMachineBatchSystem):
                        logger.warning('Batch system does not support auto-deployment. The user script '
                                       '%s will have to be present at the same location on every worker.', userScript)
                    userScript = None
        else:
            # This branch is hit on restarts
            if self._batchSystem.supportsAutoDeployment() and not self.config.disableAutoDeployment:
                # We could deploy a user script
                from toil.jobStores.abstractJobStore import NoSuchFileException
                try:
                    with self._jobStore.read_shared_file_stream('userScript') as f:
                        userScript = safeUnpickleFromStream(f)
                except NoSuchFileException:
                    logger.debug('User script neither set explicitly nor present in the job store.')
                    userScript = None
        if userScript is None:
            logger.debug('No user script to auto-deploy.')
        else:
            logger.debug('Saving user script %s as a resource', userScript)
            userScriptResource = userScript.saveAsResourceTo(self._jobStore)
            logger.debug('Injecting user script %s into batch system.', userScriptResource)
            self._batchSystem.setUserScript(userScriptResource)

    @deprecated(new_function_name='import_file')
    def importFile(self,
                   srcUrl: str,
                   sharedFileName: Optional[str] = None,
                   symlink: bool = False) -> Optional[Union[FileID, str]]:
        return self.import_file(srcUrl, sharedFileName, symlink)

    def import_file(self,
                    src_uri: str,
                    shared_file_name: Optional[str] = None,
                    symlink: bool = False) -> Optional[Union[FileID, str]]:
        """
        Imports the file at the given URL into job store.

        See :func:`toil.jobStores.abstractJobStore.AbstractJobStore.importFile` for a
        full description
        """
        self._assertContextManagerUsed()
        src_uri = self.normalize_uri(src_uri, check_existence=True)
        return self._jobStore.import_file(src_uri, shared_file_name=shared_file_name, symlink=symlink)

    @deprecated(new_function_name='export_file')
    def exportFile(self, jobStoreFileID: Union[FileID, str], dstUrl: str) -> None:
        return self.export_file(jobStoreFileID, dstUrl)

    def export_file(self, file_id: Union[FileID, str], dst_uri: str) -> None:
        """
        Exports file to destination pointed at by the destination URL.

        See :func:`toil.jobStores.abstractJobStore.AbstractJobStore.exportFile` for a
        full description
        """
        self._assertContextManagerUsed()
        dst_uri = self.normalize_uri(dst_uri)
        self._jobStore.export_file(file_id, dst_uri)

    @staticmethod
    def normalize_uri(uri: str, check_existence: bool = False) -> str:
        """
        Given a URI, if it has no scheme, prepend "file:".

        :param check_existence: If set, raise an error if a URI points to
               a local file that does not exist.
        """
        if urlparse(uri).scheme == 'file':
            uri = urlparse(uri).path  # this should strip off the local file scheme; it will be added back

        # account for the scheme-less case, which should be coerced to a local absolute path
        if urlparse(uri).scheme == '':
            abs_path = os.path.abspath(uri)
            if not os.path.exists(abs_path) and check_existence:
                raise FileNotFoundError(
                    f'Could not find local file "{abs_path}" when importing "{uri}".\n'
                    f'Make sure paths are relative to "{os.getcwd()}" or use absolute paths.\n'
                    f'If this is not a local file, please include the scheme (s3:/, gs:/, ftp://, etc.).')
            return f'file://{abs_path}'
        return uri

    def _setBatchSystemEnvVars(self):
        """
        Sets the environment variables required by the job store and those passed on command line.
        """
        for envDict in (self._jobStore.get_env(), self.config.environment):
            for k, v in envDict.items():
                self._batchSystem.setEnv(k, v)

    def _serialiseEnv(self):
        """
        Puts the environment in a globally accessible pickle file.
        """
        # Dump out the environment of this process in the environment pickle file.
        with self._jobStore.write_shared_file_stream("environment.pickle") as fileHandle:
            pickle.dump(dict(os.environ), fileHandle, pickle.HIGHEST_PROTOCOL)
        logger.debug("Written the environment for the jobs to the environment file")

    def _cacheAllJobs(self):
        """
        Downloads all jobs in the current job store into self.jobCache.
        """
        logger.debug('Caching all jobs in job store')
        self._jobCache = {jobDesc.jobStoreID: jobDesc for jobDesc in self._jobStore.jobs()}
        logger.debug('{} jobs downloaded.'.format(len(self._jobCache)))

    def _cacheJob(self, job):
        """
        Adds given job to current job cache.

        :param toil.job.JobDescription job: job to be added to current job cache
        """
        self._jobCache[job.jobStoreID] = job

    @staticmethod
    def getToilWorkDir(configWorkDir: Optional[str] = None) -> str:
        """
        Returns a path to a writable directory under which per-workflow
        directories exist.  This directory is always required to exist on a
        machine, even if the Toil worker has not run yet.  If your workers and
        leader have different temp directories, you may need to set
        TOIL_WORKDIR.

        :param str configWorkDir: Value passed to the program using the --workDir flag
        :return: Path to the Toil work directory, constant across all machines
        :rtype: str
        """
        workDir = os.getenv('TOIL_WORKDIR_OVERRIDE') or configWorkDir or os.getenv('TOIL_WORKDIR') or tempfile.gettempdir()
        if not os.path.exists(workDir):
            raise RuntimeError(f'The directory specified by --workDir or TOIL_WORKDIR ({workDir}) does not exist.')
        return workDir

    @classmethod
    def getLocalWorkflowDir(cls, workflowID, configWorkDir=None):
        """
        Returns a path to the directory where worker directories and the cache will be located
        for this workflow on this machine.

        :param str configWorkDir: Value passed to the program using the --workDir flag
        :return: Path to the local workflow directory on this machine
        :rtype: str
        """
        # Get the global Toil work directory. This ensures that it exists.
        base = cls.getToilWorkDir(configWorkDir=configWorkDir)

        # Create a directory unique to each host in case workDir is on a shared FS.
        # This prevents workers on different nodes from erasing each other's directories.
        workflowDir: str = os.path.join(base, str(uuid.uuid5(uuid.UUID(getNodeID()), workflowID)).replace('-', ''))
        try:
            # Directory creation is atomic
            os.mkdir(workflowDir)
        except OSError as err:
            if err.errno != 17:
                # The directory exists if a previous worker set it up.
                raise
        else:
            logger.debug('Created the workflow directory for this machine at %s' % workflowDir)
        return workflowDir

    def _runMainLoop(self, rootJob):
        """
        Runs the main loop with the given job.
        :param toil.job.Job rootJob: The root job for the workflow.
        :rtype: Any
        """
        logProcessContext(self.config)

        with RealtimeLogger(self._batchSystem,
                            level=self.options.logLevel if self.options.realTimeLogging else None):
            # FIXME: common should not import from leader
            from toil.leader import Leader
            return Leader(config=self.config,
                          batchSystem=self._batchSystem,
                          provisioner=self._provisioner,
                          jobStore=self._jobStore,
                          rootJob=rootJob,
                          jobCache=self._jobCache).run()

    def _shutdownBatchSystem(self):
        """
        Shuts down current batch system if it has been created.
        """
        assert self._batchSystem is not None

        startTime = time.time()
        logger.debug('Shutting down batch system ...')
        self._batchSystem.shutdown()
        logger.debug('... finished shutting down the batch system in %s seconds.'
                     % (time.time() - startTime))

    def _assertContextManagerUsed(self):
        if not self._inContextManager:
            raise ToilContextManagerException()

    def writePIDFile(self):
        """
        Write a the pid of this process to a file in the jobstore.

        Overwriting the current contents of pid.log is a feature, not a bug of this method.
        Other methods will rely on always having the most current pid available.
        So far there is no reason to store any old pids.
        """
        with self._jobStore.write_shared_file_stream('pid.log') as f:
            f.write(str(os.getpid()).encode('utf-8'))


class ToilRestartException(Exception):
    def __init__(self, message):
        super().__init__(message)


class ToilContextManagerException(Exception):
    def __init__(self):
        super().__init__(
            'This method cannot be called outside the "with Toil(...)" context manager.')


class ToilMetrics:
    def __init__(self, provisioner=None):
        clusterName = 'none'
        region = 'us-west-2'
        if provisioner is not None:
            clusterName = provisioner.clusterName
            if provisioner._zone is not None:
                if provisioner.cloud == 'aws':
                    # Remove AZ name
                    region = zone_to_region(provisioner._zone)
                else:
                    region = provisioner._zone

        registry = lookupEnvVar(name='docker registry',
                                envName='TOIL_DOCKER_REGISTRY',
                                defaultValue=dockerRegistry)

        self.mtailImage = f"{registry}/toil-mtail:{dockerTag}"
        self.grafanaImage = f"{registry}/toil-grafana:{dockerTag}"
        self.prometheusImage = f"{registry}/toil-prometheus:{dockerTag}"

        self.startDashboard(clusterName=clusterName, zone=region)

        # Always restart the mtail container, because metrics should start from scratch
        # for each workflow
        try:
            subprocess.check_call(["docker", "rm", "-f", "toil_mtail"])
        except subprocess.CalledProcessError:
            pass

        try:
            self.mtailProc = subprocess.Popen(["docker", "run", "--rm", "--interactive",
                                               "--net=host",
                                               "--name", "toil_mtail",
                                               "-p", "3903:3903",
                                               self.mtailImage],
                                              stdin=subprocess.PIPE, stdout=subprocess.PIPE)
        except subprocess.CalledProcessError:
            logger.warning("Could not start toil metrics server.")
            self.mtailProc = None
        except KeyboardInterrupt:
            self.mtailProc.terminate()

        # On single machine, launch a node exporter instance to monitor CPU/RAM usage.
        # On AWS this is handled by the EC2 init script
        self.nodeExporterProc = None
        if not provisioner:
            try:
                self.nodeExporterProc = subprocess.Popen(["docker", "run", "--rm",
                                                          "--net=host",
                                                          "-p", "9100:9100",
                                                          "-v", "/proc:/host/proc",
                                                          "-v", "/sys:/host/sys",
                                                          "-v", "/:/rootfs",
                                                          "quay.io/prometheus/node-exporter:0.15.2",
                                                          "-collector.procfs", "/host/proc",
                                                          "-collector.sysfs", "/host/sys",
                                                          "-collector.filesystem.ignored-mount-points",
                                                          "^/(sys|proc|dev|host|etc)($|/)"])
            except subprocess.CalledProcessError:
                logger.warning(
                    "Couldn't start node exporter, won't get RAM and CPU usage for dashboard.")
                self.nodeExporterProc = None
            except KeyboardInterrupt:
                self.nodeExporterProc.terminate()

    @staticmethod
    def _containerRunning(containerName):
        try:
            result = subprocess.check_output(["docker", "inspect", "-f",
                                              "'{{.State.Running}}'", containerName]).decode('utf-8') == "true"
        except subprocess.CalledProcessError:
            result = False
        return result

    def startDashboard(self, clusterName, zone):
        try:
            if not self._containerRunning("toil_prometheus"):
                try:
                    subprocess.check_call(["docker", "rm", "-f", "toil_prometheus"])
                except subprocess.CalledProcessError:
                    pass
                subprocess.check_call(["docker", "run",
                                       "--name", "toil_prometheus",
                                       "--net=host",
                                       "-d",
                                       "-p", "9090:9090",
                                       self.prometheusImage,
                                       clusterName,
                                       zone])

            if not self._containerRunning("toil_grafana"):
                try:
                    subprocess.check_call(["docker", "rm", "-f", "toil_grafana"])
                except subprocess.CalledProcessError:
                    pass
                subprocess.check_call(["docker", "run",
                                       "--name", "toil_grafana",
                                       "-d", "-p=3000:3000",
                                       self.grafanaImage])
        except subprocess.CalledProcessError:
            logger.warning("Could not start prometheus/grafana dashboard.")
            return

        try:
            self.add_prometheus_data_source()
        except requests.exceptions.ConnectionError:
            logger.debug("Could not add data source to Grafana dashboard - no metrics will be displayed.")

    @retry(errors=[requests.exceptions.ConnectionError])
    def add_prometheus_data_source(self):
        requests.post(
            'http://localhost:3000/api/datasources',
            auth=('admin', 'admin'),
            data='{"name":"DS_PROMETHEUS","type":"prometheus", "url":"http://localhost:9090", "access":"direct"}',
            headers={'content-type': 'application/json', "access": "direct"}
        )

    def log(self, message):
        if self.mtailProc:
            self.mtailProc.stdin.write((message + "\n").encode("utf-8"))
            self.mtailProc.stdin.flush()

    # Note: The mtail configuration (dashboard/mtail/toil.mtail) depends on these messages
    # remaining intact

    def logMissingJob(self):
        self.log("missing_job")

    def logClusterSize(self, nodeType, currentSize, desiredSize):
        self.log("current_size '%s' %i" % (nodeType, currentSize))
        self.log("desired_size '%s' %i" % (nodeType, desiredSize))

    def logQueueSize(self, queueSize):
        self.log("queue_size %i" % queueSize)

    def logIssuedJob(self, jobType):
        self.log("issued_job %s" % jobType)

    def logFailedJob(self, jobType):
        self.log("failed_job %s" % jobType)

    def logCompletedJob(self, jobType):
        self.log("completed_job %s" % jobType)

    def shutdown(self):
        if self.mtailProc:
            self.mtailProc.kill()
        if self.nodeExporterProc:
            self.nodeExporterProc.kill()


def parseSetEnv(l):
    """
    Parses a list of strings of the form "NAME=VALUE" or just "NAME" into a dictionary. Strings
    of the latter from will result in dictionary entries whose value is None.

    :type l: list[str]
    :rtype: dict[str,str]

    >>> parseSetEnv([])
    {}
    >>> parseSetEnv(['a'])
    {'a': None}
    >>> parseSetEnv(['a='])
    {'a': ''}
    >>> parseSetEnv(['a=b'])
    {'a': 'b'}
    >>> parseSetEnv(['a=a', 'a=b'])
    {'a': 'b'}
    >>> parseSetEnv(['a=b', 'c=d'])
    {'a': 'b', 'c': 'd'}
    >>> parseSetEnv(['a=b=c'])
    {'a': 'b=c'}
    >>> parseSetEnv([''])
    Traceback (most recent call last):
    ...
    ValueError: Empty name
    >>> parseSetEnv(['=1'])
    Traceback (most recent call last):
    ...
    ValueError: Empty name
    """
    d = dict()
    for i in l:
        try:
            k, v = i.split('=', 1)
        except ValueError:
            k, v = i, None
        if not k:
            raise ValueError('Empty name')
        d[k] = v
    return d


def iC(minValue, maxValue=SYS_MAX_SIZE):
    # Returns function that checks if a given int is in the given half-open interval
    assert isinstance(minValue, int) and isinstance(maxValue, int)
    return lambda x: minValue <= x < maxValue


def fC(minValue, maxValue=None):
    # Returns function that checks if a given float is in the given half-open interval
    assert isinstance(minValue, float)
    if maxValue is None:
        return lambda x: minValue <= x
    else:
        assert isinstance(maxValue, float)
        return lambda x: minValue <= x < maxValue


def cacheDirName(workflowID):
    """
    :return: Name of the cache directory.
    """
    return f'cache-{workflowID}'


def getDirSizeRecursively(dirPath: str) -> int:
    """
    This method will return the cumulative number of bytes occupied by the files
    on disk in the directory and its subdirectories.

    If the method is unable to access a file or directory (due to insufficient
    permissions, or due to the file or directory having been removed while this
    function was attempting to traverse it), the error will be handled
    internally, and a (possibly 0) lower bound on the size of the directory
    will be returned.

    The environment variable 'BLOCKSIZE'='512' is set instead of the much cleaner
    --block-size=1 because Apple can't handle it.

    :param str dirPath: A valid path to a directory or file.
    :return: Total size, in bytes, of the file or directory at dirPath.
    """

    # du is often faster than using os.lstat(), sometimes significantly so.

    # The call: 'du -s /some/path' should give the number of 512-byte blocks
    # allocated with the environment variable: BLOCKSIZE='512' set, and we
    # multiply this by 512 to return the filesize in bytes.

    try:
        return int(subprocess.check_output(['du', '-s', dirPath],
                                           env=dict(os.environ, BLOCKSIZE='512')).decode('utf-8').split()[0]) * 512
    except subprocess.CalledProcessError:
        # Something was inaccessible or went away
        return 0


def getFileSystemSize(dirPath: str) -> Tuple[int, int]:
    """
    Return the free space, and total size of the file system hosting `dirPath`.

    :param str dirPath: A valid path to a directory.
    :return: free space and total size of file system
    :rtype: tuple
    """
    assert os.path.exists(dirPath)
    diskStats = os.statvfs(dirPath)
    freeSpace = diskStats.f_frsize * diskStats.f_bavail
    diskSize = diskStats.f_frsize * diskStats.f_blocks
    return freeSpace, diskSize


def safeUnpickleFromStream(stream):
    string = stream.read()
    return pickle.loads(string)<|MERGE_RESOLUTION|>--- conflicted
+++ resolved
@@ -475,7 +475,7 @@
     move_exports.add_argument("--moveExports", dest="moveExports", action='store_true', help=move_exports_help)
     move_exports.add_argument("--noMoveExports", dest="moveExports", action='store_false', help=move_exports_help)
     move_exports.set_defaults(moveExports=False)
-    file_store_options.add_argument('--disableCaching', dest='disableCaching', type='bool', nargs='?', const=True,
+    file_store_options.add_argument('--disableCaching', dest='disableCaching', action='store_true',
                                     default=False,
                                     help='Disables caching in the file store. This flag must be set to use '
                                          'a batch system that does not support cleanup, such as Parasol.')
@@ -660,13 +660,6 @@
         title="Toil miscellaneous options.",
         description="Everything else."
     )
-<<<<<<< HEAD
-    misc_options.add_argument('--disableCaching', dest='disableCaching', action='store_true',
-                              default=False,
-                              help='Disables caching in the file store. This flag must be set to use '
-                                   'a batch system that does not support cleanup, such as Parasol.')
-=======
->>>>>>> 312b6e1f
     misc_options.add_argument('--disableChaining', dest='disableChaining', action='store_true', default=False,
                               help="Disables chaining of jobs (chaining uses one job's resource allocation "
                                    "for its successor job if possible).")
