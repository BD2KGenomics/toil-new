--- conflicted
+++ resolved
@@ -72,49 +72,6 @@
 ###############################################################################
 
 
-<<<<<<< HEAD
-class FailedJobsException(Exception):
-    def __init__(
-        self,
-        job_store: AbstractJobStore,
-        failed_jobs: List[JobDescription],
-        exit_code: int = 1,
-    ):
-        """
-        Make an exception to report failed jobs.
-
-        :param job_store: The job store with the failed jobs in it.
-        :param failed_jobs: All the failed jobs.
-        :param exit_code: Recommended process exit code.
-        """
-        self.msg = (
-            f"The job store '{job_store.locator}' contains "
-            f"{len(failed_jobs)} failed jobs"
-        )
-        self.exit_code = exit_code
-        try:
-            self.msg += ": %s" % ", ".join(str(failedJob) for failedJob in failed_jobs)
-            for job_desc in failed_jobs:
-                if job_desc.logJobStoreFileID:
-                    with job_desc.getLogFileHandle(job_store) as f:
-                        self.msg += "\n" + StatsAndLogging.formatLogStream(f, job_desc)
-        # catch failures to prepare more complex details and only return the basics
-        except Exception:
-            logger.exception("Exception when compiling information about failed jobs")
-        self.msg = self.msg.rstrip("\n")
-        super().__init__()
-
-        # Save fields that catchers can look at
-        self.jobStoreLocator = job_store.locator
-        self.numberOfFailedJobs = len(failed_jobs)
-
-    def __str__(self) -> str:
-        """Stringify the exception, including the message."""
-        return self.msg
-
-
-=======
->>>>>>> 064ac835
 class Leader:
     """
     Represents the Toil leader.
