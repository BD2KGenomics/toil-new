--- conflicted
+++ resolved
@@ -131,16 +131,13 @@
     # errno is listed as 104. To be safe, we check for both:
     return isinstance(e, socket.error) and e.errno in (errno.ECONNRESET, 104)
 
-<<<<<<< HEAD
-=======
+
 def connection_error(e: Exception) -> bool:
     """
     Return True if an error represents a failure to make a network connection.
     """
-    return (connection_reset(e)
-            or isinstance(e, EndpointConnectionError))
-
->>>>>>> 9444abb6
+    return (connection_reset(e) or isinstance(e, EndpointConnectionError))
+
 
 # TODO: Replace with: @retry and ErrorCondition
 def retryable_s3_errors(e: Exception) -> bool:
