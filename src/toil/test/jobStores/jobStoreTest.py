--- conflicted
+++ resolved
@@ -899,13 +899,8 @@
 
     def _hashTestFile(self, url):
         import boto
-<<<<<<< HEAD
-        #from toil.jobStores.googleJobStore import GoogleJobStore
-        from toil.jobStores.googleClientJobStore import GoogleJobStore
-=======
         import gcs_oauth2_boto_plugin # needed to import authentication handler
         from toil.jobStores.googleJobStore import GoogleJobStore
->>>>>>> a4cfb3e2
         uri = GoogleJobStore._getResources(urlparse.urlparse(url))
         uri = boto.storage_uri(uri)
         contents = uri.get_contents_as_string(headers=self.headers)
@@ -913,13 +908,8 @@
 
     def _createExternalStore(self):
         import boto
-<<<<<<< HEAD
-        #from toil.jobStores.googleJobStore import GoogleJobStore
-        from toil.jobStores.googleClientJobStore import GoogleJobStore
-=======
         import gcs_oauth2_boto_plugin # needed to import authentication handler
         from toil.jobStores.googleJobStore import GoogleJobStore
->>>>>>> a4cfb3e2
         uriString = "gs://import-export-test-%s" % str(uuid.uuid4())
         uri = boto.storage_uri(uriString)
         return GoogleJobStore._retryCreateBucket(uri=uri, headers=self.headers)
