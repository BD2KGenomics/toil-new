image: quay.io/ucsc_cgl/toil_ci_prebake:latest
# Note that we must run in a privileged container for our internal Docker daemon to come up.

variables:
  PYTHONIOENCODING: "utf-8"
  DEBIAN_FRONTEND: "noninteractive"
  TOIL_OWNER_TAG: "shared"
  MAIN_PYTHON_PKG: "python3.11"
  # Used to tell pytest which tests to be run by specifying markers,
  # Allows partitioning of tests to prevent duplicate running of tests in different jobs.
  # Currently specifies special tests that are not run by quick_test_offline.
  MARKER: "(tes or integrative or encryption or server_mode or fetchable_appliance or appliance or slow or docker or cwl or singularity or rsync3) and not kubernetes"
  TEST_THREADS: "3"
before_script:
  # Log where we are running, in case some Kubernetes hosts are busted. IPs are assigned per host.
  - ip addr
  # Configure Docker and Buildkit to use a mirror for Docker Hub and restart the daemon
  # Set the registry as insecure because it is probably cluster-internal over plain HTTP.
  - |
    if [[ ! -z "${DOCKER_HUB_MIRROR}" ]] ; then
        echo "{\"registry-mirrors\": [\"${DOCKER_HUB_MIRROR}\"], \"insecure-registries\": [\"${DOCKER_HUB_MIRROR##*://}\"]}" | sudo tee /etc/docker/daemon.json
        export SINGULARITY_DOCKER_HUB_MIRROR="${DOCKER_HUB_MIRROR}"
        echo "[registry.\"docker.io\"]" >buildkitd.toml
        echo "  mirrors = [\"${DOCKER_HUB_MIRROR##*://}\"]" >>buildkitd.toml
        echo "[registry.\"${DOCKER_HUB_MIRROR##*://}\"]" >>buildkitd.toml
        echo "  http = true" >>buildkitd.toml
        echo "  insecure = true" >>buildkitd.toml
    else
        echo "" >buildkitd.toml
    fi
  # Restart or start the Docker daemon
  - stopdocker || true
  - sudo rm -f /var/run/docker.sock
  - startdocker || true
  - docker info
  - cat /etc/hosts
  - mkdir -p ~/.kube && cp "$GITLAB_SECRET_FILE_KUBE_CONFIG" ~/.kube/config
  - mkdir -p ~/.aws && cp "$GITLAB_SECRET_FILE_AWS_CREDENTIALS" ~/.aws/credentials
  # We need to make sure docker buildx create can't see the ~/.kube/config that we deploy. It has
  # a service account bearer token for auth and triggers https://github.com/docker/buildx/issues/267
  # where buildx can't use a bearer token from a kube config and falls back to anonymous instead
  # of using the system's service account.
  - if [[ "${CI_BUILDKIT_DRIVER}" == "kubernetes" ]] ; then KUBECONFIG=/dev/null docker buildx create --use --name=buildkit --platform=linux/amd64,linux/arm64 --node=buildkit-amd64 --driver=kubernetes --driver-opt="nodeselector=kubernetes.io/arch=amd64" ; else docker buildx create --use --name=container-builder --driver=docker-container --config ./buildkitd.toml ; fi
  # Report on the builders, and make sure they exist.
  - docker buildx inspect --bootstrap || (echo "Docker builder deployment can't be found! Are we on the right Gitlab runner?" && exit 1)
  # This will hang if we can't talk to the builder
  - (echo "y" | docker buildx prune --keep-storage 80G) || true

after_script:
  # We need to clean up any files that Toil may have made via Docker that
  # aren't deletable by the Gitlab user. If we don't do this, Gitlab will try
  # and clean them up before running the next job on the runner, fail, and fail
  # that next job.
  - pwd
  - sudo rm -rf tmp
  - stopdocker || true

stages:
  - linting_and_dependencies
  - basic_tests
  - main_tests
  - integration


lint:
  rules:
    - if: $CI_PIPELINE_SOURCE != "schedule"
  stage: linting_and_dependencies
  script:
    - pwd
    - ${MAIN_PYTHON_PKG} -m virtualenv venv && . venv/bin/activate && make prepare && make develop extras=[all]
    - python3.11 -m pip freeze
    - python3.11 --version
    - make mypy
    - make docs
    # - make diff_pydocstyle_report


cwl_dependency_is_stand_alone:
  rules:
    - if: $CI_PIPELINE_SOURCE != "schedule"
  stage: linting_and_dependencies
  script:
    - pwd
    - ${MAIN_PYTHON_PKG} -m virtualenv venv && . venv/bin/activate && make prepare && make develop extras=[cwl]
    - make test threads="${TEST_THREADS}" marker="${MARKER}" tests=src/toil/test/docs/scriptsTest.py::ToilDocumentationTest::testCwlexample


wdl_dependency_is_stand_alone:
  rules:
    - if: $CI_PIPELINE_SOURCE != "schedule"
  stage: linting_and_dependencies
  script:
    - pwd
    - ${MAIN_PYTHON_PKG} -m virtualenv venv && . venv/bin/activate && make prepare && make develop extras=[wdl]
    - make test threads="${TEST_THREADS}" marker="${MARKER}" tests=src/toil/test/wdl/toilwdlTest.py::ToilWdlTest::testMD5sum

quick_test_offline:
  rules:
    - if: $CI_PIPELINE_SOURCE != "schedule"
  stage: basic_tests
  script:
    - ${MAIN_PYTHON_PKG} -m virtualenv venv
    - . venv/bin/activate
    - pip install -U pip wheel
    - make prepare
    - make develop extras=[aws,google,wdl]
    - TOIL_TEST_QUICK=True make test_offline threads="${TEST_THREADS}"

py38_appliance_build:
  rules:
    - if: $CI_PIPELINE_SOURCE == "schedule" || $CI_COMMIT_TAG || $CI_COMMIT_BRANCH == $CI_DEFAULT_BRANCH
  stage: basic_tests
  script:
    - pwd
    - python3.8 -m virtualenv venv && . venv/bin/activate && pip install -U pip wheel && make prepare && pip install pycparser && make develop extras=[all] packages='htcondor==10.2.0.post1'
    # This reads GITLAB_SECRET_FILE_QUAY_CREDENTIALS
    - python setup_gitlab_docker.py
    - make push_docker

py39_appliance_build:
  rules:
    - if: $CI_PIPELINE_SOURCE == "schedule" || $CI_COMMIT_TAG || $CI_COMMIT_BRANCH == $CI_DEFAULT_BRANCH
  stage: basic_tests
  script:
    - pwd
    - python3.9 -m virtualenv venv && . venv/bin/activate && pip install -U pip wheel && make prepare && pip install pycparser && make develop extras=[all] packages='htcondor==10.2.0.post1'
    # This reads GITLAB_SECRET_FILE_QUAY_CREDENTIALS
    - python setup_gitlab_docker.py
    - make push_docker

py310_appliance_build:
  rules:
    - if: $CI_PIPELINE_SOURCE == "schedule" || $CI_COMMIT_TAG || $CI_COMMIT_BRANCH == $CI_DEFAULT_BRANCH
  stage: basic_tests
  script:
    - pwd
    - python3.10 -m virtualenv venv && . venv/bin/activate && curl -sS https://bootstrap.pypa.io/get-pip.py | python3.10 &&  pip install -U pip wheel && make prepare && pip install pycparser && make develop extras=[all] packages='htcondor==10.2.0.post1'
    # This reads GITLAB_SECRET_FILE_QUAY_CREDENTIALS
    - python setup_gitlab_docker.py
    - make push_docker

py311_appliance_build:
  stage: basic_tests
  script:
    - pwd
    - python3.11 -m virtualenv venv && . venv/bin/activate && curl -sS https://bootstrap.pypa.io/get-pip.py | python3.11 &&  pip install -U pip wheel && make prepare && pip install pycparser && make develop extras=[all] packages='htcondor==10.2.3'
    # This reads GITLAB_SECRET_FILE_QUAY_CREDENTIALS
    - python setup_gitlab_docker.py
    - make push_docker

py311_main:
  rules:
    - if: $CI_PIPELINE_SOURCE != "schedule"
  stage: basic_tests
  script:
    - pwd
    - python3.11 -m virtualenv venv && . venv/bin/activate && curl -sS https://bootstrap.pypa.io/get-pip.py | python3.11 && pip install -U pip wheel && make prepare && make develop extras=[all] packages='htcondor==10.2.3'
    - make test threads="${TEST_THREADS}" tests="src/toil/test/src src/toil/test/utils"
    - TOIL_SKIP_DOCKER=true make test threads="${TEST_THREADS}" tests=src/toil/test/lib

batch_systems:
  rules:
    - if: $CI_PIPELINE_SOURCE != "schedule"
  stage: main_tests
  script:
    - pwd
    - ${MAIN_PYTHON_PKG} -m virtualenv venv && . venv/bin/activate && pip install -U pip wheel && make prepare && make develop extras=[all] packages='htcondor==10.2.3'
<<<<<<< HEAD
#    - make test threads="${TEST_THREADS}" marker="${MARKER}" tests="src/toil/test/batchSystems/batchSystemTest.py src/toil/test/mesos/MesosDataStructuresTest.py"
=======
    - wget https://github.com/ohsu-comp-bio/funnel/releases/download/0.10.1/funnel-linux-amd64-0.10.1.tar.gz
    - tar -xvf funnel-linux-amd64-0.10.1.tar.gz funnel
    - export FUNNEL_SERVER_USER=toil
    - export FUNNEL_SERVER_PASSWORD=$(openssl rand -hex 256)
    - |
      cat >funnel.conf <<EOF
      Server:
        BasicAuth:
          - User: ${FUNNEL_SERVER_USER}
            Password: ${FUNNEL_SERVER_PASSWORD}
      RPCClient:
        User: ${FUNNEL_SERVER_USER}
        Password: ${FUNNEL_SERVER_PASSWORD}
      LocalStorage:
        AllowedDirs:
          - $HOME/.aws
          - ./
      Compute: manual
      EOF
    - ./funnel server run -c funnel.conf &
    - ./funnel node run -c funnel.conf &
    - export TOIL_TES_ENDPOINT="http://127.0.0.1:8000"
    - export TOIL_TES_USER="${FUNNEL_SERVER_USER}"
    - export TOIL_TES_PASSWORD="${FUNNEL_SERVER_PASSWORD}"
    - make test threads="${TEST_THREADS}" marker="${MARKER}" tests="src/toil/test/batchSystems/batchSystemTest.py"
    - kill $(jobs -p) || true
>>>>>>> 2068c760

slurm_test:
  rules:
    - if: $CI_PIPELINE_SOURCE == "schedule" || $CI_COMMIT_TAG
  stage: integration
  script:
    - pwd
    - cd contrib/slurm-test/
    - docker compose version
    - ./slurm_test.sh

cwl_v1.2:
  rules:
    - if: $CI_PIPELINE_SOURCE == "schedule" || $CI_COMMIT_TAG
  stage: integration
  script:
    - pwd
    - ${MAIN_PYTHON_PKG} -m virtualenv venv && . venv/bin/activate && pip install -U pip wheel && make prepare && make develop extras=[cwl,aws]
    - python setup_gitlab_docker.py  # login to increase the docker.io rate limit
    - make test threads="${TEST_THREADS}" tests=src/toil/test/cwl/cwlTest.py::CWLv12Test::test_run_conformance_with_in_place_update

cwl_on_arm:
  rules:
    - if: $CI_PIPELINE_SOURCE == "schedule" || $CI_COMMIT_TAG
  stage: integration
  script:
    - pwd
    - ${MAIN_PYTHON_PKG} -m virtualenv venv && . venv/bin/activate && pip install -U pip wheel && make prepare && make develop extras=[cwl,aws]
    - python setup_gitlab_docker.py  # login to increase the docker.io rate limit
    # This reads GITLAB_SECRET_FILE_SSH_KEYS
    - python setup_gitlab_ssh.py
    - chmod 400 /root/.ssh/id_rsa
    - make test threads="${TEST_THREADS}" tests=src/toil/test/cwl/cwlTest.py::CWLOnARMTest

cwl_misc:
  rules:
    - if: $CI_PIPELINE_SOURCE != "schedule" || $CI_COMMIT_TAG
  stage: main_tests
  script:
    - pwd
    - ${MAIN_PYTHON_PKG} -m virtualenv venv && . venv/bin/activate && pip install -U pip wheel && make prepare && make develop extras=[cwl,aws]
    - python setup_gitlab_docker.py  # login to increase the docker.io rate limit
    - make test threads="${TEST_THREADS}" tests='src/toil/test/cwl/cwlTest.py -k "CWLWorkflowTest or cwl_small"'

#cwl_v1.2_kubernetes:
#  stage: main_tests
#  script:
#    - pwd
#    - ${MAIN_PYTHON_PKG} -m virtualenv venv && . venv/bin/activate && pip install -U pip wheel && make prepare && make develop extras=[cwl,aws,kubernetes]
#    - export TOIL_KUBERNETES_OWNER=toiltest
#    - export TOIL_AWS_SECRET_NAME=shared-s3-credentials
#    - export TOIL_KUBERNETES_HOST_PATH=/data/scratch
#    - export TOIL_WORKDIR=/var/lib/toil
#    - export SINGULARITY_CACHEDIR=/var/lib/toil/singularity-cache
#    - if [[ ! -z "${KUBERNETES_DOCKER_HUB_MIRROR}" ]] ; then export SINGULARITY_DOCKER_HUB_MIRROR="${KUBERNETES_DOCKER_HUB_MIRROR}" ; fi
#    - mkdir -p ${TOIL_WORKDIR}
#    - make test threads="${TEST_THREADS}" tests="src/toil/test/cwl/cwlTest.py::CWLv12Test::test_kubernetes_cwl_conformance src/toil/test/cwl/cwlTest.py::CWLv12Test::test_kubernetes_cwl_conformance_with_caching"
#  artifacts:
#    reports:
#      junit: "*.junit.xml"
#    paths:
#      - "*.junit.xml"
#    when: always
#    expire_in: 14 days

wdl:
  rules:
    - if: $CI_PIPELINE_SOURCE != "schedule"
  stage: main_tests
  script:
    - pwd
    - apt update && apt install -y default-jre
    - ${MAIN_PYTHON_PKG} -m virtualenv venv && . venv/bin/activate && pip install -U pip wheel && make prepare && make develop extras=[all]
    - make test threads="${TEST_THREADS}" marker="${MARKER}" tests=src/toil/test/wdl/wdltoil_test.py
    - which java &> /dev/null || { echo >&2 "Java is not installed.  Install java to run these tests."; exit 1; }
    - make test threads="${TEST_THREADS}" marker="${MARKER}" tests="src/toil/test/wdl/toilwdlTest.py src/toil/test/wdl/builtinTest.py"  # needs java (default-jre) to run "GATK.jar"

jobstore:
  rules:
    - if: $CI_PIPELINE_SOURCE != "schedule"
  stage: main_tests
  script:
    - pwd
    - ${MAIN_PYTHON_PKG} -m virtualenv venv && . venv/bin/activate && pip install -U pip wheel && make prepare && make develop extras=[all]
    - make test threads="${TEST_THREADS}" marker="${MARKER}" tests="src/toil/test/jobStores/jobStoreTest.py src/toil/test/sort/sortTest.py"

provisioner:
  rules:
    - if: $CI_PIPELINE_SOURCE != "schedule"
  stage: main_tests
  script:
    - pwd
    - ${MAIN_PYTHON_PKG} -m virtualenv venv && . venv/bin/activate && pip install -U pip wheel && make prepare && make develop extras=[all]
    - make test threads="${TEST_THREADS}" marker="${MARKER}" tests="src/toil/test/lib/aws/ src/toil/test/provisioners/aws/awsProvisionerTest.py src/toil/test/provisioners/clusterScalerTest.py"

# https://ucsc-ci.com/databiosphere/toil/-/jobs/38672
# guessing decorators are masking class as function?  ^  also, abstract class is run as normal test?  should hide.

jobstore_integration:
  rules:
    - if: $CI_PIPELINE_SOURCE == "schedule" || $CI_COMMIT_TAG
  stage: integration
  script:
    - pwd
    - ${MAIN_PYTHON_PKG} -m virtualenv venv && . venv/bin/activate && pip install -U pip wheel && make prepare && make develop extras=[all]
    - export TOIL_TEST_INTEGRATIVE=True
    - export TOIL_AWS_KEYNAME=id_rsa
    - export TOIL_AWS_ZONE=us-west-2a
    # This reads GITLAB_SECRET_FILE_SSH_KEYS
    - python setup_gitlab_ssh.py
    - chmod 400 /root/.ssh/id_rsa
    - make test threads="${TEST_THREADS}" tests="src/toil/test/jobStores/jobStoreTest.py"

server_integration:
  rules:
    - if: $CI_PIPELINE_SOURCE == "schedule" || $CI_COMMIT_TAG
  stage: integration
  script:
    - pwd
    - ${MAIN_PYTHON_PKG} -m virtualenv venv && . venv/bin/activate && pip install -U pip wheel && make prepare && make develop extras=[all]
    - export TOIL_TEST_INTEGRATIVE=True
    - export TOIL_AWS_KEYNAME=id_rsa
    - export TOIL_AWS_ZONE=us-west-2a
    # This reads GITLAB_SECRET_FILE_SSH_KEYS
    - python setup_gitlab_ssh.py
    - chmod 400 /root/.ssh/id_rsa
    # Test server and its integration with AWS
    - make test threads="${TEST_THREADS}" tests="src/toil/test/server"

provisioner_integration:
  rules:
    - if: $CI_PIPELINE_SOURCE == "schedule" || $CI_COMMIT_TAG
  stage: integration
  script:
    - pwd
    - ${MAIN_PYTHON_PKG} -m virtualenv venv && . venv/bin/activate && pip install -U pip wheel && make prepare && make develop extras=[all]
    - python setup_gitlab_ssh.py && chmod 400 /root/.ssh/id_rsa
    - echo $'Host *\n    AddressFamily inet' > /root/.ssh/config
    - export LIBPROCESS_IP=127.0.0.1
    - python setup_gitlab_docker.py
    - export TOIL_TEST_INTEGRATIVE=True; export TOIL_AWS_KEYNAME=id_rsa; export TOIL_AWS_ZONE=us-west-2a
    # This reads GITLAB_SECRET_FILE_SSH_KEYS
    - python setup_gitlab_ssh.py
    - make test threads="${TEST_THREADS}" tests="src/toil/test/sort/sortTest.py src/toil/test/provisioners/clusterScalerTest.py src/toil/test/utils/utilsTest.py::UtilsTest::testAWSProvisionerUtils src/toil/test/provisioners/aws/awsProvisionerTest.py"
#    - make test tests=src/toil/test/provisioners/gceProvisionerTest.py  # needs env vars set to run

google_jobstore:
  rules:
    - if: $CI_PIPELINE_SOURCE == "schedule" || $CI_COMMIT_TAG
  stage: integration
  script:
    - pwd
    - ${MAIN_PYTHON_PKG} -m virtualenv venv && . venv/bin/activate && pip install -U pip wheel && make prepare && make develop extras=[all]
    - python setup_gitlab_ssh.py && chmod 400 /root/.ssh/id_rsa
    - echo $'Host *\n    AddressFamily inet' > /root/.ssh/config
    - export LIBPROCESS_IP=127.0.0.1
    - export TOIL_TEST_INTEGRATIVE=True
    - export GOOGLE_APPLICATION_CREDENTIALS=$GOOGLE_CREDENTIALS
    - export TOIL_GOOGLE_KEYNAME=id_rsa
    - export TOIL_GOOGLE_PROJECTID=toil-dev
    - make test threads="${TEST_THREADS}" tests=src/toil/test/jobStores/jobStoreTest.py::GoogleJobStoreTest

mesos:
  rules:
    - if: $CI_PIPELINE_SOURCE == "schedule" || $CI_COMMIT_TAG
  stage: integration
  script:
    - pwd
    - python3.10 -m virtualenv venv && . venv/bin/activate && pip install -U pip wheel && make prepare && make develop extras=[mesos]
    - python setup_gitlab_ssh.py && chmod 400 /root/.ssh/id_rsa
    - echo $'Host *\n    AddressFamily inet' > /root/.ssh/config
    - export LIBPROCESS_IP=127.0.0.1
    - export TOIL_TEST_INTEGRATIVE=True
    - export TOIL_AWS_KEYNAME=id_rsa
    - export TOIL_AWS_ZONE=us-west-2a
    - export GOOGLE_APPLICATION_CREDENTIALS=$GOOGLE_CREDENTIALS
    - export TOIL_GOOGLE_KEYNAME=id_rsa
    - export TOIL_GOOGLE_PROJECTID=toil-dev
    - make test threads="${TEST_THREADS}" src/toil/test/mesos/MesosDataStructuresTest.py::DataStructuresTest
    - make test threads="${TEST_THREADS}" src/toil/test/batchSystems/batchSystemTest.py::MesosBatchSystemTest
    - make test threads="${TEST_THREADS}" src/toil/test/sort/sortTest.py::SortTest::testAwsMesos
    - make test threads="${TEST_THREADS}" src/toil/test/sort/sortTest.py::SortTest::testFileMesos
    - make test threads="${TEST_THREADS}" src/toil/test/sort/sortTest.py::SortTest::testGoogleMesos
    - make test threads="${TEST_THREADS}" src/toil/test/cwl/cwlTest.py::CWLv10Test::test_mesos_cwl_conformance
    - make test threads="${TEST_THREADS}" src/toil/test/cwl/cwlTest.py::CWLv10Test::test_mesos_cwl_conformance_with_caching
    - make test threads="${TEST_THREADS}" src/toil/test/src/promisedRequirementTest.py::MesosPromisedRequirementsTest

# Cactus-on-Kubernetes integration (as a script and not a pytest test)
#cactus_integration:
#  stage: integration
#  script:
#    - set -e
#    - ${MAIN_PYTHON_PKG} -m virtualenv --system-site-packages venv
#    - . venv/bin/activate
#    - pip install -U pip wheel
#    - pip install .[aws]
#    - export TOIL_KUBERNETES_OWNER=toiltest
#    - export TOIL_AWS_SECRET_NAME=shared-s3-credentials
#    - export TOIL_KUBERNETES_HOST_PATH=/data/scratch
#    - export TOIL_WORKDIR=/var/lib/toil
#    - export SINGULARITY_CACHEDIR=/var/lib/toil/singularity-cache
#    - mkdir -p ${TOIL_WORKDIR}
#    - BUCKET_NAME=toil-test-$RANDOM-$RANDOM-$RANDOM
#    - cd
#    - git clone https://github.com/ComparativeGenomicsToolkit/cactus.git --recursive
#    - cd cactus
#    - git fetch origin
#    - git checkout f5adf4013326322ae58ef1eccb8409b71d761583
#    - git submodule update --init --recursive
#    # We can't use setuptools 66 on Ubuntu due to https://github.com/pypa/setuptools/issues/3772
#    - pip install --upgrade 'setuptools<66' pip
#    - pip install --upgrade .
#    - pip install --upgrade numpy psutil # Cactus installs an old psutil that Toil isn't compatible with. TODO: Do we really need Numpy?
#    - if [[ ! -z "${KUBERNETES_DOCKER_HUB_MIRROR}" ]] ; then export SINGULARITY_DOCKER_HUB_MIRROR="${KUBERNETES_DOCKER_HUB_MIRROR}" ; fi
#    - toil clean aws:us-west-2:${BUCKET_NAME}
#    - time cactus --setEnv SINGULARITY_DOCKER_HUB_MIRROR --batchSystem kubernetes --retryCount=3 --consCores 2 --binariesMode singularity --clean always aws:us-west-2:${BUCKET_NAME} examples/evolverMammals.txt examples/evolverMammals.hal --root mr --defaultDisk "8G" --logDebug<|MERGE_RESOLUTION|>--- conflicted
+++ resolved
@@ -166,36 +166,6 @@
   script:
     - pwd
     - ${MAIN_PYTHON_PKG} -m virtualenv venv && . venv/bin/activate && pip install -U pip wheel && make prepare && make develop extras=[all] packages='htcondor==10.2.3'
-<<<<<<< HEAD
-#    - make test threads="${TEST_THREADS}" marker="${MARKER}" tests="src/toil/test/batchSystems/batchSystemTest.py src/toil/test/mesos/MesosDataStructuresTest.py"
-=======
-    - wget https://github.com/ohsu-comp-bio/funnel/releases/download/0.10.1/funnel-linux-amd64-0.10.1.tar.gz
-    - tar -xvf funnel-linux-amd64-0.10.1.tar.gz funnel
-    - export FUNNEL_SERVER_USER=toil
-    - export FUNNEL_SERVER_PASSWORD=$(openssl rand -hex 256)
-    - |
-      cat >funnel.conf <<EOF
-      Server:
-        BasicAuth:
-          - User: ${FUNNEL_SERVER_USER}
-            Password: ${FUNNEL_SERVER_PASSWORD}
-      RPCClient:
-        User: ${FUNNEL_SERVER_USER}
-        Password: ${FUNNEL_SERVER_PASSWORD}
-      LocalStorage:
-        AllowedDirs:
-          - $HOME/.aws
-          - ./
-      Compute: manual
-      EOF
-    - ./funnel server run -c funnel.conf &
-    - ./funnel node run -c funnel.conf &
-    - export TOIL_TES_ENDPOINT="http://127.0.0.1:8000"
-    - export TOIL_TES_USER="${FUNNEL_SERVER_USER}"
-    - export TOIL_TES_PASSWORD="${FUNNEL_SERVER_PASSWORD}"
-    - make test threads="${TEST_THREADS}" marker="${MARKER}" tests="src/toil/test/batchSystems/batchSystemTest.py"
-    - kill $(jobs -p) || true
->>>>>>> 2068c760
 
 slurm_test:
   rules:
