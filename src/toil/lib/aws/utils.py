--- conflicted
+++ resolved
@@ -248,10 +248,6 @@
         # for an 'x-amz-bucket-region' header on the response, which can tell
         # us where the bucket is. See
         # <https://github.com/aws/aws-sdk-cpp/issues/844#issuecomment-383747871>
-<<<<<<< HEAD
-        # This won't typecheck until https://github.com/youtype/mypy_boto3_builder/issues/147 is fixed.
-=======
->>>>>>> ec83920e
         info = s3_client.head_bucket(Bucket=bucket_name)
         return info['ResponseMetadata']['HTTPHeaders']['x-amz-bucket-region']
 
