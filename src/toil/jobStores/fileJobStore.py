--- conflicted
+++ resolved
@@ -337,16 +337,9 @@
                 )
             if shared_file_name is None:
                 executable = os.stat(uri_path).st_mode & stat.S_IXUSR != 0
-<<<<<<< HEAD
-                absPath = self._get_unique_file_path(uri_path)  # use this to get a valid path to write to in job store
+                # use this to get a valid path to write to in job store
+                absPath = self._get_unique_file_path(uri_path)
                 self._copy_or_link(uri, absPath, hardlink=hardlink, symlink=symlink)
-=======
-                absPath = self._get_unique_file_path(
-                    uri_path
-                )  # use this to get a valid path to write to in job store
-                with self.optional_hard_copy(hardlink):
-                    self._copy_or_link(uri, absPath, symlink=symlink)
->>>>>>> 5beff7c9
                 # TODO: os.stat(absPath).st_size consistently gives values lower than
                 # getDirSizeRecursively()
                 return FileID(
