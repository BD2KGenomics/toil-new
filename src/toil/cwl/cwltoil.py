--- conflicted
+++ resolved
@@ -3287,330 +3287,7 @@
     ]
 )
 
-<<<<<<< HEAD
-
 def get_options(args: List[str]) -> Namespace:
-=======
-
-def add_cwl_options(parser: argparse.ArgumentParser) -> None:
-    parser.add_argument("cwltool", type=str, help="CWL file to run.")
-    parser.add_argument(
-        "cwljob",
-        nargs="*",
-        help="Input file or CWL options. If CWL workflow takes an input, "
-        "the name of the input can be used as an option. "
-        'For example: "%(prog)s workflow.cwl --file1 file". '
-        "If an input has the same name as a Toil option, pass '--' before it.",
-    )
-    parser.add_argument("--not-strict", action="store_true")
-    parser.add_argument(
-        "--enable-dev",
-        action="store_true",
-        help="Enable loading and running development versions of CWL",
-    )
-    parser.add_argument(
-        "--enable-ext",
-        action="store_true",
-        help="Enable loading and running 'cwltool:' extensions to the CWL standards.",
-        default=False,
-    )
-    parser.add_argument("--quiet", dest="quiet", action="store_true", default=False)
-    parser.add_argument("--basedir", type=str)  # TODO: Might be hard-coded?
-    parser.add_argument("--outdir", type=str, default=None)
-    parser.add_argument("--version", action="version", version=baseVersion)
-    parser.add_argument(
-        "--log-dir",
-        type=str,
-        default="",
-        help="Log your tools stdout/stderr to this location outside of container",
-    )
-    dockergroup = parser.add_mutually_exclusive_group()
-    dockergroup.add_argument(
-        "--user-space-docker-cmd",
-        help="(Linux/OS X only) Specify a user space docker command (like "
-        "udocker or dx-docker) that will be used to call 'pull' and 'run'",
-    )
-    dockergroup.add_argument(
-        "--singularity",
-        action="store_true",
-        default=False,
-        help="Use Singularity runtime for running containers. "
-        "Requires Singularity v2.6.1+ and Linux with kernel version v3.18+ or "
-        "with overlayfs support backported.",
-    )
-    dockergroup.add_argument(
-        "--podman",
-        action="store_true",
-        default=False,
-        help="Use Podman runtime for running containers. ",
-    )
-    dockergroup.add_argument(
-        "--no-container",
-        action="store_true",
-        help="Do not execute jobs in a "
-        "Docker container, even when `DockerRequirement` "
-        "is specified under `hints`.",
-    )
-    dockergroup.add_argument(
-        "--leave-container",
-        action="store_false",
-        default=True,
-        help="Do not delete Docker container used by jobs after they exit",
-        dest="rm_container",
-    )
-    extra_dockergroup = parser.add_argument_group()
-    extra_dockergroup.add_argument(
-        "--custom-net",
-        help="Specify docker network name to pass to docker run command",
-    )
-    cidgroup = parser.add_argument_group(
-        "Options for recording the Docker container identifier into a file."
-    )
-    cidgroup.add_argument(
-        # Disabled as containerid is now saved by default
-        "--record-container-id",
-        action="store_true",
-        default=False,
-        help=argparse.SUPPRESS,
-        dest="record_container_id",
-    )
-
-    cidgroup.add_argument(
-        "--cidfile-dir",
-        type=str,
-        help="Store the Docker container ID into a file in the specified directory.",
-        default=None,
-        dest="cidfile_dir",
-    )
-
-    cidgroup.add_argument(
-        "--cidfile-prefix",
-        type=str,
-        help="Specify a prefix to the container ID filename. "
-        "Final file name will be followed by a timestamp. "
-        "The default is no prefix.",
-        default=None,
-        dest="cidfile_prefix",
-    )
-
-    parser.add_argument(
-        "--preserve-environment",
-        type=str,
-        nargs="+",
-        help="Preserve specified environment variables when running"
-        " CommandLineTools",
-        metavar=("VAR1 VAR2"),
-        default=("PATH",),
-        dest="preserve_environment",
-    )
-    parser.add_argument(
-        "--preserve-entire-environment",
-        action="store_true",
-        help="Preserve all environment variable when running CommandLineTools.",
-        default=False,
-        dest="preserve_entire_environment",
-    )
-    parser.add_argument(
-        "--destBucket",
-        type=str,
-        help="Specify a cloud bucket endpoint for output files.",
-    )
-    parser.add_argument("--beta-dependency-resolvers-configuration", default=None)
-    parser.add_argument("--beta-dependencies-directory", default=None)
-    parser.add_argument("--beta-use-biocontainers", default=None, action="store_true")
-    parser.add_argument("--beta-conda-dependencies", default=None, action="store_true")
-    parser.add_argument(
-        "--tmpdir-prefix",
-        type=str,
-        help="Path prefix for temporary directories",
-        default=DEFAULT_TMPDIR_PREFIX,
-    )
-    parser.add_argument(
-        "--tmp-outdir-prefix",
-        type=str,
-        help="Path prefix for intermediate output directories",
-        default=DEFAULT_TMPDIR_PREFIX,
-    )
-    parser.add_argument(
-        "--force-docker-pull",
-        action="store_true",
-        default=False,
-        dest="force_docker_pull",
-        help="Pull latest docker image even if it is locally present",
-    )
-    parser.add_argument(
-        "--no-match-user",
-        action="store_true",
-        default=False,
-        help="Disable passing the current uid to `docker run --user`",
-    )
-    parser.add_argument(
-        "--no-read-only",
-        action="store_true",
-        default=False,
-        help="Do not set root directory in the container as read-only",
-    )
-    parser.add_argument(
-        "--strict-memory-limit",
-        action="store_true",
-        help="When running with "
-        "software containers and the Docker engine, pass either the "
-        "calculated memory allocation from ResourceRequirements or the "
-        "default of 1 gigabyte to Docker's --memory option.",
-    )
-    parser.add_argument(
-        "--strict-cpu-limit",
-        action="store_true",
-        help="When running with "
-        "software containers and the Docker engine, pass either the "
-        "calculated cpu allocation from ResourceRequirements or the "
-        "default of 1 core to Docker's --cpu option. "
-        "Requires docker version >= v1.13.",
-    )
-    parser.add_argument(
-        "--relax-path-checks",
-        action="store_true",
-        default=False,
-        help="Relax requirements on path names to permit "
-        "spaces and hash characters.",
-        dest="relax_path_checks",
-    )
-    parser.add_argument(
-        "--default-container",
-        help="Specify a default docker container that will be "
-        "used if the workflow fails to specify one.",
-    )
-    parser.add_argument(
-        "--disable-validate",
-        dest="do_validate",
-        action="store_false",
-        default=True,
-        help=argparse.SUPPRESS,
-    )
-    parser.add_argument(
-        "--fast-parser",
-        dest="fast_parser",
-        action="store_true",
-        default=False,
-        help=argparse.SUPPRESS,
-    )
-    checkgroup = parser.add_mutually_exclusive_group()
-    checkgroup.add_argument(
-        "--compute-checksum",
-        action="store_true",
-        default=True,
-        help="Compute checksum of contents while collecting outputs",
-        dest="compute_checksum",
-    )
-    checkgroup.add_argument(
-        "--no-compute-checksum",
-        action="store_false",
-        help="Do not compute checksum of contents while collecting outputs",
-        dest="compute_checksum",
-    )
-
-    parser.add_argument(
-        "--eval-timeout",
-        help="Time to wait for a Javascript expression to evaluate before giving "
-        "an error, default 20s.",
-        type=float,
-        default=20,
-    )
-    parser.add_argument(
-        "--overrides",
-        type=str,
-        default=None,
-        help="Read process requirement overrides from file.",
-    )
-
-    parser.add_argument(
-        "--mpi-config-file",
-        type=str,
-        default=None,
-        help="Platform specific configuration for MPI (parallel "
-        "launcher, its flag etc). See the cwltool README "
-        "section 'Running MPI-based tools' for details of the format: "
-        "https://github.com/common-workflow-language/cwltool#running-mpi-based-tools-that-need-to-be-launched",
-    )
-    parser.add_argument(
-        "--bypass-file-store",
-        action="store_true",
-        default=False,
-        help="Do not use Toil's file store and assume all "
-        "paths are accessible in place from all nodes.",
-        dest="bypass_file_store",
-    )
-    parser.add_argument(
-        "--disable-streaming",
-        action="store_true",
-        default=False,
-        help="Disable file streaming for files that have 'streamable' flag True",
-        dest="disable_streaming",
-    )
-
-    provgroup = parser.add_argument_group(
-        "Options for recording provenance information of the execution"
-    )
-    provgroup.add_argument(
-        "--provenance",
-        help="Save provenance to specified folder as a "
-        "Research Object that captures and aggregates "
-        "workflow execution and data products.",
-        type=str,
-    )
-
-    provgroup.add_argument(
-        "--enable-user-provenance",
-        default=False,
-        action="store_true",
-        help="Record user account info as part of provenance.",
-        dest="user_provenance",
-    )
-    provgroup.add_argument(
-        "--disable-user-provenance",
-        default=False,
-        action="store_false",
-        help="Do not record user account info in provenance.",
-        dest="user_provenance",
-    )
-    provgroup.add_argument(
-        "--enable-host-provenance",
-        default=False,
-        action="store_true",
-        help="Record host info as part of provenance.",
-        dest="host_provenance",
-    )
-    provgroup.add_argument(
-        "--disable-host-provenance",
-        default=False,
-        action="store_false",
-        help="Do not record host info in provenance.",
-        dest="host_provenance",
-    )
-    provgroup.add_argument(
-        "--orcid",
-        help="Record user ORCID identifier as part of "
-        "provenance, e.g. https://orcid.org/0000-0002-1825-0097 "
-        "or 0000-0002-1825-0097. Alternatively the environment variable "
-        "ORCID may be set.",
-        dest="orcid",
-        default=os.environ.get("ORCID", ""),
-        type=str,
-    )
-    provgroup.add_argument(
-        "--full-name",
-        help="Record full name of user as part of provenance, "
-        "e.g. Josiah Carberry. You may need to use shell quotes to preserve "
-        "spaces. Alternatively the environment variable CWL_FULL_NAME may "
-        "be set.",
-        dest="cwl_full_name",
-        default=os.environ.get("CWL_FULL_NAME", ""),
-        type=str,
-    )
-
-
-def get_options(args: List[str]) -> argparse.Namespace:
->>>>>>> ff5bacc7
     """
     Parse given args and properly add non-Toil arguments into the cwljob of the Namespace.
     :param args: List of args from command line
@@ -3686,17 +3363,10 @@
 
     logger.debug(f"Final job store {options.jobStore} and workDir {options.workDir}")
 
-<<<<<<< HEAD
     outdir = os.path.abspath(options.outdir or os.getcwd())
-    tmp_outdir_prefix = os.path.abspath(options.tmp_outdir_prefix or DEFAULT_TMPDIR_PREFIX)
-=======
-    outdir = (
-        os.path.abspath(os.getcwd())
-        if options.outdir is None
-        else os.path.abspath(options.outdir)
+    tmp_outdir_prefix = os.path.abspath(
+        options.tmp_outdir_prefix or DEFAULT_TMPDIR_PREFIX
     )
-    tmp_outdir_prefix = os.path.abspath(options.tmp_outdir_prefix)
->>>>>>> ff5bacc7
 
     fileindex: Dict[str, str] = {}
     existing: Dict[str, str] = {}
