--- conflicted
+++ resolved
@@ -109,15 +109,9 @@
         make -j4 && \
         make install && \
         cd && \
-<<<<<<< HEAD
         rm -Rf $(go env GOPATH) \
         && mkdir -p /usr/local/libexec/toil && \
         mv /usr/local/bin/singularity /usr/local/libexec/toil/singularity-real
-    
-=======
-        rm -Rf $(go env GOPATH)
-
->>>>>>> 50688a79
     RUN mkdir /root/.ssh && \
         chmod 700 /root/.ssh
 
@@ -127,13 +121,8 @@
     
     ADD singularity-wrapper.sh /usr/local/bin/singularity
 
-<<<<<<< HEAD
     RUN chmod 777 /usr/bin/waitForKey.sh && chmod 777 /usr/bin/customDockerInit.sh && chmod 777 /usr/local/bin/singularity
-    
-=======
-    RUN chmod 777 /usr/bin/waitForKey.sh && chmod 777 /usr/bin/customDockerInit.sh
 
->>>>>>> 50688a79
     # fixes an incompatibility updating pip on Ubuntu 16 w/ python3.8
     RUN sed -i "s/platform.linux_distribution()/('Ubuntu', '16.04', 'xenial')/g" /usr/lib/python3/dist-packages/pip/download.py
 
