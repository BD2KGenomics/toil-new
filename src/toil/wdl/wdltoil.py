#!/usr/bin/env python3
# Copyright (C) 2018-2022 UCSC Computational Genomics Lab
#
# Licensed under the Apache License, Version 2.0 (the "License");
# you may not use this file except in compliance with the License.
# You may obtain a copy of the License at
#
#     http://www.apache.org/licenses/LICENSE-2.0
#
# Unless required by applicable law or agreed to in writing, software
# distributed under the License is distributed on an "AS IS" BASIS,
# WITHOUT WARRANTIES OR CONDITIONS OF ANY KIND, either express or implied.
# See the License for the specific language governing permissions and
# limitations under the License.
from __future__ import annotations

import asyncio
import errno
import io
import json
import logging
import os
import platform
import re
import shlex
import shutil
import stat
import subprocess
import sys
import tempfile
import textwrap
import uuid
from contextlib import ExitStack, contextmanager
from graphlib import TopologicalSorter
from tempfile import mkstemp, gettempdir
from typing import (Any,
                    Callable,
                    Dict,
                    Generator,
                    Iterable,
                    Iterator,
                    List,
                    Optional,
                    Sequence,
                    Set,
                    Tuple,
                    Type,
                    TypeVar,
                    Union,
                    cast,
                    TypedDict, IO)

if sys.version_info < (3, 11):
    from typing_extensions import NotRequired
else:
    # NotRequired is recommended for TypedDicts over Optional but was introduced in Python 3.11
    from typing import NotRequired
from mypy_extensions import Arg, DefaultArg
from urllib.error import HTTPError
from urllib.parse import quote, unquote, urljoin, urlsplit
from functools import partial

import WDL.Error
import WDL.runtime.config
from configargparse import ArgParser
from WDL._util import byte_size_units, chmod_R_plus
from WDL.Tree import ReadSourceResult
from WDL.CLI import print_error
from WDL.runtime.backend.docker_swarm import SwarmContainer
from WDL.runtime.backend.singularity import SingularityContainer
from WDL.runtime.task_container import TaskContainer
from WDL.runtime.error import DownloadFailed

from toil.batchSystems.abstractBatchSystem import InsufficientSystemResources
from toil.common import Toil, addOptions
from toil.exceptions import FailedJobsException
from toil.fileStores import FileID
from toil.fileStores.abstractFileStore import AbstractFileStore
from toil.job import (AcceleratorRequirement,
                      Job,
                      Promise,
                      Promised,
                      TemporaryID,
                      parse_accelerator,
                      unwrap,
                      unwrap_all)
from toil.jobStores.abstractJobStore import (AbstractJobStore, UnimplementedURLException,
                                             InvalidImportExportUrlException, LocatorException)
from toil.lib.accelerators import get_individual_local_accelerators
from toil.lib.conversions import convert_units, human2bytes, VALID_PREFIXES
from toil.lib.io import mkdtemp
from toil.lib.memoize import memoize
from toil.lib.misc import get_user_name
from toil.lib.resources import ResourceMonitor
from toil.lib.threading import global_mutex
from toil.provisioners.clusterScaler import JobTooBigError


logger = logging.getLogger(__name__)

# WDL options to pass into the WDL jobs and standard libraries
#   task_path: Dotted WDL name of the part of the workflow this library is working for.
#   namespace: namespace of the WDL that the current job is in
#   execution_dir: Directory to use as the working directory for workflow code.
#   container: The type of container to use when executing a WDL task. Carries through the value of the commandline --container option
#   all_call_outputs: whether a job should include all calls outputs
WDLContext = TypedDict('WDLContext', {"execution_dir": NotRequired[str], "container": NotRequired[str],
                                      "task_path": str, "namespace": str, "all_call_outputs": bool})


class InsufficientMountDiskSpace(Exception):
    def __init__(self, mount_targets: List[str], desired_bytes: int, available_bytes: int) -> None:
        super().__init__("Not enough available disk space for the target mount points %s. Needed %d bytes but there is only %d available."
                         % (", ".join(mount_targets), desired_bytes, available_bytes))

@contextmanager
def wdl_error_reporter(task: str, exit: bool = False, log: Callable[[str], None] = logger.critical) -> Generator[None, None, None]:
    """
    Run code in a context where WDL errors will be reported with pretty formatting.
    """

    try:
        yield
    except (
        WDL.Error.EvalError,
        WDL.Error.SyntaxError,
        WDL.Error.ImportError,
        WDL.Error.ValidationError,
        WDL.Error.MultipleValidationErrors,
        DownloadFailed,
        FileNotFoundError,
        InsufficientSystemResources,
        LocatorException,
        InvalidImportExportUrlException,
        UnimplementedURLException,
        JobTooBigError,
        InsufficientMountDiskSpace
    ) as e:
        # Don't expose tracebacks to the user for exceptions that may be expected
        log("Could not " + task + " because:")

        # These are the errors that MiniWDL's parser can raise and its reporter
        # can report (plus some extras). See
        # https://github.com/chanzuckerberg/miniwdl/blob/a780b1bf2db61f18de37616068968b2bb4c2d21c/WDL/CLI.py#L91-L97.
        #
        # We are going to use MiniWDL's pretty printer to print them.
        # Make the MiniWDL stuff on stderr loud so people see it
        sys.stderr.write("\n" + "🚨" * 3 + "\n")
        print_error(e)
        sys.stderr.write("🚨" * 3 + "\n\n")
        if exit:
            # Stop right now
            sys.exit(1)
        else:
            # Reraise the exception to stop
            raise

F = TypeVar('F', bound=Callable[..., Any])
def report_wdl_errors(task: str, exit: bool = False, log: Callable[[str], None] = logger.critical) -> Callable[[F], F]:
    """
    Create a decorator to report WDL errors with the given task message.

    Decorator can then be applied to a function, and if a WDL error happens it
    will say that it could not {task}.
    """
    def decorator(decoratee: F) -> F:
        """
        Decorate a function with WDL error reporting.
        """
        def decorated(*args: Any, **kwargs: Any) -> Any:
            """
            Run the decoratee and handle WDL errors.
            """
            with wdl_error_reporter(task, exit=exit, log=log):
                return decoratee(*args, **kwargs)
        return cast(F, decorated)
    return decorator

def remove_common_leading_whitespace(expression: WDL.Expr.String, tolerate_blanks: bool = True, tolerate_dedents: bool = False, tolerate_all_whitespace: bool = True, debug: bool = False) -> WDL.Expr.String:
    """
    Remove "common leading whitespace" as defined in the WDL 1.1 spec.

    See <https://github.com/openwdl/wdl/blob/main/versions/1.1/SPEC.md#stripping-leading-whitespace>.

    Operates on a WDL.Expr.String expression that has already been parsed.

    :param tolerate_blanks: If True, don't allow totally blank lines to zero
        the common whitespace.

    :param tolerate_dedents: If True, remove as much of the whitespace on the
        first indented line as is found on subesquent lines, regardless of
        whether later lines are out-dented relative to it.

    :param tolerate_all_whitespace: If True, don't allow all-whitespace lines
        to reduce the common whitespace prefix.

    :param debug: If True, the function will show its work by logging at debug
        level.
    """

    # The expression has a "parts" list consisting of interleaved string
    # literals and placeholder expressions.
    #
    # TODO: We assume that there are no newlines in the placeholders.
    #
    # TODO: Look at the placeholders and their line and end_line values and try
    # and guess if they should reduce the amount of common whitespace.

    if debug:
        logger.debug("Parts: %s", expression.parts)

    # We split the parts list into lines, which are also interleaved string
    # literals and placeholder expressions.
    lines: List[List[Union[str, WDL.Expr.Placeholder]]] = [[]]
    for part in expression.parts:
        if isinstance(part, str):
            # It's a string. Split it into lines.
            part_lines = part.split("\n")
            # Part before any newline goes at the end of the current line
            lines[-1].append(part_lines[0])
            for part_line in part_lines[1:]:
                # Any part after a newline starts a new line
                lines.append([part_line])
        else:
            # It's a placeholder. Put it at the end of the current line.
            lines[-1].append(part)

    if debug:
        logger.debug("Lines: %s", lines)

    # Then we compute the common amount of leading whitespace on all the lines,
    # looking at the first string literal.
    # This will be the longest common whitespace prefix, or None if not yet detected.
    common_whitespace_prefix: Optional[str] = None
    for line in lines:
        if len(line) == 0:
            # TODO: how should totally empty lines be handled? Not in the spec!
            if not tolerate_blanks:
                # There's no leading whitespace here!
                common_whitespace_prefix = ""
            continue
        elif isinstance(line[0], WDL.Expr.Placeholder):
            # TODO: How can we convert MiniWDL's column numbers into space/tab counts or sequences?
            #
            # For now just skip these too.
            continue
        else:
            # The line starts with a string
            assert isinstance(line[0], str)
            if len(line[0]) == 0:
                # Still totally empty though!
                if not tolerate_blanks:
                    # There's no leading whitespace here!
                    common_whitespace_prefix = ""
                continue
            if len(line) == 1 and tolerate_all_whitespace and all(x in (' ', '\t') for x in line[0]):
                # All-whitespace lines shouldn't count
                continue
            # TODO: There are good algorithms for common prefixes. This is a bad one.
            # Find the number of leading whitespace characters
            line_whitespace_end = 0
            while line_whitespace_end < len(line[0]) and line[0][line_whitespace_end] in (' ', '\t'):
                line_whitespace_end += 1
            # Find the string of leading whitespace characters
            line_whitespace_prefix = line[0][:line_whitespace_end]

            if ' ' in line_whitespace_prefix and '\t' in line_whitespace_prefix:
                # Warn and don't change anything if spaces and tabs are mixed, per the spec.
                logger.warning("Line in command at %s mixes leading spaces and tabs! Not removing leading whitespace!", expression.pos)
                return expression

            if common_whitespace_prefix is None:
                # This is the first line we found, so it automatically has the common prefic
                common_whitespace_prefix = line_whitespace_prefix
            elif not tolerate_dedents:
                # Trim the common prefix down to what we have for this line
                if not line_whitespace_prefix.startswith(common_whitespace_prefix):
                    # Shorten to the real shared prefix.
                    # Hackily make os.path do it for us,
                    # character-by-character. See
                    # <https://stackoverflow.com/a/6718435>
                    common_whitespace_prefix = os.path.commonprefix([common_whitespace_prefix, line_whitespace_prefix])

    if common_whitespace_prefix is None:
        common_whitespace_prefix = ""

    if debug:
        logger.debug("Common Prefix: '%s'", common_whitespace_prefix)

    # Then we trim that much whitespace off all the leading strings.
    # We tolerate the common prefix not *actually* being common and remove as
    # much of it as is there, to support tolerate_dedents.

    def first_mismatch(prefix: str, value: str) -> int:
        """
        Get the index of the first character in value that does not match the corresponding character in prefix, or the length of the shorter string.
        """
        for n, (c1, c2) in enumerate(zip(prefix, value)):
            if c1 != c2:
                return n
        return min(len(prefix), len(value))

    # Trim up to the first mismatch vs. the common prefix if the line starts with a string literal.
    stripped_lines = [
        (
            (
                cast(
                    List[Union[str, WDL.Expr.Placeholder]],
                    [line[0][first_mismatch(common_whitespace_prefix, line[0]):]]
                ) + line[1:]
            )
            if len(line) > 0 and isinstance(line[0], str) else
            line
        )
        for line in lines
    ]
    if debug:
        logger.debug("Stripped Lines: %s", stripped_lines)

    # Then we reassemble the parts and make a new expression.
    # Build lists and turn the lists into strings later
    new_parts: List[Union[List[str], WDL.Expr.Placeholder]] = []
    for i, line in enumerate(stripped_lines):
        if i > 0:
            # This is a second line, so we need to tack on a newline.
            if len(new_parts) > 0 and isinstance(new_parts[-1], list):
                # Tack on to existing string collection
                new_parts[-1].append("\n")
            else:
                # Make a new string collection
                new_parts.append(["\n"])
        if len(line) > 0 and isinstance(line[0], str) and i > 0:
            # Line starts with a string we need to merge with the last string.
            # We know the previous line now ends with a string collection, so tack it on.
            assert isinstance(new_parts[-1], list)
            new_parts[-1].append(line[0])
            # Make all the strings into string collections in the rest of the line
            new_parts += [([x] if isinstance(x, str) else x) for x in line[1:]]
        else:
            # No string merge necessary
            # Make all the strings into string collections in the whole line
            new_parts += [([x] if isinstance(x, str) else x) for x in line]

    if debug:
        logger.debug("New Parts: %s", new_parts)

    # Now go back to the alternating strings and placeholders that MiniWDL wants
    new_parts_merged: List[Union[str, WDL.Expr.Placeholder]] = [("".join(x) if isinstance(x, list) else x) for x in new_parts]

    if debug:
        logger.debug("New Parts Merged: %s", new_parts_merged)

    modified = WDL.Expr.String(expression.pos, new_parts_merged, expression.command)
    # Fake the type checking of the modified expression.
    # TODO: Make MiniWDL expose a real way to do this?
    modified._type = expression._type
    return modified


def potential_absolute_uris(uri: str, path: List[str], importer: Optional[WDL.Tree.Document] = None) -> Iterator[str]:
    """
    Get potential absolute URIs to check for an imported file.

    Given a URI or bare path, yield in turn all the URIs, with schemes, where we
    should actually try to find it, given that we want to search under/against
    the given paths or URIs, the current directory, and the given importing WDL
    document if any.
    """

    if uri == "":
        # Empty URIs can't come from anywhere.
        return

    # We need to brute-force find this URI relative to:
    #
    # 1. Itself if a full URI.
    #
    # 2. Importer's URL, if importer is a URL and this is a
    #    host-root-relative URL starting with / or scheme-relative
    #    starting with //, or just plain relative.
    #
    # 3. Current directory, if a relative path.
    #
    # 4. All the prefixes in "path".
    #
    # If it can't be found anywhere, we ought to (probably) throw
    # FileNotFoundError like the MiniWDL implementation does, with a
    # correct errno.
    #
    # To do this, we have AbstractFileStore.read_from_url, which can read a
    # URL into a binary-mode writable, or throw some kind of unspecified
    # exception if the source doesn't exist or can't be fetched.

    # This holds scheme-applied full URIs for all the places to search.
    full_path_list = []

    if importer is not None:
        # Add the place the imported file came form, to search first.
        full_path_list.append(Toil.normalize_uri(importer.pos.abspath))

    # Then the current directory. We need to make sure to include a filename component here or it will treat the current directory with no trailing / as a document and relative paths will look 1 level up.
    full_path_list.append(Toil.normalize_uri('.') + '/.')

    # Then the specified paths.
    # TODO:
    # https://github.com/chanzuckerberg/miniwdl/blob/e3e8ef74e80fbe59f137b0ad40b354957915c345/WDL/Tree.py#L1479-L1482
    # seems backward actually and might do these first!
    full_path_list += [Toil.normalize_uri(p) for p in path]

    # This holds all the URIs we tried and failed with.
    failures: Set[str] = set()

    for candidate_base in full_path_list:
        # Try fetching based off each base URI
        candidate_uri = urljoin(candidate_base, uri)
        if candidate_uri in failures:
            # Already tried this one, maybe we have an absolute uri input.
            continue
        logger.debug('Consider %s which is %s off of %s', candidate_uri, uri, candidate_base)

        # Try it
        yield candidate_uri
        # If we come back it didn't work
        failures.add(candidate_uri)

async def toil_read_source(uri: str, path: List[str], importer: Optional[WDL.Tree.Document]) -> ReadSourceResult:
    """
    Implementation of a MiniWDL read_source function that can use any
    filename or URL supported by Toil.

    Needs to be async because MiniWDL will await its result.
    """

    # We track our own failures for debugging
    tried = []

    for candidate_uri in potential_absolute_uris(uri, path, importer):
        # For each place to try in order
        destination_buffer = io.BytesIO()
        logger.debug('Fetching %s', candidate_uri)
        tried.append(candidate_uri)
        try:
            # TODO: this is probably sync work that would be better as async work here
            AbstractJobStore.read_from_url(candidate_uri, destination_buffer)
        except Exception as e:
            # TODO: we need to assume any error is just a not-found,
            # because the exceptions thrown by read_from_url()
            # implementations are not specified.
            logger.debug('Tried to fetch %s from %s but got %s', uri, candidate_uri, e)
            continue
        # If we get here, we got it probably.
        try:
            string_data = destination_buffer.getvalue().decode('utf-8')
        except UnicodeDecodeError:
            # But if it isn't actually unicode text, pretend it doesn't exist.
            logger.warning('Data at %s is not text; skipping!', candidate_uri)
            continue

        # Return our result and its URI. TODO: Should we de-URI files?
        return ReadSourceResult(string_data, candidate_uri)

    # If we get here we could not find it anywhere. Do exactly what MiniWDL
    # does:
    # https://github.com/chanzuckerberg/miniwdl/blob/e3e8ef74e80fbe59f137b0ad40b354957915c345/WDL/Tree.py#L1493
    # TODO: Make a more informative message?
    logger.error('Could not find %s at any of: %s', uri, tried)
    raise FileNotFoundError(errno.ENOENT, os.strerror(errno.ENOENT), uri)


def virtualized_equal(value1: WDL.Value.Base, value2: WDL.Value.Base) -> bool:
    """
    Check if two WDL values are equal when taking into account file virtualization.

    Treats virtualized and non-virtualized Files referring to the same underlying file as equal.

    :param value1: WDL value
    :param value2: WDL value
    :return: Whether the two values are equal with file virtualization accounted for
    """
    def f(file: WDL.Value.File) -> WDL.Value.File:
        file.value = getattr(file, "virtualized_value", file.value)
        return file
    return map_over_typed_files_in_value(value1, f) == map_over_typed_files_in_value(value2, f)

# Bindings have a long type name
WDLBindings = WDL.Env.Bindings[WDL.Value.Base]

def combine_bindings(all_bindings: Sequence[WDLBindings]) -> WDLBindings:
    """
    Combine variable bindings from multiple predecessor tasks into one set for
    the current task.
    """

    # We can't just use WDL.Env.merge, because if a value is shadowed in a
    # binding, WDL.Env.merge can resurrect it to haunt us and become the
    # winning value in the merge result. See
    # <https://github.com/chanzuckerberg/miniwdl/issues/637>
    #
    # It also just strings the resolution chains of all the bindings together,
    # which is a bad plan if we aren't careful to avoid shadowing most of the
    # time. Whereas we actually routinely merge bindings of the whole current
    # environment together to propagate one or zero new values.
    #
    # So we do the merge manually.

    if len(all_bindings) == 0:
        # Combine nothing
        return WDL.Env.Bindings()
    else:
        # Sort, largest first
        all_bindings = sorted(all_bindings, key=lambda x: -len(x))

        merged = all_bindings[0]
        for bindings in all_bindings[1:]:
            for binding in bindings:
                if binding.name in merged:
                    # This is a duplicate
                    existing_value = merged[binding.name]
                    if not virtualized_equal(existing_value, binding.value):
                        raise RuntimeError('Conflicting bindings for %s with values %s and %s', binding.name, existing_value, binding.value)
                    else:
                        logger.debug('Drop duplicate binding for %s', binding.name)
                else:
                    merged = merged.bind(binding.name, binding.value, binding.info)

    return merged


# TODO: Develop a Protocol that can match the logging function type more closely
def log_bindings(log_function: Callable[..., None], message: str, all_bindings: Sequence[Promised[WDLBindings]]) -> None:
    """
    Log bindings to the console, even if some are still promises.

    :param log_function: Function (like logger.info) to call to log data
    :param message: Message to log before the bindings
    :param all_bindings: A list of bindings or promises for bindings, to log
    """
    log_function(message)
    for bindings in all_bindings:
        if isinstance(bindings, WDL.Env.Bindings):
            for binding in bindings:
                log_function("%s = %s", binding.name, binding.value)
        elif isinstance(bindings, Promise):
            log_function("<Unfulfilled promise for bindings>")

def get_supertype(types: Sequence[WDL.Type.Base]) -> WDL.Type.Base:
    """
    Get the supertype that can hold values of all the given types.
    """
    supertype = None
    optional = False
    for typ in types:
        if isinstance(typ, WDL.Type.Any):
            # ignore an Any type, as we represent a bottom type as Any. See https://miniwdl.readthedocs.io/en/latest/WDL.html#WDL.Type.Any
            # and https://github.com/openwdl/wdl/blob/e43e042104b728df1f1ad6e6145945d2b32331a6/SPEC.md?plain=1#L1484
            optional = optional or typ.optional
        elif supertype is None:
            supertype = typ
            optional = optional or typ.optional
        else:
            # We have conflicting types
            raise RuntimeError(f"Cannot generate a supertype from conflicting types: {types}")
    if supertype is None:
        return WDL.Type.Any(null=optional)  # optional flag isn't used in Any
    return supertype.copy(optional=optional)


def for_each_node(root: WDL.Tree.WorkflowNode) -> Iterator[WDL.Tree.WorkflowNode]:
    """
    Iterate over all WDL workflow nodes in the given node, including inputs,
    internal nodes of conditionals and scatters, and gather nodes.
    """

    yield root
    for child_node in root.children:
        if isinstance(child_node, WDL.Tree.WorkflowNode):
            for result in for_each_node(child_node):
                yield result

def recursive_dependencies(root: WDL.Tree.WorkflowNode) -> Set[str]:
    """
    Get the combined workflow_node_dependencies of root and everything under
    it, which are not on anything in that subtree.

    Useful because section nodes can have internal nodes with dependencies not
    reflected in those of the section node itself.
    """

    # What are all dependencies?
    needed: Set[str] = set()
    # And what dependencies are provided internally?
    provided: Set[str] = set()

    for node in for_each_node(root):
        # Record everything each node needs
        needed |= node.workflow_node_dependencies
        # And the ID it makes
        provided.add(node.workflow_node_id)

    # And produce the diff
    return needed - provided


def parse_disks(spec: str, disks_spec: Union[List[WDL.Value.String], str]) -> Tuple[Optional[str], float, str]:
    """
    Parse a WDL disk spec into a disk mount specification.
    :param spec: Disks spec to parse
    :param disks_spec: All disks spec as specified in the WDL file. Only used for better error messages.
    :return: Specified mount point (None if omitted or local-disk), number of units, size of unit (ex GB)
    """
    # Split up each spec as space-separated. We assume no fields
    # are empty, and we want to allow people to use spaces after
    # their commas when separating the list, like in Cromwell's
    # examples, so we strip whitespace.
    spec_parts = spec.strip().split(' ')

    # First check that this is a format we support. Both the WDL spec and Cromwell allow a max 3-piece specification
    # So if there are more than 3 pieces, raise an error
    if len(spec_parts) > 3:
        raise RuntimeError(f"Could not parse disks = {disks_spec} because {spec_parts} contains more than 3 parts")
    part_size = None
    # default to GiB as per spec
    part_suffix: str = "GiB"  # The WDL spec's default is 1 GiB
    # default to the execution directory
    specified_mount_point = None
    # first get the size, since units should always be some nonnumerical string, get the last numerical value
    for i, part in reversed(list(enumerate(spec_parts))):
        if part.replace(".", "", 1).isdigit():
            part_size = int(float(part))
            spec_parts.pop(i)
            break
    # unit specification is only allowed to be at the end
    if len(spec_parts) > 0:
        unit_spec = spec_parts[-1]
        if part_suffix == "LOCAL":
            # TODO: Cromwell rounds LOCAL disks up to the nearest 375 GB. I
            # can't imagine that ever being standardized; just leave it
            # alone so that the workflow doesn't rely on this weird and
            # likely-to-change Cromwell detail.
            logger.warning('Not rounding LOCAL disk to the nearest 375 GB; workflow execution will differ from Cromwell!')
        elif unit_spec in ("HDD", "SSD"):
            # For cromwell compatibility, assume this means GB in units
            # We don't actually differentiate between HDD and SSD
            part_suffix = "GB"
        if unit_spec.lower() in VALID_PREFIXES:
            part_suffix = spec_parts[-1]
            spec_parts.pop(-1)
        #  The last remaining element, if it exists, is the mount point
    if len(spec_parts) > 0:
        specified_mount_point = spec_parts[0]

    if specified_mount_point == "local-disk":
        # Don't mount local-disk. This isn't in the spec, but is carried over from cromwell
        # When the mount point is omitted, default to the task's execution directory, which None will represent
        specified_mount_point = None

    if part_size is None:
        # Disk spec did not include a size
        raise ValueError(f"Could not parse disks = {disks_spec} because {spec} does not specify a disk size")

    return specified_mount_point, part_size, part_suffix


# We define a URI scheme kind of like but not actually compatible with the one
# we use for CWL. CWL brings along the file basename in its file type, but
# WDL.Value.File doesn't. So we need to make sure we stash that somewhere in
# the URI.
# TODO: We need to also make sure files from the same source directory end up
# in the same destination directory, when dealing with basename conflicts.

TOIL_URI_SCHEME = 'toilfile:'


def pack_toil_uri(file_id: FileID, task_path: str, dir_id: uuid.UUID, file_basename: str) -> str:
    """
    Encode a Toil file ID and metadata about who wrote it as a URI.

    The URI will start with the scheme in TOIL_URI_SCHEME.
    """

    # We urlencode everything, including any slashes. We need to use a slash to
    # set off the actual filename, so the WDL standard library basename
    # function works correctly.
    return TOIL_URI_SCHEME + "/".join([
        quote(file_id.pack(), safe=''),
        quote(task_path, safe=''),
        quote(str(dir_id)),
        quote(file_basename, safe='')
    ])

def unpack_toil_uri(toil_uri: str) -> Tuple[FileID, str, str, str]:
    """
    Unpack a URI made by make_toil_uri to retrieve the FileID and the basename
    (no path prefix) that the file is supposed to have.
    """

    # Split out scheme and rest of URL
    parts = toil_uri.split(':')
    if len(parts) != 2:
        raise ValueError(f"Wrong number of colons in URI: {toil_uri}")
    if parts[0] + ':' != TOIL_URI_SCHEME:
        raise ValueError(f"URI doesn't start with {TOIL_URI_SCHEME} and should: {toil_uri}")
    # Split encoded file ID from filename
    parts = parts[1].split('/')
    if len(parts) != 4:
        raise ValueError(f"Wrong number of path segments in URI: {toil_uri}")
    file_id = FileID.unpack(unquote(parts[0]))
    task_path = unquote(parts[1])
    parent_id = unquote(parts[2])
    file_basename = unquote(parts[3])

    return file_id, task_path, parent_id, file_basename


DirectoryNamingStateDict = Dict[str, Tuple[Dict[str, str], Set[str]]]
def choose_human_readable_directory(root_dir: str, source_task_path: str, parent_id: str, state: DirectoryNamingStateDict) -> str:
    """
    Select a good directory to save files from a task and source directory in.

    The directories involved may not exist.

    :param root_dir: Directory that the path will be under
    :param source_task_path: The dotted WDL name of whatever generated the
        file. We assume this is an acceptable filename component.
    :param parent_id: UUID of the directory that the file came from. All files
        with the same parent ID will be placed as siblings files in a shared
        parent directory.
    :param state: A state dict that must be passed to repeated calls.
    """

    # We need to always put things as siblings if they come from the same UUID
    # even if different tasks generated them. So the first task we download
    # from will get to name the directory for a parent ID.

    # Get the state info for this root directory.
    #
    # For each parent ID, we need the directory we are using for it (dict).
    #
    # For each local directory, we need to know if we used it for a parent ID already (set).
    id_to_dir, used_dirs = state.setdefault(root_dir, ({}, set()))
    logger.debug("Pick location for parent %s source %s root %s against id map %s and used set %s", parent_id, source_task_path, root_dir, id_to_dir, used_dirs)
    if parent_id not in id_to_dir:
        # Make a path for this parent named after this source task

        # Problem: If we put any files right at the root of the source task
        # directory, then we can't put any directories with guessable names in
        # it, because we might later come across a file with that name that
        # must be sibling to an existing file. So if a task uploads from
        # multiple sources or otherwise manages to collide with our numbering,
        # we will make multiple directories for it.

        candidate = source_task_path
        deduplicator = len(used_dirs)
        while candidate in used_dirs:
            # We use one run of deduplicating numbers across all the names.
            candidate = f"{source_task_path}-{deduplicator}"
            deduplicator += 1

        id_to_dir[parent_id] = candidate
        used_dirs.add(candidate)

    result = os.path.join(root_dir, id_to_dir[parent_id])
    logger.debug("Picked path %s", result)
    return result


def evaluate_decls_to_bindings(decls: List[WDL.Tree.Decl], all_bindings: WDL.Env.Bindings[WDL.Value.Base], standard_library: ToilWDLStdLibBase,
                               include_previous: bool = False, drop_missing_files: bool = False) -> WDL.Env.Bindings[WDL.Value.Base]:
    """
    Evaluate decls with a given bindings environment and standard library.
    Creates a new bindings object that only contains the bindings from the given decls.
    Guarantees that each decl in `decls` can access the variables defined by the previous ones.
    :param all_bindings: Environment to use when evaluating decls
    :param decls: Decls to evaluate
    :param standard_library: Standard library
    :param include_previous: Whether to include the existing environment in the new returned environment. This will be false for outputs where only defined decls should be included
    :param drop_missing_files: Whether to coerce nonexistent files to null. The coerced elements will be checked that the transformation is valid.
    Currently should only be enabled in output sections, see https://github.com/openwdl/wdl/issues/673#issuecomment-2248828116
    :return: New bindings object
    """
    # all_bindings contains current bindings + previous all_bindings
    # bindings only contains the decl bindings themselves so that bindings from other sections prior aren't included
    bindings: WDL.Env.Bindings[WDL.Value.Base] = WDL.Env.Bindings()
    drop_if_missing_with_workdir = partial(drop_if_missing, standard_library=standard_library)
    for each_decl in decls:
        output_value = evaluate_defaultable_decl(each_decl, all_bindings, standard_library)
        if drop_missing_files:
            dropped_output_value = map_over_typed_files_in_value(output_value, drop_if_missing_with_workdir)
            # Typecheck that the new binding value with dropped files is valid for the declaration's type
            # If a dropped file exists where the type is not optional File?, raise FileNotFoundError
            # Ideally, map_over_typed_files_in_value should do this check, but that will require retooling the map functions
            # to carry through WDL types as well; currently miniwdl's WDL value has a type which we use, but that does not carry the optional flag through
            ensure_null_files_are_nullable(dropped_output_value, output_value, each_decl.type)
            output_value = dropped_output_value
        all_bindings = all_bindings.bind(each_decl.name, output_value)
        bindings = bindings.bind(each_decl.name, output_value)
    return all_bindings if include_previous else bindings

class NonDownloadingSize(WDL.StdLib._Size):
    """
    WDL size() implementation that avoids downloading files.

    MiniWDL's default size() implementation downloads the whole file to get its
    size. We want to be able to get file sizes from code running on the leader,
    where there may not be space to download the whole file. So we override the
    fancy class that implements it so that we can handle sizes for FileIDs
    using the FileID's stored size info.
    """

    def _call_eager(self, expr: "WDL.Expr.Apply", arguments: List[WDL.Value.Base]) -> WDL.Value.Base:
        """
        Replacement evaluation implementation that avoids downloads.
        """

        # Get all the URIs of files that actually are set.
        file_objects: List[WDL.Value.File] = [f for f in arguments[0].coerce(WDL.Type.Array(WDL.Type.File(optional=True))).value if not isinstance(f, WDL.Value.Null)]

        total_size = 0.0
        for file in file_objects:
            # Sum up the sizes of all the files, if any.
            uri = getattr(file, "virtualized_value", None) or file.value
            if is_url(uri):
                if uri.startswith(TOIL_URI_SCHEME):
                    # This is a Toil File ID we encoded; we have the size
                    # available.
                    file_id = unpack_toil_uri(uri)[0]
                    # Use the encoded size
                    total_size += file_id.size
                else:
                    # This is some other kind of remote file.
                    # We need to get its size from the URI.
                    item_size = AbstractJobStore.get_size(uri)
                    if item_size is None:
                        # User asked for the size and we can't figure it out efficiently, so bail out.
                        raise RuntimeError(f"Attempt to check the size of {uri} failed")
                    total_size += item_size
            else:
                # This is actually a file we can use locally.
                local_path = self.stdlib._devirtualize_filename(uri)
                total_size += os.path.getsize(local_path)

        if len(arguments) > 1:
            # Need to convert units. See
            # <https://github.com/chanzuckerberg/miniwdl/blob/498dc98d08e3ea3055b34b5bec408ae51dae0f0f/WDL/StdLib.py#L735-L740>
            unit_name: str = arguments[1].coerce(WDL.Type.String()).value
            if unit_name not in byte_size_units:
                raise WDL.Error.EvalError(expr, "size(): invalid unit " + unit_name)
            # Divide down to the right unit
            total_size /= float(byte_size_units[unit_name])

        # Return the result as a WDL float value
        return WDL.Value.Float(total_size)

def is_toil_url(filename: str) -> bool:
    return is_url(filename, schemes=[TOIL_URI_SCHEME])


def is_standard_url(filename: str) -> bool:
    return is_url(filename, ['http:', 'https:', 's3:', 'gs:'])


def is_url(filename: str, schemes: List[str]=['http:', 'https:', 's3:', 'gs:', TOIL_URI_SCHEME]) -> bool:
        """
        Decide if a filename is a known kind of URL
        """
        for scheme in schemes:
            if filename.startswith(scheme):
                return True
        return False

def convert_remote_files(environment: WDLBindings, file_source: Toil, task_path: str, search_paths: Optional[List[str]] = None, import_remote_files: bool = True) -> None:
    """
    Resolve relative-URI files in the given environment and import all files.

    Will set the value of the File to the relative-URI.

    :param environment: Bindings to evaluate on
    :param file_source: Context to search for files with
    :param task_path: Dotted WDL name of the user-level code doing the
        importing (probably the workflow name).
    :param search_paths: If set, try resolving input location relative to the URLs or
        directories in this list.
    :param import_remote_files: If set, import files from remote locations. Else leave them as URI references.
    """
    path_to_id: Dict[str, uuid.UUID] = {}
    @memoize
    def import_filename(filename: str) -> Tuple[Optional[str], Optional[str]]:
        """
        Detect if any potential URI exists. Will convert a file's value to a URI and import it.

        Separated out from convert_file_to_url in order to properly memoize and avoid importing the same file twice
        :param filename: Filename to import
        :return: Tuple of the uri the file was found at and the virtualized import
        """
        # Search through any input search paths passed in and download it if found
        tried = []
        for candidate_uri in potential_absolute_uris(filename, search_paths if search_paths is not None else []):
            tried.append(candidate_uri)
            try:
                if not import_remote_files and is_url(candidate_uri):
                    # Use remote URIs in place. But we need to find the one that exists.
                    if not file_source.url_exists(candidate_uri):
                        # Wasn't found there
                        continue

                    # Now we know this exists, so pass it through
                    return candidate_uri, None
                else:
                    # Actually import
                    # Try to import the file. Don't raise if we can't find it, just
                    # return None!
                    imported = file_source.import_file(candidate_uri, check_existence=False)
                    if imported is None:
                        # Wasn't found there
                        continue
            except UnimplementedURLException as e:
                # We can't find anything that can even support this URL scheme.
                # Report to the user, they are probably missing an extra.
                logger.critical('Error: ' + str(e))
                raise
            except HTTPError as e:
                # Something went wrong looking for it there.
                logger.warning("Checked URL %s but got HTTP status %s", candidate_uri, e.code)
                # Try the next location.
                continue
            except Exception:
                # Something went wrong besides the file not being found. Maybe
                # we have no auth.
                logger.error("Something went wrong when testing for existence of %s", candidate_uri)
                raise

            if imported is None:
                # Wasn't found there
                # Mostly to satisfy mypy
                continue

            # Work out what the basename for the file was
            file_basename = os.path.basename(urlsplit(candidate_uri).path)

            if file_basename == "":
                # We can't have files with no basename because we need to
                # download them at that basename later.
                raise RuntimeError(f"File {candidate_uri} has no basename and so cannot be a WDL File")

            # Was actually found
            if is_url(candidate_uri):
                # Might be a file URI or other URI.
                # We need to make sure file URIs and local paths that point to
                # the same place are treated the same.
                parsed = urlsplit(candidate_uri)
                if parsed.scheme == "file:":
                    # This is a local file URI. Convert to a path for source directory tracking.
                    parent_dir = os.path.dirname(unquote(parsed.path))
                else:
                    # This is some other URL. Get the URL to the parent directory and use that.
                    parent_dir = urljoin(candidate_uri, ".")
            else:
                # Must be a local path
                parent_dir = os.path.dirname(candidate_uri)

            # Pack a UUID of the parent directory
            dir_id = path_to_id.setdefault(parent_dir, uuid.uuid4())

            toil_uri = pack_toil_uri(imported, task_path, dir_id, file_basename)

            logger.info('Converting input file path %s to %s', filename, candidate_uri)

            return candidate_uri, toil_uri
        # Not found, return None
        return None, None

    def convert_file_to_uri(file: WDL.Value.File) -> WDL.Value.File:
        """
        Calls import_filename to detect if a potential URI exists and imports it. Will modify the File object value to the new URI and tack on the virtualized file.
        """
        candidate_uri, toil_uri = import_filename(file.value)
        if candidate_uri is None and toil_uri is None:
            # If we get here we tried all the candidates
            raise RuntimeError(f"Could not find {file.value} at any of: {list(potential_absolute_uris(file.value, search_paths if search_paths is not None else []))}")
        elif candidate_uri is not None and toil_uri is None:
            # A candidate exists but importing is disabled because import_remote_files is false
            file.value = candidate_uri
        else:
            # Was actually found and imported
            file.value = candidate_uri
            setattr(file, "virtualized_value", toil_uri)
        return file

    map_over_files_in_bindings(environment, convert_file_to_uri)


# Both the WDL code itself **and** the commands that it runs will deal in
# "virtualized" filenames.

# We have to guarantee that "When a WDL author uses a File input in their
# Command Section, the fully qualified, localized path to the file is
# substituted when that declaration is referenced in the command template."

# This has to be true even if the File is the result of a WDL function that is
# run *during* the evaluation of the command string, via a placeholder
# expression evaluation.

# Really there are 3 filename spaces in play: Toil filestore URLs,
# outside-the-container host filenames, and inside-the-container filenames. But
# the MiniWDL machinery only gives us 2 levels to work with: "virtualized"
# (visible to the workflow) and "devirtualized" (openable by this process).

# So we sneakily swap out what "virtualized" means. Usually (as provided by
# ToilWDLStdLibBase) a "virtualized" filename is the Toil filestore URL space.
# But when evaluating a task command, we switch things so that the
# "virtualized" space is the inside-the-container filename space (by
# devirtualizing and then host-to-container-mapping all the visible files, and
# then using ToilWDLStdLibTaskCommand for evaluating expressions, and then
# going back from container to host space after the command). At all times the
# "devirtualized" space is outside-the-container host filenames.

class ToilWDLStdLibBase(WDL.StdLib.Base):
    """
    Standard library implementation for WDL as run on Toil.
    """
    def __init__(self, file_store: AbstractFileStore, wdl_options: WDLContext, share_files_with: Optional["ToilWDLStdLibBase"] = None):
        """
        Set up the standard library.
        :param wdl_options: Options to pass into the standard library to use.
        """
        # TODO: Just always be the 1.2 standard library.
        wdl_version = "1.2"
        # Where should we be writing files that write_file() makes?
        write_dir = file_store.getLocalTempDir()
        # Set up miniwdl's implementation (which may be WDL.StdLib.TaskOutputs)
        super().__init__(wdl_version, write_dir)

        # Replace the MiniWDL size() implementation with one that doesn't need
        # to always download the file.
        self.size = NonDownloadingSize(self)

        # Keep the file store around so we can access files.
        self._file_store = file_store

        self._wdl_options: WDLContext = wdl_options

        if share_files_with is None:
            # We get fresh file download/upload state

            # Map forward from virtualized files to absolute devirtualized ones.
            self._virtualized_to_devirtualized: Dict[str, str] = {}
            # Allow mapping back from absolute devirtualized files to virtualized
            # paths, to save re-uploads.
            self._devirtualized_to_virtualized: Dict[str, str] = {}
            # State we need for choosing good names for devirtualized files
            self._devirtualization_state: DirectoryNamingStateDict = {}
            # UUID to differentiate which node files are virtualized from
            self._parent_dir_to_ids: Dict[str, uuid.UUID] = dict()
        else:
            # Share file download/upload state
            self._virtualized_to_devirtualized = share_files_with._virtualized_to_devirtualized
            self._devirtualized_to_virtualized = share_files_with._devirtualized_to_virtualized
            self._devirtualization_state = share_files_with._devirtualization_state
            self._parent_dir_to_ids = share_files_with._parent_dir_to_ids

    @property
    def execution_dir(self) -> Optional[str]:
        execution_dir: Optional[str] = self._wdl_options.get("execution_dir")
        return execution_dir

    @property
    def task_path(self) -> str:
        task_path: str = self._wdl_options["task_path"]
        return task_path

    def get_local_paths(self) -> List[str]:
        """
        Get all the local paths of files devirtualized (or virtualized) through the stdlib.
        """

        return list(self._virtualized_to_devirtualized.values())


    def _read(self, parse: Callable[[str], WDL.Value.Base]) -> Callable[[WDL.Value.File], WDL.Value.Base]:
        # To only virtualize on task/function boundaries, rely on the _read function
        # as this is called before every WDL function that takes a file input
        # We want to virtualize before any function call so we can control the caching
        # and to support all Toil supported formats (ex Google buckets)
        # Since we also want to preserve the URL/path *and* store the virtualized URI, use setattr
        # I can't think of another way to do this. I still need to remember the original URL/path,
        # but I need to virtualize as well, so I can't remove one or the other.
        def _f(file: WDL.Value.File) -> WDL.Value.Base:
            if getattr(file, "virtualized_value", None) is None:
                setattr(file, "virtualized_value", self._virtualize_filename(file.value))
            with open(self._devirtualize_filename(getattr(file, "virtualized_value")), "r") as infile:
                return parse(infile.read())

        return _f

    def _write(
        self, serialize: Callable[[WDL.Value.Base, IO[bytes]], None]
    ) -> Callable[[WDL.Value.Base], WDL.Value.File]:
        "generate write_* function implementation based on serialize"

        def _f(
            v: WDL.Value.Base,
        ) -> WDL.Value.File:
            os.makedirs(self._write_dir, exist_ok=True)
            with tempfile.NamedTemporaryFile(dir=self._write_dir, delete=False) as outfile:
                serialize(v, outfile)
                filename = outfile.name
            chmod_R_plus(filename, file_bits=0o660)
            return WDL.Value.File(filename)

        return _f

    def _devirtualize_file(self, file: WDL.Value.File) -> WDL.Value.File:
        # We track whether files do not exist with the nonexistent flag in order to coerce to Null/error on use
        if getattr(file, "nonexistent", False):
            return file
        virtualized_filename = getattr(file, "virtualized_value", None)
        if virtualized_filename is not None:
            file.value = self._devirtualize_filename(virtualized_filename)
        return file

    def _virtualize_file(self, file: WDL.Value.File, enforce_existence: bool = True) -> WDL.Value.File:
        # If enforce_existence is true, then if a file is detected as nonexistent, raise an error. Else, let it pass through
        if getattr(file, "virtualized_value", None) is not None:
            return file

        if enforce_existence is False:
            # We only want to error on a nonexistent file in the output section
            # Since we need to virtualize on task boundaries, don't enforce existence if on a boundary
            if is_standard_url(file.value):
                file_uri = Toil.normalize_uri(file.value)
            else:
                abs_filepath = os.path.join(self.execution_dir, file.value) if self.execution_dir is not None else os.path.abspath(file.value)
                file_uri = Toil.normalize_uri(abs_filepath)

            if not AbstractJobStore.url_exists(file_uri):
                setattr(file, "nonexistent", True)
                return file
        virtualized = self._virtualize_filename(file.value)
        setattr(file, "virtualized_value", virtualized)
        return file

    @memoize
    def _devirtualize_filename(self, filename: str) -> str:
        """
        'devirtualize' filename passed to a read_* function: return a filename that can be open()ed
        on the local host.
        """
        result = self.devirtualize_to(
            filename,
            self._file_store.localTempDir,
            self._file_store,
            self._devirtualization_state,
            self._wdl_options,
            self._devirtualized_to_virtualized,
            self._virtualized_to_devirtualized,
        )
        return result

    @staticmethod
    def _devirtualize_uri(filename: str, dest_dir: str, file_source: Union[AbstractFileStore, Toil], state: DirectoryNamingStateDict) -> str:
        """
        Given a filename, either return the devirtualized path or the filename itself if not a virtualized URI.
        """
        if filename.startswith(TOIL_URI_SCHEME):
            # This is a reference to the Toil filestore.
            # Deserialize the FileID
            file_id, task_path, parent_id, file_basename = unpack_toil_uri(filename)

            # Decide where it should be put.
            dir_path = choose_human_readable_directory(dest_dir, task_path, parent_id, state)
        else:
            # Parse the URL and extract the basename
            file_basename = os.path.basename(urlsplit(filename).path)
            # Get the URL to the directory this thing came from. Remember
            # URLs are interpreted relative to the directory the thing is
            # in, not relative to the thing.
            parent_url = urljoin(filename, ".")
            # Turn it into a string we can make a directory for
            dir_path = os.path.join(dest_dir, quote(parent_url, safe=''))

        if not os.path.exists(dir_path):
            # Make sure the chosen directory exists
            os.mkdir(dir_path)
        # And decide the file goes in it.
        dest_path = os.path.join(dir_path, file_basename)

        if filename.startswith(TOIL_URI_SCHEME):
            # Get a local path to the file
            if isinstance(file_source, AbstractFileStore):
                # Read from the file store.
                # File is not allowed to be modified by the task. See
                # <https://github.com/openwdl/wdl/issues/495>.
                # We try to get away with symlinks and hope the task
                # container can mount the destination file.
                result = file_source.readGlobalFile(file_id, dest_path, mutable=False, symlink=True)
            elif isinstance(file_source, Toil):
                # Read from the Toil context
                file_source.export_file(file_id, dest_path)
                result = dest_path
        else:
            # Download to a local file with the right name and execute bit.
            # Open it exclusively
            with open(dest_path, 'xb') as dest_file:
                # And save to it
                size, executable = AbstractJobStore.read_from_url(filename, dest_file)
                if executable:
                    # Set the execute bit in the file's permissions
                    os.chmod(dest_path, os.stat(dest_path).st_mode | stat.S_IXUSR)

            result = dest_path
        return result

    @staticmethod
    def devirtualize_to(filename: str, dest_dir: str, file_source: Union[AbstractFileStore, Toil], state: DirectoryNamingStateDict, wdl_options: WDLContext,
                        devirtualized_to_virtualized: Optional[Dict[str, str]] = None, virtualized_to_devirtualized: Optional[Dict[str, str]] = None) -> str:
        """
        Download or export a WDL virtualized filename/URL to the given directory.

        The destination directory must already exist.

        Makes sure sibling files stay siblings and files with the same name
        don't clobber each other. Called from within this class for tasks, and
        statically at the end of the workflow for outputs.

        Returns the local path to the file. If it already had a local path
        elsewhere, it might not actually be put in dest_dir.

        The input filename could already be devirtualized. In this case, the filename
        should not be added to the cache

        :param state: State dict which must be shared among successive calls into a dest_dir.
        :param wdl_options: WDL options to carry through.
        """
        if not os.path.isdir(dest_dir):
            # os.mkdir fails saying the directory *being made* caused a
            # FileNotFoundError. So check the dest_dir before trying to make
            # directories under it.
            raise RuntimeError(f"Cannot devirtualize {filename} into nonexistent directory {dest_dir}")

        # TODO: Support people doing path operations (join, split, get parent directory) on the virtualized filenames.
        # TODO: For task inputs, we are supposed to make sure to put things in the same directory if they came from the same directory. See <https://github.com/openwdl/wdl/blob/main/versions/1.0/SPEC.md#task-input-localization>
        if is_url(filename):
            if virtualized_to_devirtualized is not None and filename in virtualized_to_devirtualized:
                # The virtualized file is in the cache, so grab the already devirtualized result
                result = virtualized_to_devirtualized[filename]
                logger.debug("Found virtualized %s in cache with devirtualized path %s", filename, result)
                return result
            result = ToilWDLStdLibBase._devirtualize_uri(filename, dest_dir, file_source, state)
            if devirtualized_to_virtualized is not None:
                # Store the back mapping
                devirtualized_to_virtualized[result] = filename
            if virtualized_to_devirtualized is not None:
                # And the other way
                virtualized_to_devirtualized[filename] = result
            logger.debug('Devirtualized %s as openable file %s', filename, result)
        else:
            # This is a local file
            # To support relative paths, join the execution dir and filename
            # if filename is already an abs path, join() will do nothing
            execution_dir = wdl_options.get("execution_dir")
            if execution_dir is not None:
                result = os.path.join(execution_dir, filename)
            else:
                result = filename
            logger.debug("Virtualized file %s is already a local path", filename)

        if not os.path.exists(result):
            # Catch if something made it through without going through the proper virtualization/devirtualization steps
            raise RuntimeError(f"Virtualized file {filename} looks like a local file but isn't!")

        return result

    @memoize
    def _virtualize_filename(self, filename: str) -> str:
        """
        from a local path in write_dir, 'virtualize' into the filename as it should present in a File value

        :param filename: Can be a local file path, URL (http, https, s3, gs), or toilfile
        """

        if is_toil_url(filename):
            # Already virtual
            logger.debug('Already virtual: %s', filename)
            return filename
        elif is_standard_url(filename):
            # This is a URL (http, s3, etc) that we want to virtualize
            # First check the cache
            if filename in self._devirtualized_to_virtualized:
                # Note: this is a little duplicative with the local file path branch, but the keys are different
                result = self._devirtualized_to_virtualized[filename]
                logger.debug("Re-using virtualized WDL file %s for %s", result, filename)
                return result
            try:
                imported = self._file_store.import_file(filename)
            except FileNotFoundError:
                logger.error("File at URL %s does not exist or is inaccessible." % filename)
                raise
            except HTTPError as e:
                # Something went wrong with the connection
                logger.error("File %s could not be downloaded due to HTTP error %d", filename, e.code)
                raise
            if imported is None:
                # Satisfy mypy, this should never happen though as we don't pass a shared file name (which is the only way import_file returns None)
                raise RuntimeError("Failed to import URL %s into jobstore." % filename)
            file_basename = os.path.basename(urlsplit(filename).path)
            # Get the URL to the parent directory and use that.
            parent_dir = urljoin(filename, ".")
            # Pack a UUID of the parent directory
            dir_id = self._parent_dir_to_ids.setdefault(parent_dir, uuid.uuid4())
            result = pack_toil_uri(imported, self.task_path, dir_id, file_basename)
            logger.debug('Virtualized %s as WDL file %s', filename, result)
            # We can't put the Toil URI in the virtualized_to_devirtualized cache because it would point to the URL instead of a
            # local file on the machine, so only store the forward mapping
            self._devirtualized_to_virtualized[filename] = result
            return result
        else:
            # Otherwise this is a local file and we want to fake it as a Toil file store file
            # Make it an absolute path
            if self.execution_dir is not None:
                # To support relative paths from execution directory, join the execution dir and filename
                # If filename is already an abs path, join() will not do anything
                abs_filename = os.path.join(self.execution_dir, filename)
            else:
                abs_filename = os.path.abspath(filename)

            if abs_filename in self._devirtualized_to_virtualized:
                # This is a previously devirtualized thing so we can just use the
                # virtual version we remembered instead of reuploading it.
                result = self._devirtualized_to_virtualized[abs_filename]
                logger.debug("Re-using virtualized WDL file %s for %s", result, filename)
                return result

            file_id = self._file_store.writeGlobalFile(abs_filename)

            file_dir = os.path.dirname(abs_filename)
            parent_id = self._parent_dir_to_ids.setdefault(file_dir, uuid.uuid4())
            result = pack_toil_uri(file_id, self.task_path, parent_id, os.path.basename(abs_filename))
            logger.debug('Virtualized %s as WDL file %s', filename, result)
            # Remember the upload in case we share a cache
            self._devirtualized_to_virtualized[abs_filename] = result
            # And remember the local path in case we want a redownload
            self._virtualized_to_devirtualized[result] = abs_filename
            return result

class ToilWDLStdLibTaskCommand(ToilWDLStdLibBase):
    """
    Standard library implementation to use inside a WDL task command evaluation.

    Expects all the filenames in variable bindings to be container-side paths;
    these are the "virtualized" filenames, while the "devirtualized" filenames
    are host-side paths.
    """

    def __init__(self, file_store: AbstractFileStore, container: TaskContainer, wdl_options: WDLContext):
        """
        Set up the standard library for the task command section.
        """

        # TODO: Don't we want to make sure we don't actually use the file store?
        super().__init__(file_store, wdl_options=wdl_options)
        self.container = container

    # Revert the _read and _write functions to the parent WDL.StdLib.Base implementation
    # This is because the task command standard library is used in MiniWDL's internals when executing a task
    # which we don't have much control over (miniwdl will create its own file objects that represent files within the container)
    # and MiniWDL seems to treat the task standard library and the base standard library different (mainly in how it creates File objects;
    # the file values are valid paths in the base standard library but are container paths in the task library)
    # In _read, we typically always ensure a file is virtualized before use. Here, we can't virtualize a within-container file because
    # MiniWDL created a file representing the in-container path, which does not exist on the host machine
    # In _write, we need virtualize to an in-container path from a host machine path because we mount the file through. The ideal spot for this virtualization
    # to happen is here before the path injection
    def _read(self, parse: Callable[[str], WDL.Value.Base]) -> Callable[[WDL.Value.File], WDL.Value.Base]:
        # todo: figure out better way than reoverriding overridden function
        def _f(file: WDL.Value.File) -> WDL.Value.Base:
            with open(self._devirtualize_filename(file.value), "r") as infile:
                return parse(infile.read())

        return _f

    def _write(
        self, serialize: Callable[[WDL.Value.Base, IO[bytes]], None]
    ) -> Callable[[WDL.Value.Base], WDL.Value.File]:
        def _f(
            v: WDL.Value.Base,
        ) -> WDL.Value.File:
            os.makedirs(self._write_dir, exist_ok=True)
            with tempfile.NamedTemporaryFile(dir=self._write_dir, delete=False) as outfile:
                serialize(v, outfile)
                filename = outfile.name
            chmod_R_plus(filename, file_bits=0o660)
            vfn = self._virtualize_filename(filename)
            return WDL.Value.File(vfn)

        return _f

    @memoize
    def _devirtualize_filename(self, filename: str) -> str:
        """
        Go from a virtualized WDL-side filename to a local disk filename.

        Any WDL-side filenames which are paths will be paths in the container.
        """
        if is_url(filename):
            # We shouldn't have to deal with URLs here; we want to have exactly
            # two nicely stacked/back-to-back layers of virtualization, joined
            # on the out-of-container paths.
            raise RuntimeError(f"File {filename} is a URL but should already be an in-container-virtualized filename")

        # If this is a local path it will be in the container. Make sure we
        # use the out-of-container equivalent.
        result = self.container.host_path(filename)

        if result is None:
            # We really shouldn't have files in here that we didn't virtualize.
            raise RuntimeError(f"File {filename} in container is not mounted from the host and can't be opened from the host")

        logger.debug('Devirtualized %s as out-of-container file %s', filename, result)
        return result

    @memoize
    def _virtualize_filename(self, filename: str) -> str:
        """
        From a local path in write_dir, 'virtualize' into the filename as it should present in a
        File value, when substituted into a command in the container.
        """

        if filename not in self.container.input_path_map:
            # Mount the file.
            self.container.add_paths([filename])

        result = self.container.input_path_map[filename]

        logger.debug('Virtualized %s as WDL file %s', filename, result)
        return result

class ToilWDLStdLibTaskOutputs(ToilWDLStdLibBase, WDL.StdLib.TaskOutputs):
    """
    Standard library implementation for WDL as run on Toil, with additional
    functions only allowed in task output sections.
    """

    def __init__(
        self,
        file_store: AbstractFileStore,
        stdout_path: str,
        stderr_path: str,
        file_to_mountpoint: Dict[str, str],
        wdl_options: WDLContext,
        share_files_with: Optional["ToilWDLStdLibBase"] = None
    ):
        """
        Set up the standard library for a task output section. Needs to know
        where standard output and error from the task have been stored, and
        what local paths to pretend are where for resolving symlinks.

        :param current_directory_override: If set, resolves relative paths and
            globs from there instead of from the real current directory.
        :param share_files_with: If set to an existing standard library
            instance, use the same file upload and download paths as it.
        """

        # Just set up as ToilWDLStdLibBase, but it will call into
        # WDL.StdLib.TaskOutputs next.
        super().__init__(file_store, wdl_options, share_files_with)

        # Remember task output files
        self._stdout_path = stdout_path
        self._stderr_path = stderr_path

        # Remember that the WDL code has not referenced them yet.
        self._stdout_used = False
        self._stderr_used = False

        # Reverse and store the file mount dict
        self._mountpoint_to_file = {v: k for k, v in file_to_mountpoint.items()}

        # We need to attach implementations for WDL's stdout(), stderr(), and glob().
        # TODO: Can we use the fancy decorators instead of this wizardry?
        setattr(
            self,
            "stdout",
            WDL.StdLib.StaticFunction("stdout", [], WDL.Type.File(), self._stdout),
        )
        setattr(
            self,
            "stderr",
            WDL.StdLib.StaticFunction("stderr", [], WDL.Type.File(), self._stderr),
        )
        setattr(
            self,
            "glob",
            WDL.StdLib.StaticFunction("glob", [WDL.Type.String()], WDL.Type.Array(WDL.Type.File()), self._glob),
        )

    def _stdout(self) -> WDL.Value.File:
        """
        Get the standard output of the command that ran, as a WDL File, outside the container.
        """
        self._stdout_used = True
        return WDL.Value.File(self._stdout_path)

    def stdout_used(self) -> bool:
        """
        Return True if the standard output was read by the WDL.
        """
        return self._stdout_used

    def _stderr(self) -> WDL.Value.File:
        """
        Get the standard error of the command that ran, as a WDL File, outside the container.
        """
        self._stderr_used = True
        return WDL.Value.File(self._stderr_path)

    def stderr_used(self) -> bool:
        """
        Return True if the standard error was read by the WDL.
        """
        return self._stderr_used

    def _glob(self, pattern: WDL.Value.String) -> WDL.Value.Array:
        """
        Get a WDL Array of WDL Files left behind by the job that ran, matching the given glob pattern, outside the container.
        """

        # Unwrap the pattern
        pattern_string = pattern.coerce(WDL.Type.String()).value

        # The spec says we really are supposed to invoke `bash` and pass it
        # `echo <the pattern>`, and that `bash` is allowed to be
        # "non-standard", so if you use a Docker image you could ship any code
        # you want as "bash" and we have to run it and then filter out the
        # directories.

        # Problem: `echo <the pattern>` just dumps space-delimited filenames which may themselves contain spaces, so we can't actually correctly recover them, if we need to allow for `echo <the pattern>` being able to do arbitrary things in the container's Bash other than interpreting the pattern
        # So we send a little Bash script that can delimit the files with something, and assume the Bash really is a Bash.

        # This needs to run in the work directory that the container used, if any.
        work_dir = '.' if not self.execution_dir else self.execution_dir

        # TODO: get this to run in the right container if there is one
        # We would use compgen -G to resolve the glob but that doesn't output
        # files in the same (lexicographical) order as actually using a glob on
        # the command line.
        #
        # But we still want to support spaces in filenames so we can't actually
        # parse the result of `echo <glob>` like the spec shows.
        #
        # So we use the method of <https://unix.stackexchange.com/a/766527>
        # where dumping a glob with spaces onto the command line from an
        # unquoted variable, with IFS cleared, allows it to be globbed as a
        # single unit. Then we loop over the results and print them
        # newline-delimited.
        lines = subprocess.run(['bash', '-c', ''.join([
            'cd ',
            shlex.quote(work_dir),
            ' && (shopt -s nullglob; IFS=""; PATTERN=',
            shlex.quote(pattern_string),
            '; for RESULT in ${PATTERN} ; do echo "${RESULT}" ; done)'
        ])], stdout=subprocess.PIPE).stdout.decode('utf-8')

        # Get each name that is a file
        results = []
        for line in lines.split('\n'):
            if not line:
                continue
            if not line.startswith('/'):
                # Make sure to be working with absolute paths since the glob
                # might not share our current directory
                line = os.path.join(work_dir, line)
            if not os.path.isfile(line):
                continue
            results.append(line)

        # Just turn them all into WDL File objects with local disk out-of-container names.
        return WDL.Value.Array(WDL.Type.File(), [WDL.Value.File(x) for x in results])

    @memoize
    def _devirtualize_filename(self, filename: str) -> str:
        """
        Go from a virtualized WDL-side filename to a local disk filename.

        Any WDL-side filenames which are relative will be relative to the
        current directory override, if set.
        """
        if not is_url(filename) and not filename.startswith('/'):
            # We are getting a bare relative path from the WDL side.
            # Find a real path to it relative to the current directory override.
            work_dir = '.' if not self.execution_dir else self.execution_dir
            filename = os.path.join(work_dir, filename)

        return super()._devirtualize_filename(filename)

    @memoize
    def _virtualize_filename(self, filename: str) -> str:
        """
        Go from a local disk filename to a virtualized WDL-side filename.

        Any relative paths will be relative to the current directory override,
        if set, to account for how they might not be *real* devirtualized
        filenames.
        """

        if not is_url(filename) and not filename.startswith('/'):
            # We are getting a bare relative path on the supposedly devirtualized side.
            # Find a real path to it relative to the current directory override.
            work_dir = '.' if not self.execution_dir else self.execution_dir
            filename = os.path.join(work_dir, filename)

        if filename in self._devirtualized_to_virtualized:
            result = self._devirtualized_to_virtualized[filename]
            logger.debug("Re-using virtualized filename %s for %s", result, filename)
            return result

        if os.path.islink(filename):
            # Recursively resolve symlinks
            here = filename
            # Notice if we have a symlink loop
            seen = {here}
            while os.path.islink(here):
                dest = os.readlink(here)
                if not dest.startswith('/'):
                    # Make it absolute
                    dest = os.path.join(os.path.dirname(here), dest)
                here = dest
                if here in self._mountpoint_to_file:
                    # This points to something mounted into the container, so use that path instead.
                    here = self._mountpoint_to_file[here]
                if here in self._devirtualized_to_virtualized:
                    # Check the virtualized filenames before following symlinks
                    # all the way back to workflow inputs.
                    result = self._devirtualized_to_virtualized[here]
                    logger.debug("Re-using virtualized filename %s for %s linked from %s", result, here, filename)
                    return result
                if here in seen:
                    raise RuntimeError(f"Symlink {filename} leads to symlink loop at {here}")
                seen.add(here)

            if os.path.exists(here):
                logger.debug("Handling symlink %s ultimately to %s", filename, here)
            else:
                logger.error("Handling broken symlink %s ultimately to %s", filename, here)
            filename = here

        return super()._virtualize_filename(filename)

def evaluate_named_expression(context: Union[WDL.Error.SourceNode, WDL.Error.SourcePosition], name: str, expected_type: Optional[WDL.Type.Base], expression: Optional[WDL.Expr.Base], environment: WDLBindings, stdlib: WDL.StdLib.Base) -> WDL.Value.Base:
    """
    Evaluate an expression when we know the name of it.
    """

    if expression is None:
        if expected_type and expected_type.optional:
            # We can just leave the value as null
            value: WDL.Value.Base = WDL.Value.Null()
        else:
            raise WDL.Error.EvalError(context, "Cannot evaluate no expression for " + name)
    else:
        logger.debug("Evaluate expression for %s: %s", name, expression)
        try:
            if expected_type:
                # Make sure the types are allowed
                expression.typecheck(expected_type)

            # Do the actual evaluation
            value = expression.eval(environment, stdlib)
            logger.debug("Got value %s of type %s", value, value.type)
        except Exception:
            # If something goes wrong, dump.
            logger.exception("Expression evaluation failed for %s: %s", name, expression)
            log_bindings(logger.error, "Expression was evaluated in:", [environment])
            raise

    if expected_type:
        # Coerce to the type it should be.
        value = value.coerce(expected_type)

    return value

def evaluate_decl(node: WDL.Tree.Decl, environment: WDLBindings, stdlib: WDL.StdLib.Base) -> WDL.Value.Base:
    """
    Evaluate the expression of a declaration node, or raise an error.
    """

    return evaluate_named_expression(node, node.name, node.type, node.expr, environment, stdlib)

def evaluate_call_inputs(context: Union[WDL.Error.SourceNode, WDL.Error.SourcePosition], expressions: Dict[str, WDL.Expr.Base], environment: WDLBindings, stdlib: WDL.StdLib.Base, inputs_dict: Optional[Dict[str, WDL.Type.Base]] = None) -> WDLBindings:
    """
    Evaluate a bunch of expressions with names, and make them into a fresh set of bindings. `inputs_dict` is a mapping of
    variable names to their expected type for the input decls in a task.
    """
    new_bindings: WDLBindings = WDL.Env.Bindings()
    for k, v in expressions.items():
        # Add each binding in turn
        # If the expected type is optional, then don't type check the lhs and rhs as miniwdl will return a StaticTypeMismatch error, so pass in None
        expected_type = None
        if not v.type.optional and inputs_dict is not None:
            # This is done to enable passing in a string into a task input of file type
            expected_type = inputs_dict.get(k, None)
        try:
            new_bindings = new_bindings.bind(k, evaluate_named_expression(context, k, expected_type, v, environment, stdlib))
        except FileNotFoundError as e:
            # MiniWDL's type coercion will raise this when trying to make a File out of Null.
            raise WDL.Error.EvalError(context, f"Cannot evaluate expression for {k} with value {v}")
    return new_bindings

def evaluate_defaultable_decl(node: WDL.Tree.Decl, environment: WDLBindings, stdlib: WDL.StdLib.Base) -> WDL.Value.Base:
    """
    If the name of the declaration is already defined in the environment, return its value. Otherwise, return the evaluated expression.
    """

    try:
        if ((node.name in environment and not isinstance(environment[node.name], WDL.Value.Null))
                or (isinstance(environment.get(node.name), WDL.Value.Null) and node.type.optional)):
            logger.debug('Name %s is already defined, not using default', node.name)
            if not isinstance(environment[node.name].type, type(node.type)):
                return environment[node.name].coerce(node.type)
            else:
                return environment[node.name]
        else:
            if node.type is not None and not node.type.optional and node.expr is None:
                # We need a value for this but there isn't one.
                raise WDL.Error.EvalError(node, f"Value for {node.name} was not provided and no default value is available")
            logger.info('Defaulting %s to %s', node.name, node.expr)
            return evaluate_decl(node, environment, stdlib)
    except Exception:
        # If something goes wrong, dump.
        logger.exception("Evaluation failed for %s", node)
        log_bindings(logger.error, "Statement was evaluated in:", [environment])
        raise

# TODO: make these stdlib methods???
def devirtualize_files(environment: WDLBindings, stdlib: ToilWDLStdLibBase) -> WDLBindings:
    """
    Make sure all the File values embedded in the given bindings point to files
    that are actually available to command line commands.
    The same virtual file always maps to the same devirtualized filename even with duplicates
    """
    return map_over_files_in_bindings(environment, stdlib._devirtualize_file)

def virtualize_files(environment: WDLBindings, stdlib: ToilWDLStdLibBase, enforce_existence: bool = True) -> WDLBindings:
    """
    Make sure all the File values embedded in the given bindings point to files
    that are usable from other machines.
    """
    virtualize_func = partial(stdlib._virtualize_file, enforce_existence=enforce_existence)
    return map_over_files_in_bindings(environment, virtualize_func)

def add_paths(task_container: TaskContainer, host_paths: Iterable[str]) -> None:
    """
    Based off of WDL.runtime.task_container.add_paths from miniwdl
    Maps the host path to the container paths
    """
    # partition the files by host directory
    host_paths_by_dir: Dict[str, Set[str]] = {}
    for host_path in host_paths:
        host_path_strip = host_path.rstrip("/")
        if host_path not in task_container.input_path_map and host_path_strip not in task_container.input_path_map:
            if not os.path.exists(host_path_strip):
                raise WDL.Error.InputError("input path not found: " + host_path)
            host_paths_by_dir.setdefault(os.path.dirname(host_path_strip), set()).add(host_path)
    # for each such partition of files
    # - if there are no basename collisions under input subdirectory 0, then mount them there.
    # - otherwise, mount them in a fresh subdirectory
    subd = 0
    id_to_subd: Dict[str, str] = {}
    for paths in host_paths_by_dir.values():
        based = os.path.join(task_container.container_dir, "work/_miniwdl_inputs")
        for host_path in paths:
            parent_id = os.path.basename(os.path.dirname(host_path))
            if id_to_subd.get(parent_id, None) is None:
                id_to_subd[parent_id] = str(subd)
                subd += 1
            host_path_subd = id_to_subd[parent_id]
            container_path = os.path.join(based, host_path_subd, os.path.basename(host_path.rstrip("/")))
            if host_path.endswith("/"):
                container_path += "/"
            assert container_path not in task_container.input_path_map_rev, f"{container_path}, {task_container.input_path_map_rev}"
            task_container.input_path_map[host_path] = container_path
            task_container.input_path_map_rev[container_path] = host_path


def drop_if_missing(file: WDL.Value.File, standard_library: ToilWDLStdLibBase) -> Optional[WDL.Value.File]:
    """
    Return None if a file doesn't exist, or its path if it does.

    filename represents a URI or file name belonging to a WDL value of type value_type. work_dir represents
    the current working directory of the job and is where all relative paths will be interpreted from
    """
    work_dir = standard_library.execution_dir
    filename = getattr(file, "virtualized_value", None) or file.value
    value_type = file.type
    logger.debug("Consider file %s", filename)

    if filename is not None and is_url(filename):
        try:
            if filename.startswith(TOIL_URI_SCHEME) or AbstractJobStore.url_exists(filename):
                # We assume anything in the filestore actually exists.
                devirtualized_filename = standard_library._devirtualize_filename(filename)
                file.value = devirtualized_filename
                setattr(file, "virtualized_value", filename)
                return file
            else:
                logger.warning('File %s with type %s does not actually exist at its URI', filename, value_type)
                return None
        except HTTPError as e:
            # The error doesn't always include the URL in its message.
            logger.error("File %s could not be checked for existence due to HTTP error %d", filename, e.code)
            raise
    else:
        # Get the absolute path, not resolving symlinks
        effective_path = os.path.abspath(os.path.join(work_dir or os.getcwd(), filename))
        if os.path.islink(effective_path) or os.path.exists(effective_path):
            # This is a broken symlink or a working symlink or a file.
            return file
        else:
            logger.warning('File %s with type %s does not actually exist at %s', filename, value_type, effective_path)
            return None

def drop_missing_files(environment: WDLBindings, standard_library: ToilWDLStdLibBase) -> WDLBindings:
    """
    Make sure all the File values embedded in the given bindings point to files
    that exist, or are null.

    Files must not be virtualized.
    """

    # Determine where to evaluate relative paths relative to
    drop_if_missing_with_workdir = partial(drop_if_missing, standard_library=standard_library)
    return map_over_files_in_bindings(environment, drop_if_missing_with_workdir)

def get_file_paths_in_bindings(environment: WDLBindings) -> List[str]:
    """
    Get the paths of all files in the bindings. Doesn't guarantee that
    duplicates are removed.

    TODO: Duplicative with WDL.runtime.task._fspaths, except that is internal
    and supports Directory objects.
    """

    paths = []

    def append_to_paths(file: WDL.Value.File) -> Optional[WDL.Value.File]:
        # Append element and return the element. This is to avoid a logger warning inside map_over_typed_files_in_value()
        # But don't process nonexistent files
        if getattr(file, "nonexistent", False) is False:
            path = file.value
            paths.append(path)
            return file
    map_over_files_in_bindings(environment, append_to_paths)
    return paths

def map_over_files_in_bindings(environment: WDLBindings, transform: Callable[[WDL.Value.File], Optional[WDL.Value.File]]) -> WDLBindings:
    """
    Run all File values embedded in the given bindings through the given
    transformation function.

    TODO: Replace with WDL.Value.rewrite_env_paths or WDL.Value.rewrite_files
    """

    return environment.map(lambda b: map_over_files_in_binding(b, transform))


def map_over_files_in_binding(binding: WDL.Env.Binding[WDL.Value.Base], transform: Callable[[WDL.Value.File], Optional[WDL.Value.File]]) -> WDL.Env.Binding[WDL.Value.Base]:
    """
    Run all File values' types and values embedded in the given binding's value through the given
    transformation function.
    """

    return WDL.Env.Binding(binding.name, map_over_typed_files_in_value(binding.value, transform), binding.info)

# TODO: We want to type this to say, for anything descended from a WDL type, we
# return something descended from the same WDL type or a null. But I can't
# quite do that with generics, since you could pass in some extended WDL value
# type we've never heard of and expect to get one of those out.
#
# For now we assume that any types extending the WDL value types will implement
# compatible constructors.
def map_over_typed_files_in_value(value: WDL.Value.Base, transform: Callable[[WDL.Value.File], Optional[WDL.Value.File]]) -> WDL.Value.Base:
    """
    Run all File values embedded in the given value through the given
    transformation function.

    If the transform returns None, the file value is changed to Null.

    The transform has access to the type information for the value, so it knows
    if it may return None, depending on if the value is optional or not.

    The transform is *allowed* to return None only if the mapping result won't
    actually be used, to allow for scans. So error checking needs to be part of
    the transform itself.
    """
    if isinstance(value, WDL.Value.File):
        # This is a file so we need to process it
        new_file = transform(value)
        if new_file is None:
            # Assume the transform checked types if we actually care about the
            # result.
            logger.warning("File %s became Null", value)
            return WDL.Value.Null()
        else:
            # Make whatever the value is around the new path.
            # TODO: why does this need casting?
            return new_file
    elif isinstance(value, WDL.Value.Array):
        # This is an array, so recurse on the items
        return WDL.Value.Array(value.type.item_type, [map_over_typed_files_in_value(v, transform) for v in value.value], value.expr)
    elif isinstance(value, WDL.Value.Map):
        # This is a map, so recurse on the members of the items, which are tuples (but not wrapped as WDL Pair objects)
        # TODO: Can we avoid a cast in a comprehension if we get MyPy to know that each pair is always a 2-element tuple?
        return WDL.Value.Map(value.type.item_type, [cast(Tuple[WDL.Value.Base, WDL.Value.Base], tuple((map_over_typed_files_in_value(v, transform) for v in pair))) for pair in value.value], value.expr)
    elif isinstance(value, WDL.Value.Pair):
        # This is a pair, so recurse on the left and right items
        return WDL.Value.Pair(value.type.left_type, value.type.right_type, cast(Tuple[WDL.Value.Base, WDL.Value.Base], tuple((map_over_typed_files_in_value(v, transform) for v in value.value))), value.expr)
    elif isinstance(value, WDL.Value.Struct):
        # This is a struct, so recurse on the values in the backing dict
        return WDL.Value.Struct(cast(Union[WDL.Type.StructInstance, WDL.Type.Object], value.type), {k: map_over_typed_files_in_value(v, transform) for k, v in value.value.items()}, value.expr)
    else:
        # All other kinds of value can be passed through unmodified.
        return value

def ensure_null_files_are_nullable(value: WDL.Value.Base, original_value: WDL.Value.Base, expected_type: WDL.Type.Base) -> None:
    """
    Run through all nested values embedded in the given value and check that the null values are valid.

    If a null value is found that does not have a valid corresponding expected_type, raise an error

    (This is currently only used to check that null values arising from File coercion are in locations with a nullable File? type.
    If this is to be used elsewhere, the error message should be changed to describe the appropriate types and not just talk about files.)

    For example:
    If one of the nested values is null but the equivalent nested expected_type is not optional, a FileNotFoundError will be raised
    :param value: WDL base value to check. This is the WDL value that has been transformed and has the null elements
    :param original_value: The original WDL base value prior to the transformation. Only used for error messages
    :param expected_type: The WDL type of the value
    """
    if isinstance(value, WDL.Value.File):
        pass
    elif isinstance(value, WDL.Value.Array) and isinstance(expected_type, WDL.Type.Array):
        for elem, orig_elem in zip(value.value, original_value.value):
            ensure_null_files_are_nullable(elem, orig_elem, expected_type.item_type)
    elif isinstance(value, WDL.Value.Map) and isinstance(expected_type, WDL.Type.Map):
        for pair, orig_pair in zip(value.value, original_value.value):
            # The key of the map cannot be optional or else it is not serializable, so we only need to check the value
            ensure_null_files_are_nullable(pair[1], orig_pair[1], expected_type.item_type[1])
    elif isinstance(value, WDL.Value.Pair) and isinstance(expected_type, WDL.Type.Pair):
        ensure_null_files_are_nullable(value.value[0], original_value.value[0], expected_type.left_type)
        ensure_null_files_are_nullable(value.value[1], original_value.value[1], expected_type.right_type)
    elif isinstance(value, WDL.Value.Struct) and isinstance(expected_type, WDL.Type.StructInstance):
        for (k, v), (_, orig_v) in zip(value.value.items(), original_value.value.items()):
            # The parameters method for WDL.Type.StructInstance returns the values rather than the dictionary
            # While dictionaries are ordered, this should be more robust; the else branch should never be hit
            if expected_type.members is not None:
                ensure_null_files_are_nullable(v, orig_v, expected_type.members[k])
    elif isinstance(value, WDL.Value.Null):
        if not expected_type.optional:
            raise FileNotFoundError(errno.ENOENT, os.strerror(errno.ENOENT), original_value.value)
    else:
        # Don't check other (unsupported?) types
        return

class WDLBaseJob(Job):
    """
    Base job class for all WDL-related jobs.

    Responsible for post-processing returned bindings, to do things like add in
    null values for things not defined in a section. Post-processing operations
    can be added onto any job before it is saved, and will be applied as long
    as the job's run method calls postprocess().

    Also responsible for remembering the Toil WDL configuration keys and values.
    """

    def __init__(self, wdl_options: WDLContext, **kwargs: Any) -> None:
        """
        Make a WDL-related job.

        Makes sure the global recursive call limit is high enough to allow
        MiniWDL's extremely deep WDL structures to be pickled. We handle this
        in the constructor because it needs to happen in the leader and the
        worker before a job body containing MiniWDL structures can be saved.
        """

        # Default everything to being a local job
        if 'local' not in kwargs:
            kwargs['local'] = True

        super().__init__(**kwargs)

        # The jobs can't pickle under the default Python recursion limit of
        # 1000 because MiniWDL data structures are very deep.
        # TODO: Dynamically determine how high this needs to be to serialize the structures we actually have.
        # TODO: Make sure C-level stack size is also big enough for this.
        sys.setrecursionlimit(10000)

        # We need an ordered list of postprocessing steps to apply, because we
        # may have coalesced postprocessing steps deferred by several levels of
        # jobs returning other jobs' promised RVs.
        self._postprocessing_steps: List[Tuple[str, Union[str, Promised[WDLBindings]]]] = []

        self._wdl_options = wdl_options

        assert self._wdl_options.get("container") is not None

    # TODO: We're not allowed by MyPy to override a method and widen the return
    # type, so this has to be Any.
    def run(self, file_store: AbstractFileStore) -> Any:
        """
        Run a WDL-related job.

        Remember to decorate non-trivial overrides with :func:`report_wdl_errors`.
        """
        # Make sure that pickle is prepared to save our return values, which
        # might take a lot of recursive calls. TODO: This might be because
        # bindings are actually linked lists or something?
        sys.setrecursionlimit(10000)

    def then_underlay(self, underlay: Promised[WDLBindings]) -> None:
        """
        Apply an underlay of backup bindings to the result.
        """
        logger.debug("Underlay %s after %s", underlay, self)
        self._postprocessing_steps.append(("underlay", underlay))

    def then_remove(self, remove: Promised[WDLBindings]) -> None:
        """
        Remove the given bindings from the result.
        """
        logger.debug("Remove %s after %s", remove, self)
        self._postprocessing_steps.append(("remove", remove))

    def then_namespace(self, namespace: str) -> None:
        """
        Put the result bindings into a namespace.
        """
        logger.debug("Namespace %s after %s", namespace, self)
        self._postprocessing_steps.append(("namespace", namespace))

    def then_overlay(self, overlay: Promised[WDLBindings]) -> None:
        """
        Overlay the given bindings on top of the (possibly namespaced) result.
        """
        logger.debug("Overlay %s after %s", overlay, self)
        self._postprocessing_steps.append(("overlay", overlay))

    def postprocess(self, bindings: WDLBindings) -> WDLBindings:
        """
        Apply queued changes to bindings.

        Should be applied by subclasses' run() implementations to their return
        values.
        """

        for action, argument in self._postprocessing_steps:

            logger.debug("Apply postprocessing step: (%s, %s)", action, argument)

            # Interpret the mini language of postprocessing steps.
            # These are too small to justify being their own separate jobs.
            if action == "underlay":
                if not isinstance(argument, WDL.Env.Bindings):
                    raise RuntimeError("Wrong postprocessing argument type")
                # We want to apply values from the underlay if not set in the bindings
                bindings = combine_bindings([bindings, argument.subtract(bindings)])
            elif action == "remove":
                if not isinstance(argument, WDL.Env.Bindings):
                    raise RuntimeError("Wrong postprocessing argument type")
                # We need to take stuff out of scope
                bindings = bindings.subtract(argument)
            elif action == "namespace":
                if not isinstance(argument, str):
                    raise RuntimeError("Wrong postprocessing argument type")
                # We are supposed to put all our results in a namespace
                bindings = bindings.wrap_namespace(argument)
            elif action == "overlay":
                if not isinstance(argument, WDL.Env.Bindings):
                    raise RuntimeError("Wrong postprocessing argument type")
                # We want to apply values from the overlay over the bindings
                bindings = combine_bindings([bindings.subtract(argument), argument])
            else:
                raise RuntimeError(f"Unknown postprocessing action {action}")

        return bindings

    def defer_postprocessing(self, other: "WDLBaseJob") -> None:
        """
        Give our postprocessing steps to a different job.

        Use this when you are returning a promise for bindings, on the job that issues the promise.
        """

        other._postprocessing_steps += self._postprocessing_steps
        self._postprocessing_steps = []

        logger.debug("Assigned postprocessing steps from %s to %s", self, other)

class WDLTaskWrapperJob(WDLBaseJob):
    """
    Job that determines the resources needed to run a WDL job.

    Responsible for evaluating the input declarations for unspecified inputs,
    evaluating the runtime section, and scheduling or chaining to the real WDL
    job.

    All bindings are in terms of task-internal names.
    """

    def __init__(self, task: WDL.Tree.Task, prev_node_results: Sequence[Promised[WDLBindings]], task_id: List[str], wdl_options: WDLContext, **kwargs: Any) -> None:
        """
        Make a new job to determine resources and run a task.

        :param namespace: The namespace that the task's *contents* exist in.
               The caller has alredy added the task's own name.
        """
        # task_path in wdl_options is like the namespace, but including subscript numbers for scatters
        super().__init__(unitName=wdl_options["task_path"] + ".inputs", displayName=wdl_options["namespace"] + ".inputs", wdl_options=wdl_options, **kwargs)

        logger.info("Preparing to run task code for %s as %s", task.name, wdl_options["namespace"])

        self._task = task
        self._prev_node_results = prev_node_results
        self._task_id = task_id

    @report_wdl_errors("evaluate task code", exit=True)
    def run(self, file_store: AbstractFileStore) -> Promised[WDLBindings]:
        """
        Evaluate inputs and runtime and schedule the task.
        """
        super().run(file_store)
        logger.info("Evaluating inputs and runtime for task %s (%s) called as %s", self._task.name, self._task_id, self._wdl_options["namespace"])

        # Combine the bindings we get from previous jobs.
        # For a task we are only passed the inside-the-task namespace.
        bindings = combine_bindings(unwrap_all(self._prev_node_results))
        # Set up the WDL standard library
        # UUID to use for virtualizing files
        standard_library = ToilWDLStdLibBase(file_store, self._wdl_options)

        if self._task.inputs:
            logger.debug("Evaluating task code")
            # Evaluate all the inputs that aren't pre-set
            bindings = evaluate_decls_to_bindings(self._task.inputs, bindings, standard_library, include_previous=True)
        if self._task.postinputs:
            # Evaluate all the postinput decls.
            # We need these in order to evaluate the runtime.
            # TODO: What if they wanted resources from the runtime?
            bindings = evaluate_decls_to_bindings(self._task.postinputs, bindings, standard_library, include_previous=True)

        # Evaluate the runtime section
        runtime_bindings = evaluate_call_inputs(self._task, self._task.runtime, bindings, standard_library)

        # Fill these in with not-None if the workflow asks for each resource.
        runtime_memory: Optional[int] = None
        runtime_cores: Optional[float] = None
        runtime_disk: Optional[int] = None
        runtime_accelerators: Optional[List[AcceleratorRequirement]] = None

        if runtime_bindings.has_binding('cpu'):
            cpu_spec: int = runtime_bindings.resolve('cpu').value
            runtime_cores = float(cpu_spec)

        if runtime_bindings.has_binding('memory'):
            # Get the memory requirement and convert to bytes
            memory_spec: Union[int, str] = runtime_bindings.resolve('memory').value
            if isinstance(memory_spec, str):
                memory_spec = human2bytes(memory_spec)
            runtime_memory = memory_spec

        mount_spec: Dict[Optional[str], int] = dict()
        if runtime_bindings.has_binding('disks'):
            # Miniwdl doesn't have this, but we need to be able to parse things like:
            # local-disk 5 SSD
            # which would mean we need 5 GB space. Cromwell docs for this are at https://cromwell.readthedocs.io/en/stable/RuntimeAttributes/#disks
            # We ignore all disk types, and complain if the mount point is not `local-disk`.
            disks_spec: Union[List[WDL.Value.String], str] = runtime_bindings.resolve('disks').value
            if isinstance(disks_spec, list):
                # SPEC says to use the first one
                # the parser gives an array of WDL string objects
                all_specs = [part.value for part in disks_spec]
            else:
                all_specs = disks_spec.split(',')
            # Sum up the space in each disk specification
            total_bytes: float = 0
            for spec in all_specs:
                specified_mount_point, part_size, part_suffix = parse_disks(spec, disks_spec)
                per_part_size = convert_units(part_size, part_suffix)
                total_bytes += per_part_size
                if mount_spec.get(specified_mount_point) is not None:
                    if specified_mount_point is not None:
                        # raise an error as all mount points must be unique
                        raise ValueError(f"Could not parse disks = {disks_spec} because the mount point {specified_mount_point} is specified multiple times")
                    else:
                        raise ValueError(f"Could not parse disks = {disks_spec} because the mount point is omitted more than once")

                # TODO: we always ignore the disk type and assume we have the right one.
                mount_spec[specified_mount_point] = int(per_part_size)
            runtime_disk = int(total_bytes)
        
        if not runtime_bindings.has_binding("gpu") and self._task.effective_wdl_version in ('1.0', 'draft-2'):
            # For old WDL versions, guess whether the task wants GPUs if not specified.
            use_gpus = (runtime_bindings.has_binding('gpuCount') or
                        runtime_bindings.has_binding('gpuType') or
                        runtime_bindings.has_binding('nvidiaDriverVersion'))
        else:
            # The gpu field is the WDL 1.1 standard with a default value of false,
            # so in 1.1+ documents, this field will be the absolute
            # truth on whether to use GPUs or not.
            # Fields such as gpuType and gpuCount will control what GPUs are provided.
            use_gpus = cast(WDL.Value.Boolean, runtime_bindings.get('gpu', WDL.Value.Boolean(False))).value

        if use_gpus:
            # We want to have GPUs
            # TODO: actually coerce types here instead of casting to detect user mistakes
            # Get the GPU count if set, or 1 if not,
            gpu_count: int = cast(WDL.Value.Int, runtime_bindings.get('gpuCount', WDL.Value.Int(1))).value
            # Get the GPU model constraint if set, or None if not
            gpu_model: Optional[str] = cast(Union[WDL.Value.String, WDL.Value.Null], runtime_bindings.get('gpuType', WDL.Value.Null())).value
            # We can't enforce a driver version, but if an nvidia driver
            # version is set, manually set nvidia brand
            gpu_brand: Optional[str] = 'nvidia' if runtime_bindings.has_binding('nvidiaDriverVersion') else None
            # Make a dict from this
            accelerator_spec: Dict[str, Union[str, int]] = {'kind': 'gpu', 'count': gpu_count}
            if gpu_model is not None:
                accelerator_spec['model'] = gpu_model
            if gpu_brand is not None:
                accelerator_spec['brand'] = gpu_brand

            accelerator_requirement = parse_accelerator(accelerator_spec)
            runtime_accelerators = [accelerator_requirement]

        task_wdl_options = self._wdl_options.copy()
        # A task is not guaranteed to have access to the current execution directory, so get rid of it. The execution directory also is not needed as all files will be virtualized
        task_wdl_options.pop("execution_dir")
        # Schedule to get resources. Pass along the bindings from evaluating all the inputs and decls, and the runtime, with files virtualized.
<<<<<<< HEAD
        run_job = WDLTaskJob(self._task, virtualize_files(bindings, standard_library), virtualize_files(runtime_bindings, standard_library), self._task_id, self._namespace,
                             self._task_path, mount_spec, cores=runtime_cores or self.cores, memory=runtime_memory or self.memory, disk=runtime_disk or self.disk,
                             accelerators=runtime_accelerators or self.accelerators, wdl_options=self._wdl_options)
=======
        run_job = WDLTaskJob(self._task,
                             virtualize_files(bindings, standard_library, enforce_existence=False),
                             virtualize_files(runtime_bindings, standard_library, enforce_existence=False),
                             self._task_id, cores=runtime_cores or self.cores, memory=runtime_memory or self.memory, disk=runtime_disk or self.disk,
                             accelerators=runtime_accelerators or self.accelerators, wdl_options=task_wdl_options)
>>>>>>> 0034c927
        # Run that as a child
        self.addChild(run_job)

        # Give it our postprocessing steps
        self.defer_postprocessing(run_job)

        # And return its result.
        return run_job.rv()



class WDLTaskJob(WDLBaseJob):
    """
    Job that runs a WDL task.

    Responsible for re-evaluating input declarations for unspecified inputs,
    evaluating the runtime section, re-scheduling if resources are not
    available, running any command, and evaluating the outputs.

    All bindings are in terms of task-internal names.
    """

<<<<<<< HEAD
    def __init__(self, task: WDL.Tree.Task, task_internal_bindings: Promised[WDLBindings], runtime_bindings: Promised[WDLBindings], task_id: List[str], namespace: str,
                 task_path: str, mount_spec: Dict[Optional[str], int], **kwargs: Any) -> None:
=======
    def __init__(self, task: WDL.Tree.Task, task_internal_bindings: Promised[WDLBindings], runtime_bindings: Promised[WDLBindings], task_id: List[str], wdl_options: WDLContext, **kwargs: Any) -> None:
>>>>>>> 0034c927
        """
        Make a new job to run a task.

        :param namespace: The namespace that the task's *contents* exist in.
               The caller has alredy added the task's own name.
        """

        # This job should not be local because it represents a real workflow task.
        # TODO: Instead of re-scheduling with more resources, add a local
        # "wrapper" job like CWL uses to determine the actual requirements.

        # task_path in wdl_options is like the namespace, but including subscript numbers for scatters
        super().__init__(unitName=wdl_options["task_path"] + ".command", displayName=wdl_options["namespace"] + ".command", local=False, wdl_options=wdl_options, **kwargs)

        logger.info("Preparing to run task %s as %s", task.name, wdl_options["namespace"])

        self._task = task
        self._task_internal_bindings = task_internal_bindings
        self._runtime_bindings = runtime_bindings
        self._task_id = task_id
<<<<<<< HEAD
        self._namespace = namespace
        self._task_path = task_path
        self._mount_spec = mount_spec
=======
>>>>>>> 0034c927

    ###
    # Runtime code injection system
    ###

    # WDL runtime code injected in the container communicates back to the rest
    # of the runtime through files in this directory.
    INJECTED_MESSAGE_DIR = ".toil_wdl_runtime"

    def add_injections(self, command_string: str, task_container: TaskContainer) -> str:
        """
        Inject extra Bash code from the Toil WDL runtime into the command for the container.

        Currently doesn't implement the MiniWDL plugin system, but does add
        resource usage monitoring to Docker containers.
        """

        parts = []

        if isinstance(task_container, SwarmContainer):
            # We're running on Docker Swarm, so we need to monitor CPU usage
            # and so on from inside the container, since it won't be attributed
            # to Toil child processes in the leader's self-monitoring.
            # TODO: Mount this from a file Toil installs instead or something.
            script = textwrap.dedent("""\
                function _toil_resource_monitor () {
                    # Turn off error checking and echo in here
                    set +ex
                    MESSAGE_DIR="${1}"
                    mkdir -p "${MESSAGE_DIR}"

                    function sample_cpu_usec() {
                        if [[ -f  /sys/fs/cgroup/cpu.stat ]] ; then
                            awk '{ if ($1 == "usage_usec") {print $2} }' /sys/fs/cgroup/cpu.stat
                        elif [[ -f /sys/fs/cgroup/cpuacct/cpuacct.stat ]] ; then
                            echo $(( $(head -n 1 /sys/fs/cgroup/cpuacct/cpuacct.stat | cut -f2 -d' ') * 10000 ))
                        fi
                    }

                    function sample_memory_bytes() {
                        if [[ -f /sys/fs/cgroup/memory.stat ]] ; then
                            awk '{ if ($1 == "anon") { print $2 } }' /sys/fs/cgroup/memory.stat
                        elif [[ -f /sys/fs/cgroup/memory/memory.stat ]] ; then
                            awk '{ if ($1 == "total_rss") { print $2 } }' /sys/fs/cgroup/memory/memory.stat
                        fi
                    }

                    while true ; do
                        printf "CPU\\t" >> ${MESSAGE_DIR}/resources.tsv
                        sample_cpu_usec >> ${MESSAGE_DIR}/resources.tsv
                        printf "Memory\\t" >> ${MESSAGE_DIR}/resources.tsv
                        sample_memory_bytes >> ${MESSAGE_DIR}/resources.tsv
                        sleep 1
                    done
                }
                """)
            parts.append(script)
            # Launch in a subshell so that it doesn't interfere with Bash "wait" in the main shell
            parts.append(f"(_toil_resource_monitor {self.INJECTED_MESSAGE_DIR} &)")

        if isinstance(task_container, SwarmContainer) and platform.system() == "Darwin":
            # With gRPC FUSE file sharing, files immediately downloaded before
            # being mounted may appear as size 0 in the container due to a race
            # condition. Check for this and produce an approperiate error.

            script = textwrap.dedent("""\
                function _toil_check_size () {
                    TARGET_FILE="${1}"
                    GOT_SIZE="$(stat -c %s "${TARGET_FILE}")"
                    EXPECTED_SIZE="${2}"
                    if [[ "${GOT_SIZE}" != "${EXPECTED_SIZE}" ]] ; then
                        echo >&2 "Toil Error:"
                        echo >&2 "File size visible in container for ${TARGET_FILE} is size ${GOT_SIZE} but should be size ${EXPECTED_SIZE}"
                        echo >&2 "Are you using gRPC FUSE file sharing in Docker Desktop?"
                        echo >&2 "It doesn't work: see <https://github.com/DataBiosphere/toil/issues/4542>."
                        exit 1
                    fi
                }
            """)
            parts.append(script)
            for host_path, job_path in task_container.input_path_map.items():
                expected_size = os.path.getsize(host_path)
                if expected_size != 0:
                    parts.append(f"_toil_check_size \"{job_path}\" {expected_size}")

        parts.append(command_string)

        return "\n".join(parts)

    def handle_injection_messages(self, outputs_library: ToilWDLStdLibTaskOutputs) -> None:
        """
        Handle any data received from injected runtime code in the container.
        """

        message_files = outputs_library._glob(WDL.Value.String(os.path.join(self.INJECTED_MESSAGE_DIR, "*")))
        logger.debug("Handling message files: %s", message_files)
        for message_file in message_files.value:
            self.handle_message_file(message_file.value)

    def handle_message_file(self, file_path: str) -> None:
        """
        Handle a message file received from in-container injected code.

        Takes the host-side path of the file.
        """
        if os.path.basename(file_path) == "resources.tsv":
            # This is a TSV of resource usage info.
            first_cpu_usec: Optional[int] = None
            last_cpu_usec: Optional[int] = None
            max_memory_bytes: Optional[int] = None

            for line in open(file_path):
                if not line.endswith("\n"):
                    # Skip partial lines
                    continue
                # For each full line we got
                parts = line.strip().split("\t")
                if len(parts) != 2:
                    # Skip odd-shaped lines
                    continue
                if parts[0] == "CPU":
                    # Parse CPU usage
                    cpu_usec = int(parts[1])
                    # Update summary stats
                    if first_cpu_usec is None:
                        first_cpu_usec = cpu_usec
                    last_cpu_usec = cpu_usec
                elif parts[0] == "Memory":
                    # Parse memory usage
                    memory_bytes = int(parts[1])
                    # Update summary stats
                    if max_memory_bytes is None or max_memory_bytes < memory_bytes:
                        max_memory_bytes = memory_bytes

            if max_memory_bytes is not None:
                logger.info("Container used at about %s bytes of memory at peak", max_memory_bytes)
                # Treat it as if used by a child process
                ResourceMonitor.record_extra_memory(max_memory_bytes // 1024)
            if last_cpu_usec is not None:
                assert(first_cpu_usec is not None)
                cpu_seconds = (last_cpu_usec - first_cpu_usec) / 1000000
                logger.info("Container used about %s seconds of CPU time", cpu_seconds)
                # Treat it as if used by a child process
                ResourceMonitor.record_extra_cpu(cpu_seconds)

    ###
    # Helper functions to work out what containers runtime we can use
    ###

    def can_fake_root(self) -> bool:
        """
        Determine if --fakeroot is likely to work for Singularity.
        """

        # We need to have an entry for our user in /etc/subuid to grant us a range of UIDs to use, for fakeroot to work.
        try:
            subuid_file = open('/etc/subuid')
        except OSError as e:
            logger.warning('Cannot open /etc/subuid due to %s; assuming no subuids available', e)
            return False
        username = get_user_name()
        for line in subuid_file:
            if line.split(':')[0].strip() == username:
                # We have a line assigning subuids
                return True
        # If there is no line, we have no subuids
        logger.warning('No subuids are assigned to %s; cannot fake root.', username)
        return False

    def can_mount_proc(self) -> bool:
        """
        Determine if --containall will work for Singularity. On Kubernetes, this will result in operation not permitted
        See: https://github.com/apptainer/singularity/issues/5857

        So if Kubernetes is detected, return False
        :return: bool
        """
        return "KUBERNETES_SERVICE_HOST" not in os.environ

    def ensure_mount_point(self, file_store: AbstractFileStore, mount_spec: Dict[Optional[str], int]) -> Dict[str, str]:
        """
        Ensure the mount point sources are available.

        Will check if the mount point source has the requested amount of space available.

        Note: We are depending on Toil's job scheduling backend to error when the sum of multiple mount points disk requests is greater than the total available
        For example, if a task has two mount points request 100 GB each but there is only 100 GB available, the df check may pass
        but Toil should fail to schedule the jobs internally

        :param mount_spec: Mount specification from the disks attribute in the WDL task. Is a dict where key is the mount point target and value is the size
        :param file_store: File store to create a tmp directory for the mount point source
        :return: Dict mapping mount point target to mount point source
        """
        logger.debug("Detected mount specifications, creating mount points.")
        mount_src_mapping = {}
        # Create one tmpdir to encapsulate all mount point sources, each mount point will be associated with a subdirectory
        tmpdir = file_store.getLocalTempDir()

        # The POSIX standard doesn't specify how to escape spaces in mount points and file system names
        # The only defect of this regex is if the target mount point is the same format as the df output
        # It is likely reliable enough to trust the user has not created a mount with a df output-like name
        regex_df = re.compile(r".+ \d+ +\d+ +(\d+) +\d+% +.+")
        total_mount_size = sum(mount_spec.values())
        try:
            # Use arguments from the df POSIX standard
            df_line = subprocess.check_output(["df", "-k", "-P", tmpdir], encoding="utf-8").split("\n")[1]
            m = re.match(regex_df, df_line)
            if m is None:
                logger.debug("Output of df may be malformed: %s", df_line)
                logger.warning("Unable to check disk requirements as output of 'df' command is malformed. Will assume storage is always available.")
            else:
                # Block size will always be 1024
                available_space = int(m[1]) * 1024
                if available_space < total_mount_size:
                    # We do not have enough space available for this mount point
                    # An omitted mount point is the task's execution directory so show that to the user instead
                    raise InsufficientMountDiskSpace([mount_point if mount_point is not None else "/mnt/miniwdl_task_container/work" for mount_point in mount_spec.keys()],
                                                     total_mount_size, available_space)
        except subprocess.CalledProcessError as e:
            # If df somehow isn't available
            logger.debug("Unable to call df. stdout: %s stderr: %s", e.stdout, e.stderr)
            logger.warning("Unable to check disk requirements as call to 'df' command failed. Will assume storage is always available.")
        for mount_target in mount_spec.keys():
            # Create a new subdirectory for each mount point
            source_location = os.path.join(tmpdir, str(uuid.uuid4()))
            os.mkdir(source_location)
            if mount_target is not None:
                # None represents an omitted mount point, which will default to the task's work directory. MiniWDL's internals will mount the task's work directory by itself
                mount_src_mapping[mount_target] = source_location
        return mount_src_mapping

    @report_wdl_errors("run task command", exit=True)
    def run(self, file_store: AbstractFileStore) -> Promised[WDLBindings]:
        """
        Actually run the task.
        """
        super().run(file_store)
        logger.info("Running task command for %s (%s) called as %s", self._task.name, self._task_id, self._wdl_options["namespace"])

        # Set up the WDL standard library
        # UUID to use for virtualizing files
        # We process nonexistent files in WDLTaskWrapperJob as those must be run locally, so don't try to devirtualize them
        standard_library = ToilWDLStdLibBase(file_store, wdl_options=self._wdl_options)

        # Create mount points and get a mapping of target mount points to locations on disk
        mount_mapping = self.ensure_mount_point(file_store, self._mount_spec)

        # Get the bindings from after the input section
        bindings = unwrap(self._task_internal_bindings)
        # And the bindings from evaluating the runtime section
        runtime_bindings = unwrap(self._runtime_bindings)

        # We have all the resources we need, so run the task

        if shutil.which('singularity') and self._wdl_options.get("container") in ["singularity", "auto"]:
            # Prepare to use Singularity. We will need plenty of space to
            # download images.
            # Default the Singularity and MiniWDL cache directories. This sets the cache to the same place as
            # Singularity/MiniWDL's default cache directory
            # With launch-cluster, the singularity and miniwdl cache is set to /var/lib/toil in abstractProvisioner.py
            # A current limitation with the singularity/miniwdl cache is it cannot check for image updates if the
            # filename is the same
            singularity_cache = os.path.join(os.path.expanduser("~"), ".singularity")
            miniwdl_cache = os.path.join(os.path.expanduser("~"), ".cache/miniwdl")

            # Cache Singularity's layers somewhere known to have space
            os.environ['SINGULARITY_CACHEDIR'] = os.environ.get("SINGULARITY_CACHEDIR", singularity_cache)

            # Make sure it exists.
            os.makedirs(os.environ['SINGULARITY_CACHEDIR'], exist_ok=True)

            # Cache Singularity images for the workflow on this machine.
            # Since MiniWDL does only within-process synchronization for pulls,
            # we also will need to pre-pull one image into here at a time.
            os.environ['MINIWDL__SINGULARITY__IMAGE_CACHE'] = os.environ.get("MINIWDL__SINGULARITY__IMAGE_CACHE", miniwdl_cache)

            # Make sure it exists.
            os.makedirs(os.environ['MINIWDL__SINGULARITY__IMAGE_CACHE'], exist_ok=True)

            # Run containers with Singularity
            TaskContainerImplementation: Type[TaskContainer] = SingularityContainer
        elif self._wdl_options.get("container") in ["docker", "auto"]:
            # Run containers with Docker
            # TODO: Poll if it is available and don't just try and fail.
            TaskContainerImplementation = SwarmContainer
            if runtime_bindings.has_binding('gpuType') or runtime_bindings.has_binding('gpuCount') or runtime_bindings.has_binding('nvidiaDriverVersion'):
                # Complain to the user that this is unlikely to work.
                logger.warning("Running job that might need accelerators with Docker. "
                               "Accelerator and GPU support "
                               "is not yet implemented in the MiniWDL Docker "
                               "containerization implementation.")
        else:
            raise RuntimeError(f"Could not find a working container engine to use; told to use {self._wdl_options.get('container')}")

        # Set up the MiniWDL container running stuff
        miniwdl_logger = logging.getLogger("MiniWDLContainers")
        miniwdl_config = WDL.runtime.config.Loader(miniwdl_logger)
        if not getattr(TaskContainerImplementation, 'toil_initialized__', False):
            # Initialize the cointainer system
            TaskContainerImplementation.global_init(miniwdl_config, miniwdl_logger)

            # TODO: We don't want to use MiniWDL's resource limit logic, but
            # we'd have to get at the _SubprocessScheduler that is internal to
            # the WDL.runtime.backend.cli_subprocess.SubprocessBase class to
            # hack it out of e.g. SingularityContainer, so for now we bring it
            # up. If we don't do this, we error out trying to make
            # _SubprocessScheduler instances because its class-level condition
            # variable doesn't exist.
            TaskContainerImplementation.detect_resource_limits(miniwdl_config, miniwdl_logger)

            # And remember we did it
            setattr(TaskContainerImplementation, 'toil_initialized__', True)
            # TODO: not thread safe!

        # Records, if we use a container, where its workdir is on our
        # filesystem, so we can interpret file anmes and globs relative to
        # there.
        workdir_in_container: Optional[str] = None
        task_path = self._wdl_options["task_path"]

        if self._task.command:
            # When the command string references a File, we need to get a path
            # to the file on a local disk, which the commnad will be able to
            # actually use, accounting for e.g. containers.
            #
            # TODO: Figure out whan the command template actually uses File
            # values and lazily download them.
            #
            # For now we just grab all the File values in the inside-the-task
            # environment, since any of them *might* be used.
            #
            # Some also might be expected to be adjacent to files that are
            # used, like a BAI that doesn't get referenced in a command line
            # but must be next to its BAM.
            #
            # TODO: MiniWDL can parallelize the fetch
            bindings = devirtualize_files(bindings, standard_library)

            # Make the container object
            # TODO: What is this?
            run_id = str(uuid.uuid4())
            # Directory on the host where the conteiner is allowed to put files.
            host_dir = os.path.abspath('.')
            # Container working directory is guaranteed (?) to be at "work" inside there
            workdir_in_container = os.path.join(host_dir, "work")
            task_container = TaskContainerImplementation(miniwdl_config, run_id, host_dir)

            if isinstance(task_container, SingularityContainer):
                # We need to patch the Singularity container run invocation

                # We might need to send GPUs and the current miniwdl doesn't do
                # that for Singularity. And we might need to *not* try and use
                # --fakeroot if we lack sub-UIDs. So we sneakily monkey patch it
                # here.
                original_run_invocation = task_container._run_invocation
                def patched_run_invocation(*args: Any, **kwargs: Any) -> List[str]:
                    """
                    Invoke the original _run_invocation to get a base Singularity
                    command line, and then adjust the result to pass GPUs and not
                    fake root if needed.
                    """
                    command_line: List[str] = original_run_invocation(*args, **kwargs)

                    logger.debug('MiniWDL wants to run command line: %s', command_line)

                    # "exec" can be at index 1 or 2 depending on if we have a --verbose.
                    subcommand_index = 2 if command_line[1] == "--verbose" else 1

                    if '--fakeroot' in command_line and not self.can_fake_root():
                        # We can't fake root so don't try.
                        command_line.remove('--fakeroot')

                    # If on Kubernetes and proc cannot be mounted, get rid of --containall
                    if '--containall' in command_line and not self.can_mount_proc():
                        command_line.remove('--containall')

                    extra_flags: Set[str] = set()
                    accelerators_needed: Optional[List[AcceleratorRequirement]] = self.accelerators
                    local_accelerators = get_individual_local_accelerators()
                    if accelerators_needed is not None:
                        for accelerator in accelerators_needed:
                            # This logic will not work if a workflow needs to specify multiple GPUs of different types
                            # Right now this assumes all GPUs on the node are the same; we only look at the first available GPU
                            # and assume homogeneity
                            # This shouldn't cause issues unless a user has a very odd machine setup, which should be rare
                            if accelerator['kind'] == 'gpu':
                                # Grab detected GPUs
                                local_gpus: List[Optional[str]] = [accel['brand'] for accel in local_accelerators if accel['kind'] == 'gpu'] or [None]
                                # Tell singularity the GPU type
                                gpu_brand = accelerator.get('brand') or local_gpus[0]
                                if gpu_brand == 'nvidia':
                                    # Tell Singularity to expose nvidia GPUs
                                    extra_flags.add('--nv')
                                elif gpu_brand == 'amd':
                                    # Tell Singularity to expose ROCm GPUs
                                    extra_flags.add('--rocm')
                                else:
                                    raise RuntimeError('Cannot expose allocated accelerator %s to Singularity job', accelerator)

                    for flag in extra_flags:
                        # Put in all those flags
                        command_line.insert(subcommand_index + 1, flag)

                    logger.debug('Amended command line to: %s', command_line)

                    # Return the modified command line
                    return command_line

                # Apply the patch
                task_container._run_invocation = patched_run_invocation  # type: ignore

                singularity_original_prepare_mounts = task_container.prepare_mounts

                def patch_prepare_mounts_singularity() -> List[Tuple[str, str, bool]]:
                    """
                    Mount the mount points specified from the disk requirements.

                    The singularity and docker patch are separate as they have different function signatures
                    """
                    mounts: List[Tuple[str, str, bool]] = singularity_original_prepare_mounts()
                    # todo: support AWS EBS/Kubernetes persistent volumes
                    # this logic likely only works for local clusters as we don't deal with the size of each mount point
                    for mount_point, source_location in mount_mapping.items():
                        mounts.append((mount_point, source_location, True))
                    return mounts
                task_container.prepare_mounts = patch_prepare_mounts_singularity  # type: ignore[method-assign]
            elif isinstance(task_container, SwarmContainer):
                docker_original_prepare_mounts = task_container.prepare_mounts

                try:
                    # miniwdl depends on docker so this should be available but check just in case
                    import docker
                    # docker stubs are still WIP: https://github.com/docker/docker-py/issues/2796
                    from docker.types import Mount  # type: ignore[import-untyped]

                    def patch_prepare_mounts_docker(logger: logging.Logger) -> List[Mount]:
                        """
                        Same as the singularity patch but for docker
                        """
                        mounts: List[Mount] = docker_original_prepare_mounts(logger)
                        for mount_point, source_location in mount_mapping.items():
                            mounts.append(
                                Mount(
                                    mount_point.rstrip("/").replace("{{", '{{"{{"}}'),
                                    source_location.rstrip("/").replace("{{", '{{"{{"}}'),
                                    type="bind",
                                )
                            )
                        return mounts
                    task_container.prepare_mounts = patch_prepare_mounts_docker  # type: ignore[method-assign]
                except ImportError:
                    logger.warning("Docker package not installed. Unable to add mount points.")
            # Show the runtime info to the container
            task_container.process_runtime(miniwdl_logger, {binding.name: binding.value for binding in devirtualize_files(runtime_bindings, standard_library)})

            # Tell the container to take up all these files. It will assign
            # them all new paths in task_container.input_path_map which we can
            # read. We also get a task_container.host_path() to go the other way.
            add_paths(task_container, get_file_paths_in_bindings(bindings))
            # This maps from oustide container to inside container
            logger.debug("Using container path map: %s", task_container.input_path_map)

            # Replace everything with in-container paths for the command.
            # TODO: MiniWDL deals with directory paths specially here.
            def get_path_in_container(file: WDL.Value.File) -> Optional[WDL.Value.File]:
                if getattr(file, "nonexistent", False) is False:
                    return WDL.Value.File(task_container.input_path_map[file.value])
            contained_bindings = map_over_files_in_bindings(bindings, get_path_in_container)

            # Make a new standard library for evaluating the command specifically, which only deals with in-container paths and out-of-container paths.
            command_wdl_options: WDLContext = self._wdl_options.copy()
            if workdir_in_container is not None:
                command_wdl_options["execution_dir"] = workdir_in_container
            command_library = ToilWDLStdLibTaskCommand(file_store, task_container, wdl_options=command_wdl_options)

            # Work out the command string, and unwrap it
            command_string: str = evaluate_named_expression(self._task, "command", WDL.Type.String(), remove_common_leading_whitespace(self._task.command), contained_bindings, command_library).coerce(WDL.Type.String()).value

            # Do any command injection we might need to do
            command_string = self.add_injections(command_string, task_container)

            # Grab the standard out and error paths. MyPy complains if we call
            # them because in the current MiniWDL version they are untyped.
            # TODO: MyPy will complain if we accomodate this and they later
            # become typed.
            host_stdout_txt: str = task_container.host_stdout_txt() #  type: ignore
            host_stderr_txt: str = task_container.host_stderr_txt() #  type: ignore

            if isinstance(task_container, SingularityContainer):
                # Before running the command, we need to make sure the container's
                # image is already pulled, so MiniWDL doesn't try and pull it.
                # MiniWDL only locks its cache directory within a process, and we
                # need to coordinate with other processes sharing the cache.
                with global_mutex(os.environ['MINIWDL__SINGULARITY__IMAGE_CACHE'], 'toil_miniwdl_sif_cache_mutex'):
                    # Also lock the Singularity layer cache in case it is shared with a different set of hosts
                    # TODO: Will these locks work well across machines???
                    with global_mutex(os.environ['SINGULARITY_CACHEDIR'], 'toil_singularity_cache_mutex'):
                        with ExitStack() as cleanup:
                            task_container._pull(miniwdl_logger, cleanup)

            # Log that we are about to run the command in the container
            logger.info('Executing command in %s: %s', task_container, command_string)

            # Now our inputs are all downloaded. Let debugging break in (after command is logged).
            # But we need to hint which host paths are meant to be which container paths
            host_and_job_paths: List[Tuple[str, str]] = [(k, v) for k, v in task_container.input_path_map.items()]
            self.files_downloaded_hook(host_and_job_paths)

            # TODO: Really we might want to set up a fake container working directory, to actually help the user.

            try:
                task_container.run(miniwdl_logger, command_string)
            except Exception:
                if os.path.exists(host_stderr_txt):
                    size = os.path.getsize(host_stderr_txt)
                    logger.error('Failed task left standard error at %s of %d bytes', host_stderr_txt, size)
                    if size > 0:
                        # Send the whole error stream.
                        file_store.log_user_stream(task_path + '.stderr', open(host_stderr_txt, 'rb'))
                        if logger.isEnabledFor(logging.DEBUG):
                            logger.debug("MiniWDL already logged standard error")
                        else:
                            # At debug level, MiniWDL itself logs command error lines.
                            # But otherwise we just dump into StatsAndLogging;
                            # we also want the messages in the job log that
                            # gets printed at the end of the workflow. So log
                            # the error log ourselves.
                            logger.error("====TASK ERROR LOG====")
                            for line in open(host_stderr_txt, 'r', errors="replace"):
                                logger.error("> %s", line.rstrip('\n'))
                            logger.error("====TASK ERROR LOG====")

                if os.path.exists(host_stdout_txt):
                    size = os.path.getsize(host_stdout_txt)
                    logger.info('Failed task left standard output at %s of %d bytes', host_stdout_txt, size)
                    if size > 0:
                        # Save the whole output stream.
                        # TODO: We can't tell if this was supposed to be
                        # captured. It might really be huge binary data.
                        file_store.log_user_stream(task_path + '.stdout', open(host_stdout_txt, 'rb'))

                # Keep crashing
                raise
        else:
            # We need to fake stdout and stderr, since nothing ran but the
            # standard library lets you grab them. TODO: Can these be None?
            host_stdout_txt = "/dev/null"
            host_stderr_txt = "/dev/null"

        # Evaluate all the outputs in their special library context
        # We need to evaluate globs and relative paths relative to the
        # container's workdir if any, but everything else doesn't need to seem
        # to run in the container; there's no way to go from
        # container-determined strings that are absolute paths to WDL File
        # objects, and like MiniWDL we can say we only support
        # working-directory-based relative paths for globs.
        output_wdl_options: WDLContext = self._wdl_options.copy()
        if workdir_in_container is not None:
            output_wdl_options["execution_dir"] = workdir_in_container
        outputs_library = ToilWDLStdLibTaskOutputs(file_store, host_stdout_txt, host_stderr_txt, task_container.input_path_map, wdl_options=output_wdl_options, share_files_with=standard_library)
        output_bindings = evaluate_decls_to_bindings(self._task.outputs, bindings, outputs_library, drop_missing_files=True)

        # Now we know if the standard output and error were sent somewhere by
        # the workflow. If not, we should report them to the leader.

        if not outputs_library.stderr_used() and os.path.exists(host_stderr_txt):
            size = os.path.getsize(host_stderr_txt)
            logger.info('Unused standard error at %s of %d bytes', host_stderr_txt, size)
            if size > 0:
                # Save the whole error stream because the workflow didn't capture it.
                file_store.log_user_stream(task_path + '.stderr', open(host_stderr_txt, 'rb'))

        if not outputs_library.stdout_used() and os.path.exists(host_stdout_txt):
            size = os.path.getsize(host_stdout_txt)
            logger.info('Unused standard output at %s of %d bytes', host_stdout_txt, size)
            if size > 0:
                # Save the whole output stream because the workflow didn't capture it.
                file_store.log_user_stream(task_path + '.stdout', open(host_stdout_txt, 'rb'))

        # Collect output messages from any code Toil injected into the task.
        self.handle_injection_messages(outputs_library)

        # Drop any files from the output which don't actually exist
        output_bindings = drop_missing_files(output_bindings, standard_library=outputs_library)
        for decl in self._task.outputs:
            if not decl.type.optional and output_bindings[decl.name].value is None:
                # todo: make recursive
                # We have an unacceptable null value. This can happen if a file
                # is missing but not optional. Don't let it out to annoy the
                # next task.
                raise WDL.Error.EvalError(decl, f"non-optional value {decl.name} = {decl.expr} is missing")

        # Upload any files in the outputs if not uploaded already. Accounts for how relative paths may still need to be container-relative.
        output_bindings = virtualize_files(output_bindings, outputs_library)

        # Do postprocessing steps to e.g. apply namespaces.
        output_bindings = self.postprocess(output_bindings)

        return output_bindings

class WDLWorkflowNodeJob(WDLBaseJob):
    """
    Job that evaluates a WDL workflow node.
    """

    def __init__(self, node: WDL.Tree.WorkflowNode, prev_node_results: Sequence[Promised[WDLBindings]], wdl_options: WDLContext, **kwargs: Any) -> None:
        """
        Make a new job to run a workflow node to completion.
        """
        super().__init__(unitName=node.workflow_node_id, displayName=node.workflow_node_id, wdl_options=wdl_options, **kwargs)

        self._node = node
        self._prev_node_results = prev_node_results

        if isinstance(self._node, WDL.Tree.Call):
            logger.debug("Preparing job for call node %s", self._node.workflow_node_id)

    @report_wdl_errors("run workflow node")
    def run(self, file_store: AbstractFileStore) -> Promised[WDLBindings]:
        """
        Actually execute the workflow node.
        """
        super().run(file_store)
        logger.info("Running node %s", self._node.workflow_node_id)

        # Combine the bindings we get from previous jobs
        incoming_bindings = combine_bindings(unwrap_all(self._prev_node_results))
        # Set up the WDL standard library
        standard_library = ToilWDLStdLibBase(file_store, self._wdl_options)

        if isinstance(self._node, WDL.Tree.Decl):
            # This is a variable assignment
            logger.info('Setting %s to %s', self._node.name, self._node.expr)
            value = evaluate_decl(self._node, incoming_bindings, standard_library)
            bindings = incoming_bindings.bind(self._node.name, value)
            return self.postprocess(bindings)
        elif isinstance(self._node, WDL.Tree.Call):
            # This is a call of a task or workflow

            # Fetch all the inputs we are passing and bind them.
            # The call is only allowed to use these.
            logger.debug("Evaluating step inputs")
            if self._node.callee is None:
                # This should never be None, but mypy gets unhappy and this is better than an assert
                inputs_mapping = None
            else:
                inputs_mapping = {e.name: e.type for e in self._node.callee.inputs or []}
            input_bindings = evaluate_call_inputs(self._node, self._node.inputs, incoming_bindings, standard_library, inputs_mapping)

            # Bindings may also be added in from the enclosing workflow inputs
            # TODO: this is letting us also inject them from the workflow body.
            # TODO: Can this result in picking up non-namespaced values that
            # aren't meant to be inputs, by not changing their names?
            passed_down_bindings = incoming_bindings.enter_namespace(self._node.name)
            task_path = self._wdl_options.get("task_path")
            namespace = self._wdl_options.get("namespace")
            wdl_options = self._wdl_options.copy()
            wdl_options["task_path"] = f'{task_path}.{self._node.name}'
            wdl_options["namespace"] = f'{namespace}.{self._node.name}'

            if isinstance(self._node.callee, WDL.Tree.Workflow):
                # This is a call of a workflow
                subjob: WDLBaseJob = WDLWorkflowJob(self._node.callee, [input_bindings, passed_down_bindings], self._node.callee_id, wdl_options=wdl_options, local=True)
                self.addChild(subjob)
            elif isinstance(self._node.callee, WDL.Tree.Task):
                # This is a call of a task
                subjob = WDLTaskWrapperJob(self._node.callee, [input_bindings, passed_down_bindings], self._node.callee_id, wdl_options=wdl_options, local=True)
                self.addChild(subjob)
            else:
                raise WDL.Error.InvalidType(self._node, "Cannot call a " + str(type(self._node.callee)))

            # We need to agregate outputs namespaced with our node name, and existing bindings
            subjob.then_namespace(self._node.name)
            subjob.then_overlay(incoming_bindings)
            self.defer_postprocessing(subjob)
            return subjob.rv()
        elif isinstance(self._node, WDL.Tree.Scatter):
            subjob = WDLScatterJob(self._node, [incoming_bindings], wdl_options=self._wdl_options, local=True)
            self.addChild(subjob)
            # Scatters don't really make a namespace, just kind of a scope?
            # TODO: Let stuff leave scope!
            self.defer_postprocessing(subjob)
            return subjob.rv()
        elif isinstance(self._node, WDL.Tree.Conditional):
            subjob = WDLConditionalJob(self._node, [incoming_bindings], wdl_options=self._wdl_options, local=True)
            self.addChild(subjob)
            # Conditionals don't really make a namespace, just kind of a scope?
            # TODO: Let stuff leave scope!
            self.defer_postprocessing(subjob)
            return subjob.rv()
        else:
            raise WDL.Error.InvalidType(self._node, "Unimplemented WorkflowNode: " + str(type(self._node)))

class WDLWorkflowNodeListJob(WDLBaseJob):
    """
    Job that evaluates a list of WDL workflow nodes, which are in the same
    scope and in a topological dependency order, and which do not call out to any other
    workflows or tasks or sections.
    """

    def __init__(self, nodes: List[WDL.Tree.WorkflowNode], prev_node_results: Sequence[Promised[WDLBindings]], wdl_options: WDLContext, **kwargs: Any) -> None:
        """
        Make a new job to run a list of workflow nodes to completion.
        """
        super().__init__(unitName=nodes[0].workflow_node_id + '+', displayName=nodes[0].workflow_node_id + '+', wdl_options=wdl_options, **kwargs)

        self._nodes = nodes
        self._prev_node_results = prev_node_results

        for n in self._nodes:
            if isinstance(n, (WDL.Tree.Call, WDL.Tree.Scatter, WDL.Tree.Conditional)):
                raise RuntimeError("Node cannot be evaluated with other nodes: " + str(n))

    @report_wdl_errors("run workflow node list")
    def run(self, file_store: AbstractFileStore) -> Promised[WDLBindings]:
        """
        Actually execute the workflow nodes.
        """
        super().run(file_store)

        # Combine the bindings we get from previous jobs
        current_bindings = combine_bindings(unwrap_all(self._prev_node_results))
        # Set up the WDL standard library
        standard_library = ToilWDLStdLibBase(file_store, self._wdl_options)

        for node in self._nodes:
            if isinstance(node, WDL.Tree.Decl):
                # This is a variable assignment
                logger.info('Setting %s to %s', node.name, node.expr)
                value = evaluate_decl(node, current_bindings, standard_library)
                current_bindings = current_bindings.bind(node.name, value)
            else:
                raise WDL.Error.InvalidType(node, "Unimplemented WorkflowNode: " + str(type(node)))

        return self.postprocess(current_bindings)


class WDLCombineBindingsJob(WDLBaseJob):
    """
    Job that collects the results from WDL workflow nodes and combines their
    environment changes.
    """

    def __init__(self, prev_node_results: Sequence[Promised[WDLBindings]], **kwargs: Any) -> None:
        """
        Make a new job to combine the results of previous jobs.

        If underlay is set, those bindings will be injected to be overridden by other bindings.

        If remove is set, bindings there will be subtracted out of the result.
        """
        super().__init__(**kwargs)

        self._prev_node_results = prev_node_results

    @report_wdl_errors("combine bindings")
    def run(self, file_store: AbstractFileStore) -> WDLBindings:
        """
        Aggregate incoming results.
        """
        super().run(file_store)
        combined = combine_bindings(unwrap_all(self._prev_node_results))

        # Set up the WDL standard library
        standard_library = ToilWDLStdLibBase(file_store, self._wdl_options)

        # Make sure to run the universal postprocessing steps
        return self.postprocess(combined)

class WDLWorkflowGraph:
    """
    Represents a graph of WDL WorkflowNodes.

    Operates at a certain level of instantiation (i.e. sub-sections are
    represented by single nodes).

    Assumes all relevant nodes are provided; dependencies outside the provided
    nodes are assumed to be satisfied already.
    """

    def __init__(self, nodes: Sequence[WDL.Tree.WorkflowNode]) -> None:
        """
        Make a graph for analyzing a set of workflow nodes.
        """

        # For Gather nodes, the Toil interpreter handles them as part of their
        # associated section. So make a map from gather ID to the section node
        # ID.
        self._gather_to_section: Dict[str, str] = {}
        for node in nodes:
            if isinstance(node, WDL.Tree.WorkflowSection):
                for gather_node in node.gathers.values():
                    self._gather_to_section[gather_node.workflow_node_id] = node.workflow_node_id

        # Store all the nodes by ID, except the gathers which we elide.
        self._nodes: Dict[str, WDL.Tree.WorkflowNode] = {node.workflow_node_id: node for node in nodes if not isinstance(node, WDL.Tree.Gather)}

    def real_id(self, node_id: str) -> str:
        """
        Map multiple IDs for what we consider the same node to one ID.

        This elides/resolves gathers.
        """
        return self._gather_to_section.get(node_id, node_id)

    def is_decl(self, node_id: str) -> bool:
        """
        Return True if a node represents a WDL declaration, and false
        otherwise.
        """
        return isinstance(self.get(node_id), WDL.Tree.Decl)

    def get(self, node_id: str) -> WDL.Tree.WorkflowNode:
        """
        Get a node by ID.
        """
        return self._nodes[self.real_id(node_id)]

    def get_dependencies(self, node_id: str) -> Set[str]:
        """
        Get all the nodes that a node depends on, recursively (into the node if
        it has a body) but not transitively.

        Produces dependencies after resolving gathers and internal-to-section
        dependencies, on nodes that are also in this graph.
        """

        # We need to make sure to bubble up dependencies from inside sections.
        # A conditional might only appear to depend on the variables in the
        # conditional expression, but its body can depend on other stuff, and
        # we need to make sure that that stuff has finished and updated the
        # environment before the conditional body runs. TODO: This is because
        # Toil can't go and get and add successors to the relevant jobs later,
        # while MiniWDL's engine apparently can. This ends up reducing
        # parallelism more than would strictly be necessary; nothing in the
        # conditional can start until the dependencies of everything in the
        # conditional are ready.

        dependencies = set()

        node = self.get(node_id)
        for dependency in recursive_dependencies(node):
            real_dependency = self.real_id(dependency)
            if real_dependency in self._nodes:
                dependencies.add(real_dependency)

        return dependencies

    def get_transitive_dependencies(self, node_id: str) -> Set[str]:
        """
        Get all the nodes that a node depends on, transitively.
        """

        dependencies: Set[str] = set()
        visited: Set[str] = set()
        queue = [node_id]

        while len(queue) > 0:
            # Grab the enxt thing off the queue
            here = queue[-1]
            queue.pop()
            if here in visited:
                # Skip if we got it already
                continue
            # Mark it got
            visited.add(here)
            # Get all its dependencies
            here_deps = self.get_dependencies(here)
            dependencies |= here_deps
            for dep in here_deps:
                if dep not in visited:
                    # And queue all the ones we haven't visited.
                    queue.append(dep)

        return dependencies

    def topological_order(self) -> List[str]:
        """
        Get a topological order of the nodes, based on their dependencies.
        """

        sorter : TopologicalSorter[str] = TopologicalSorter()
        for node_id in self._nodes.keys():
            # Add all the edges
            sorter.add(node_id, *self.get_dependencies(node_id))
        return list(sorter.static_order())

    def leaves(self) -> List[str]:
        """
        Get all the workflow node IDs that have no dependents in the graph.
        """

        leaves = set(self._nodes.keys())
        for node_id in self._nodes.keys():
            for dependency in self.get_dependencies(node_id):
                if dependency in leaves:
                    # Mark everything depended on as not a leaf
                    leaves.remove(dependency)
        return list(leaves)


class WDLSectionJob(WDLBaseJob):
    """
    Job that can create more graph for a section of the workflow.
    """

    def __init__(self, wdl_options: WDLContext, **kwargs: Any) -> None:
        """
        Make a WDLSectionJob where the interior runs in the given namespace,
        starting with the root workflow.
        """
        super().__init__(wdl_options=wdl_options, **kwargs)

    @staticmethod
    def coalesce_nodes(order: List[str], section_graph: WDLWorkflowGraph) -> List[List[str]]:
        """
        Given a topological order of WDL workflow node IDs, produce a list of
        lists of IDs, still in topological order, where each list of IDs can be
        run under a single Toil job.
        """

        # All the buckets of merged nodes
        to_return: List[List[str]] = []
        # The nodes we are currently merging, in topological order
        current_bucket: List[str] = []
        # All the non-decl transitive dependencies of nodes in the bucket
        current_bucket_dependencies: Set[str] = set()

        for next_id in order:
            # Consider adding each node to the bucket
            # Get all the dependencies on things that aren't decls.
            next_dependencies = {dep for dep in section_graph.get_transitive_dependencies(next_id) if not section_graph.is_decl(dep)}
            if len(current_bucket) == 0:
                # This is the first thing for the bucket
                current_bucket.append(next_id)
                current_bucket_dependencies |= next_dependencies
            else:
                # Get a node already in the bucket
                current_id = current_bucket[0]

                if not section_graph.is_decl(current_id) or not section_graph.is_decl(next_id):
                    # We can only combine decls with decls, so we can't go in
                    # the bucket.

                    # Finish the bucket.
                    to_return.append(current_bucket)
                    # Start a new one with this next node
                    current_bucket = [next_id]
                    current_bucket_dependencies = next_dependencies
                else:
                    # We have a decl in the bucket and a decl we could maybe
                    # add. We know they are part of the same section, so we
                    # aren't jumping in and out of conditionals or scatters.

                    # We are going in a topological order, so we know the
                    # bucket can't depend on the new node.

                    if next_dependencies == current_bucket_dependencies:
                        # We can add this node without adding more dependencies on non-decls on either side.
                        # Nothing in the bucket can be in the dependency set because the bucket is only decls.
                        # Put it in
                        current_bucket.append(next_id)
                        # TODO: With this condition, this is redundant.
                        current_bucket_dependencies |= next_dependencies
                    else:
                        # Finish the bucket.
                        to_return.append(current_bucket)
                        # Start a new one with this next node
                        current_bucket = [next_id]
                        current_bucket_dependencies = next_dependencies

        if len(current_bucket) > 0:
            # Now finish the last bucket
            to_return.append(current_bucket)

        return to_return



    def create_subgraph(self, nodes: Sequence[WDL.Tree.WorkflowNode], gather_nodes: Sequence[WDL.Tree.Gather], environment: WDLBindings, local_environment: Optional[WDLBindings] = None, subscript: Optional[int] = None) -> WDLBaseJob:
        """
        Make a Toil job to evaluate a subgraph inside a workflow or workflow
        section.

        :returns: a child Job that will return the aggregated environment
                  after running all the things in the section.

        :param gather_nodes: Names exposed by these will always be defined
               with something, even if the code that defines them does
               not actually run.
        :param environment: Bindings in this environment will be used
               to evaluate the subgraph and will be passed through.
        :param local_environment: Bindings in this environment will be
               used to evaluate the subgraph but will go out of scope
               at the end of the section.
        :param subscript: If the subgraph is being evaluated multiple times,
               this should be a disambiguating integer for logging.
        """

        # Work out what to call what we are working on
        task_path = self._wdl_options["task_path"]
        if subscript is not None:
            # We need to include a scatter loop number.
            task_path += f'.{subscript}'

        if local_environment is not None:
            # Bring local environment into scope
            environment = combine_bindings([environment, local_environment])

        # Make a graph of all the nodes at this level
        section_graph = WDLWorkflowGraph(nodes)

        # To make Toil jobs, we need all the jobs they depend on made so we can
        # call .rv(). So we need to solve the workflow DAG ourselves to set it up
        # properly.

        # When a WDL node depends on another, we need to be able to find the Toil job we need an rv from.
        wdl_id_to_toil_job: Dict[str, WDLBaseJob] = {}
        # We need the set of Toil jobs not depended on so we can wire them up to the sink.
        # This maps from Toil job store ID to job.
        toil_leaves: Dict[Union[str, TemporaryID], WDLBaseJob] = {}

        def get_job_set_any(wdl_ids: Set[str]) -> List[WDLBaseJob]:
            """
            Get the distinct Toil jobs executing any of the given WDL nodes.
            """
            job_ids = set()
            jobs = []
            for job in (wdl_id_to_toil_job[wdl_id] for wdl_id in wdl_ids):
                # For each job that is registered under any of these WDL IDs
                if job.jobStoreID not in job_ids:
                    # If we haven't taken it already, take it
                    job_ids.add(job.jobStoreID)
                    jobs.append(job)
            return jobs

        creation_order = section_graph.topological_order()
        logger.debug('Creation order: %s', creation_order)

        # Now we want to organize the linear list of nodes into collections of nodes that can be in the same Toil job.
        creation_jobs = self.coalesce_nodes(creation_order, section_graph)
        logger.debug('Creation jobs: %s', creation_jobs)

        for node_ids in creation_jobs:
            logger.debug('Make Toil job for %s', node_ids)
            # Collect the return values from previous jobs. Some nodes may have been inputs, without jobs.
            # Don't inlude stuff in the current batch.
            prev_node_ids = {prev_node_id for node_id in node_ids for prev_node_id in section_graph.get_dependencies(node_id) if prev_node_id not in node_ids}


            # Get the Toil jobs we depend on
            prev_jobs = get_job_set_any(prev_node_ids)
            for prev_job in prev_jobs:
                if prev_job.jobStoreID in toil_leaves:
                    # Mark them all as depended on
                    del toil_leaves[prev_job.jobStoreID]

            # Get their return values to feed into the new job
            rvs: List[Union[WDLBindings, Promise]] = [prev_job.rv() for prev_job in prev_jobs]
            # We also need access to section-level bindings like inputs
            rvs.append(environment)

            if len(node_ids) == 1:
                # Make a one-node job
                job: WDLBaseJob = WDLWorkflowNodeJob(section_graph.get(node_ids[0]), rvs, wdl_options=self._wdl_options, local=True)
            else:
                # Make a multi-node job
                job = WDLWorkflowNodeListJob([section_graph.get(node_id) for node_id in node_ids], rvs, wdl_options=self._wdl_options, local=True)
            for prev_job in prev_jobs:
                # Connect up the happens-after relationships to make sure the
                # return values are available.
                # We have a graph that only needs one kind of happens-after
                # relationship, so we always use follow-ons.
                prev_job.addFollowOn(job)

            if len(prev_jobs) == 0:
                # Nothing came before this job, so connect it to the workflow.
                self.addChild(job)

            for node_id in node_ids:
                # Save the job for everything it executes
                wdl_id_to_toil_job[node_id] = job

            # It isn't depended on yet
            toil_leaves[job.jobStoreID] = job

        if len(toil_leaves) == 1:
            # There's one final node so we can just tack postprocessing onto that.
            sink: WDLBaseJob = next(iter(toil_leaves.values()))
        else:
            # We need to bring together with a new sink
            # Make the sink job to collect all their results.
            leaf_rvs: List[Union[WDLBindings, Promise]] = [leaf_job.rv() for leaf_job in toil_leaves.values()]
            # Make sure to also send the section-level bindings
            leaf_rvs.append(environment)
            # And to fill in bindings from code not executed in this instantiation
            # with Null, and filter out stuff that should leave scope.
            sink = WDLCombineBindingsJob(leaf_rvs, wdl_options=self._wdl_options, local=True)
            # It runs inside us
            self.addChild(sink)
            for leaf_job in toil_leaves.values():
                # And after all the leaf jobs.
                leaf_job.addFollowOn(sink)

        logger.debug("Sink job is: %s", sink)


        # Apply the final postprocessing for leaving the section.
        sink.then_underlay(self.make_gather_bindings(gather_nodes, WDL.Value.Null()))
        if local_environment is not None:
            sink.then_remove(local_environment)

        return sink

    def make_gather_bindings(self, gathers: Sequence[WDL.Tree.Gather], undefined: WDL.Value.Base) -> WDLBindings:
        """
        Given a collection of Gathers, create bindings from every identifier
        gathered, to the given "undefined" placeholder (which would be Null for
        a single execution of the body, or an empty array for a completely
        unexecuted scatter).

        These bindings can be overlaid with bindings from the actual execution,
        so that references to names defined in unexecuted code get a proper
        default undefined value, and not a KeyError at runtime.

        The information to do this comes from MiniWDL's "gathers" system:
        <https://miniwdl.readthedocs.io/en/latest/WDL.html#WDL.Tree.WorkflowSection.gathers>

        TODO: This approach will scale O(n^2) when run on n nested
        conditionals, because generating these bindings for the outer
        conditional will visit all the bindings from the inner ones.
        """

        # We can just directly compose our bindings.
        new_bindings: WDLBindings = WDL.Env.Bindings()

        for gather_node in gathers:
            bindings_source = gather_node.final_referee
            # Since there's no namespacing to be done at intermediate Gather
            # nodes (we can't refer via a gather referee chain to the inside of
            # a Call), we can just jump to the end here.
            bindings_source = gather_node.final_referee
            if isinstance(bindings_source, WDL.Tree.Decl):
                # Bind the decl's name
                new_bindings = new_bindings.bind(bindings_source.name, undefined)
            elif isinstance(bindings_source, WDL.Tree.Call):
                # Bind each of the call's outputs, namespaced with the call.
                # The call already has a bindings for these to expressions.
                for call_binding in bindings_source.effective_outputs:
                    # TODO: We could try and map here instead
                    new_bindings = new_bindings.bind(call_binding.name, undefined)
            else:
                # Either something unrecognized or final_referee lied and gave us a Gather.
                raise TypeError(f"Cannot generate bindings for a gather over a {type(bindings_source)}")

        return new_bindings

class WDLScatterJob(WDLSectionJob):
    """
    Job that evaluates a scatter in a WDL workflow. Runs the body for each
    value in an array, and makes arrays of the new bindings created in each
    instance of the body. If an instance of the body doesn't create a binding,
    it gets a null value in the corresponding array.
    """
    def __init__(self, scatter: WDL.Tree.Scatter, prev_node_results: Sequence[Promised[WDLBindings]], wdl_options: WDLContext, **kwargs: Any) -> None:
        """
        Create a subtree that will run a WDL scatter. The scatter itself and the contents live in the given namespace.
        """
        super().__init__(**kwargs, unitName=scatter.workflow_node_id, displayName=scatter.workflow_node_id, wdl_options=wdl_options)

        # Because we need to return the return value of the workflow, we need
        # to return a Toil promise for the last/sink job in the workflow's
        # graph. But we can't save either a job that takes promises, or a
        # promise, in ourselves, because of the way that Toil resolves promises
        # at deserialization. So we need to do the actual building-out of the
        # workflow in run().

        logger.info("Preparing to run scatter on %s", scatter.variable)

        self._scatter = scatter
        self._prev_node_results = prev_node_results

    @report_wdl_errors("run scatter")
    def run(self, file_store: AbstractFileStore) -> Promised[WDLBindings]:
        """
        Run the scatter.
        """
        super().run(file_store)

        logger.info("Running scatter on %s", self._scatter.variable)

        # Combine the bindings we get from previous jobs.
        # For a task we only see the inside-the-task namespace.
        bindings = combine_bindings(unwrap_all(self._prev_node_results))
        # Set up the WDL standard library
        standard_library = ToilWDLStdLibBase(file_store, self._wdl_options)

        # Get what to scatter over
        try:
            scatter_value = evaluate_named_expression(self._scatter, self._scatter.variable, None, self._scatter.expr, bindings, standard_library)
        finally:
            # Report all files are downloaded now that all expressions are evaluated.
            self.files_downloaded_hook([(p, p) for p in standard_library.get_local_paths()])

        if not isinstance(scatter_value, WDL.Value.Array):
            raise RuntimeError("The returned value from a scatter is not an Array type.")

        scatter_jobs = []
        for subscript, item in enumerate(scatter_value.value):
            # Make an instantiation of our subgraph for each possible value of
            # the variable. Make sure the variable is bound only for the
            # duration of the body.
            local_bindings: WDLBindings = WDL.Env.Bindings()
            local_bindings = local_bindings.bind(self._scatter.variable, item)
            # TODO: We need to turn values() into a list because MyPy seems to
            # think a dict_values isn't a Sequence. This is a waste of time to
            # appease MyPy but probably better than a cast?
            scatter_jobs.append(self.create_subgraph(self._scatter.body, list(self._scatter.gathers.values()), bindings, local_bindings, subscript=subscript))

        if len(scatter_jobs) == 0:
            # No scattering is needed. We just need to bind all the names.

            logger.info("No scattering is needed. Binding all scatter results to [].")

            # Define the value that should be seen for a name bound in the scatter
            # if nothing in the scatter actually runs. This should be some kind of
            # empty array.
            empty_array = WDL.Value.Array(WDL.Type.Any(optional=True, null=True), [])
            return self.make_gather_bindings(list(self._scatter.gathers.values()), empty_array)

        # Otherwise we actually have some scatter jobs.

        # Make a job at the end to aggregate.
        # Turn all the bindings created inside the scatter bodies into arrays
        # of maybe-optional values. Each body execution will define names it
        # doesn't make as nulls, so we don't have to worry about
        # totally-missing names.
        gather_job = WDLArrayBindingsJob([j.rv() for j in scatter_jobs], bindings, wdl_options=self._wdl_options)
        self.addChild(gather_job)
        for j in scatter_jobs:
            j.addFollowOn(gather_job)
        self.defer_postprocessing(gather_job)
        return gather_job.rv()

class WDLArrayBindingsJob(WDLBaseJob):
    """
    Job that takes all new bindings created in an array of input environments,
    relative to a base environment, and produces bindings where each new
    binding name is bound to an array of the values in all the input
    environments.

    Useful for producing the results of a scatter.
    """

    def __init__(self, input_bindings: Sequence[Promised[WDLBindings]], base_bindings: WDLBindings, **kwargs: Any) -> None:
        """
        Make a new job to array-ify the given input bindings.

        :param input_bindings: bindings visible to each evaluated iteration.
        :param base_bindings: bindings visible to *all* evaluated iterations,
               which should be constant across all of them and not made into
               arrays but instead passed through unchanged.
        """
        super().__init__(**kwargs)

        self._input_bindings = input_bindings
        self._base_bindings = base_bindings

    @report_wdl_errors("create array bindings")
    def run(self, file_store: AbstractFileStore) -> WDLBindings:
        """
        Actually produce the array-ified bindings now that promised values are available.
        """
        super().run(file_store)

        # Subtract base bindings to get just the new bindings created in each input
        new_bindings = [env.subtract(self._base_bindings) for env in unwrap_all(self._input_bindings)]
        # Make a set of all the new names.
        # TODO: They ought to maybe have types? Spec just says "any scalar
        # outputs of these tasks is now an array", with no hint on what to do
        # if some tasks output nothing, some tasks output things of
        # incompatible types, etc.
        new_names = {b.name for env in new_bindings for b in env}

        result = self._base_bindings
        for name in new_names:
            # Determine the set of all types bound to the name, or None if a result is null.
            # Problem: the WDL type types are not hashable, so we need to do bad N^2 deduplication
            observed_types = []
            for env in new_bindings:
                binding_type = env.resolve(name).type if env.has_binding(name) else WDL.Type.Any()
                if binding_type not in observed_types:
                    observed_types.append(binding_type)
            # Get the supertype of those types
            supertype: WDL.Type.Base = get_supertype(observed_types)
            # Bind an array of the values
            # TODO: We should be able to assume the binding is always there if this is a scatter, because we create and underlay bindings based on the gathers.
            result = result.bind(name, WDL.Value.Array(supertype, [env.resolve(name) if env.has_binding(name) else WDL.Value.Null() for env in new_bindings]))

        # Base bindings are already included so return the result
        return self.postprocess(result)

class WDLConditionalJob(WDLSectionJob):
    """
    Job that evaluates a conditional in a WDL workflow.
    """
    def __init__(self, conditional: WDL.Tree.Conditional, prev_node_results: Sequence[Promised[WDLBindings]], wdl_options: WDLContext, **kwargs: Any) -> None:
        """
        Create a subtree that will run a WDL conditional. The conditional itself and its contents live in the given namespace.
        """
        super().__init__(**kwargs, unitName=conditional.workflow_node_id, displayName=conditional.workflow_node_id, wdl_options=wdl_options)

        # Once again we need to ship the whole body template to be instantiated
        # into Toil jobs only if it will actually run.

        logger.info("Preparing to run conditional on %s", conditional.expr)

        self._conditional = conditional
        self._prev_node_results = prev_node_results

    @report_wdl_errors("run conditional")
    def run(self, file_store: AbstractFileStore) -> Promised[WDLBindings]:
        """
        Run the conditional.
        """
        super().run(file_store)

        logger.info("Checking condition for %s: %s", self._conditional.workflow_node_id, self._conditional.expr)

        # Combine the bindings we get from previous jobs.
        # For a task we only see the insode-the-task namespace.
        bindings = combine_bindings(unwrap_all(self._prev_node_results))
        # Set up the WDL standard library
        standard_library = ToilWDLStdLibBase(file_store, self._wdl_options)

        # Get the expression value. Fake a name.
        try:
            expr_value = evaluate_named_expression(self._conditional, "<conditional expression>", WDL.Type.Boolean(), self._conditional.expr, bindings, standard_library)
        finally:
            # Report all files are downloaded now that all expressions are evaluated.
            self.files_downloaded_hook([(p, p) for p in standard_library.get_local_paths()])

        if expr_value.value:
            # Evaluated to true!
            logger.info('Condition is true')
            # Run the body and return its effects
            body_job = self.create_subgraph(self._conditional.body, list(self._conditional.gathers.values()), bindings)
            self.defer_postprocessing(body_job)
            return body_job.rv()
        else:
            logger.info('Condition is false')
            # Return the input bindings and null bindings for all our gathers.
            # Should not collide at all.
            gather_bindings = self.make_gather_bindings(list(self._conditional.gathers.values()), WDL.Value.Null())
            return self.postprocess(combine_bindings([bindings, gather_bindings]))

class WDLWorkflowJob(WDLSectionJob):
    """
    Job that evaluates an entire WDL workflow.
    """

    def __init__(self, workflow: WDL.Tree.Workflow, prev_node_results: Sequence[Promised[WDLBindings]], workflow_id: List[str], wdl_options: WDLContext, **kwargs: Any) -> None:
        """
        Create a subtree that will run a WDL workflow. The job returns the
        return value of the workflow.

        :param namespace: the namespace that the workflow's *contents* will be
               in. Caller has already added the workflow's own name.
        """
        super().__init__(wdl_options=wdl_options, **kwargs)

        # Because we need to return the return value of the workflow, we need
        # to return a Toil promise for the last/sink job in the workflow's
        # graph. But we can't save either a job that takes promises, or a
        # promise, in ourselves, because of the way that Toil resolves promises
        # at deserialization. So we need to do the actual building-out of the
        # workflow in run().

        logger.debug("Preparing to run workflow %s", workflow.name)

        self._workflow = workflow
        self._prev_node_results = prev_node_results
        self._workflow_id = workflow_id

    @report_wdl_errors("run workflow")
    def run(self, file_store: AbstractFileStore) -> Promised[WDLBindings]:
        """
        Run the workflow. Return the result of the workflow.
        """
        super().run(file_store)

        logger.info("Running workflow %s (%s) called as %s", self._workflow.name, self._workflow_id, self._wdl_options["namespace"])

        # Combine the bindings we get from previous jobs.
        # For a task we only see the insode-the-task namespace.
        bindings = combine_bindings(unwrap_all(self._prev_node_results))
        # Set up the WDL standard library
        standard_library = ToilWDLStdLibBase(file_store, self._wdl_options)

        if self._workflow.inputs:
            try:
                bindings = evaluate_decls_to_bindings(self._workflow.inputs, bindings, standard_library, include_previous=True)
            finally:
                # Report all files are downloaded now that all expressions are evaluated.
                self.files_downloaded_hook([(p, p) for p in standard_library.get_local_paths()])

        bindings = virtualize_files(bindings, standard_library, enforce_existence=False)
        # Make jobs to run all the parts of the workflow
        sink = self.create_subgraph(self._workflow.body, [], bindings)

        if self._workflow.outputs != []:  # Compare against empty list as None means there should be outputs
            # Either the output section is declared and nonempty or it is not declared
            # Add evaluating the outputs after the sink
            outputs_job = WDLOutputsJob(self._workflow, sink.rv(), wdl_options=self._wdl_options, local=True)
            sink.addFollowOn(outputs_job)
            # Caller is responsible for making sure namespaces are applied
            self.defer_postprocessing(outputs_job)
            return outputs_job.rv()
        else:
            # No outputs from this workflow.
            return self.postprocess(WDL.Env.Bindings())

class WDLOutputsJob(WDLBaseJob):
    """
    Job which evaluates an outputs section (such as for a workflow).

    Returns an environment with just the outputs bound, in no namespace.
    """
    def __init__(self, workflow: WDL.Tree.Workflow, bindings: Promised[WDLBindings], wdl_options: WDLContext, **kwargs: Any):
        """
        Make a new WDLWorkflowOutputsJob for the given workflow, with the given set of bindings after its body runs.
        """
        super().__init__(wdl_options=wdl_options, **kwargs)

        self._bindings = bindings
        self._workflow = workflow

    @report_wdl_errors("evaluate outputs")
    def run(self, file_store: AbstractFileStore) -> WDLBindings:
        """
        Make bindings for the outputs.
        """
        super().run(file_store)

        # Evaluate all output expressions in the normal, non-task-outputs library context
        standard_library = ToilWDLStdLibBase(file_store, self._wdl_options)

        try:
            if self._workflow.outputs is not None:
                # Output section is declared and is nonempty, so evaluate normally

                # Combine the bindings from the previous job
                output_bindings = evaluate_decls_to_bindings(self._workflow.outputs, unwrap(self._bindings), standard_library)
            else:
                # If no output section is present, start with an empty bindings
                output_bindings = WDL.Env.Bindings()

            if self._workflow.outputs is None or self._wdl_options.get("all_call_outputs", False):
                # The output section is not declared, or we want to keep task outputs anyway.

                # Get all task outputs and return that
                # First get all task output names
                output_set = set()
                # We need to recurse down through scatters and conditionals to find all the task names.
                # The output variable names won't involve the scatters or conditionals as components.
                stack = list(self._workflow.body)
                while stack != []:
                    node = stack.pop()
                    if isinstance(node, WDL.Tree.Call):
                        # For calls, promote all output names to workflow output names
                        # TODO: Does effective_outputs already have the right
                        # stuff for calls to workflows that themselves lack
                        # output sections? If so, can't we just use that for
                        # *this* workflow?
                        for type_binding in node.effective_outputs:
                            output_set.add(type_binding.name)
                    elif isinstance(node, WDL.Tree.Scatter) or isinstance(node, WDL.Tree.Conditional):
                        # For scatters and conditionals, recurse looking for calls.
                        for subnode in node.body:
                            stack.append(subnode)
                # Collect all bindings that are task outputs
                for binding in unwrap(self._bindings):
                    if binding.name in output_set:
                        # The bindings will already be namespaced with the task namespaces
                        output_bindings = output_bindings.bind(binding.name, binding.value)
            else:
                # Output section is declared and is nonempty, so evaluate normally

                # Combine the bindings from the previous job
                output_bindings = evaluate_decls_to_bindings(self._workflow.outputs, unwrap(self._bindings), standard_library, drop_missing_files=True)
        finally:
            # We don't actually know when all our files are downloaded since
            # anything we evaluate might devirtualize inside any expression.
            # But we definitely know they're done being downloaded if we throw
            # an error or if we finish, so hook in now and let the debugging
            # logic stop the worker before any error does.
            #
            # Make sure to feed in all the paths we devirtualized as if they
            # were mounted into a container at their actual paths.
            self.files_downloaded_hook([(p, p) for p in standard_library.get_local_paths()])

        # Null nonexistent optional values and error on the rest
        output_bindings = drop_missing_files(output_bindings, standard_library=standard_library)

        return self.postprocess(output_bindings)

class WDLRootJob(WDLSectionJob):
    """
    Job that evaluates an entire WDL workflow, and returns the workflow outputs
    namespaced with the workflow name. Inputs may or may not be namespaced with
    the workflow name; both forms are accepted.
    """

    def __init__(self, target: Union[WDL.Tree.Workflow, WDL.Tree.Task], inputs: WDLBindings, wdl_options: WDLContext, **kwargs: Any) -> None:
        """
        Create a subtree to run the workflow and namespace the outputs.
        """

        # The root workflow names the root namespace and task path.
        super().__init__(wdl_options=wdl_options, **kwargs)
        self._target = target
        self._inputs = inputs

    @report_wdl_errors("run root job")
    def run(self, file_store: AbstractFileStore) -> Promised[WDLBindings]:
        """
        Actually build the subgraph.
        """
        super().run(file_store)
        if isinstance(self._target, WDL.Tree.Workflow):
            # Create a workflow job. We rely in this to handle entering the input
            # namespace if needed, or handling free-floating inputs.
            job: WDLBaseJob = WDLWorkflowJob(self._target, [self._inputs], [self._target.name], wdl_options=self._wdl_options, local=True)
        else:
            # There is no workflow. Create a task job.
            job = WDLTaskWrapperJob(self._target, [self._inputs], [self._target.name], wdl_options=self._wdl_options, local=True)
        # Run the task or workflow
        job.then_namespace(self._wdl_options["namespace"])
        self.addChild(job)
        self.defer_postprocessing(job)
        return job.rv()


@report_wdl_errors("run workflow", exit=True)
def main() -> None:
    """
    A Toil workflow to interpret WDL input files.
    """
    args = sys.argv[1:]

    parser = ArgParser(description='Runs WDL files with toil.')
    addOptions(parser, jobstore_as_flag=True, wdl=True)

    options = parser.parse_args(args)

    # Make sure we have a jobStore
    if options.jobStore is None:
        # TODO: Move cwltoil's generate_default_job_store where we can use it
        options.jobStore = os.path.join(mkdtemp(), 'tree')

    # Make sure we have an output directory (or URL prefix) and we don't need
    # to ever worry about a None, and MyPy knows it.
    # If we don't have a directory assigned, make one in the current directory.
    output_directory: str = options.output_directory if options.output_directory else mkdtemp(prefix='wdl-out-', dir=os.getcwd())

    try:
        with Toil(options) as toil:
            if options.restart:
                output_bindings = toil.restart()
            else:
                # Load the WDL document
                document: WDL.Tree.Document = WDL.load(options.wdl_uri, read_source=toil_read_source)

                # See if we're going to run a workflow or a task
                target: Union[WDL.Tree.Workflow, WDL.Tree.Task]
                if document.workflow:
                    target = document.workflow
                elif len(document.tasks) == 1:
                    target = document.tasks[0]
                elif len(document.tasks) > 1:
                    raise WDL.Error.InputError("Multiple tasks found with no workflow! Either add a workflow or keep one task.")
                else:
                    raise WDL.Error.InputError("WDL document is empty!")

                if "croo_out_def" in target.meta:
                    # This workflow or task wants to have its outputs
                    # "organized" by the Cromwell Output Organizer:
                    # <https://github.com/ENCODE-DCC/croo>.
                    #
                    # TODO: We don't support generating anything that CROO can read.
                    logger.warning("This WDL expects to be used with the Cromwell Output Organizer (croo) <https://github.com/ENCODE-DCC/croo>. Toil cannot yet produce the outputs that croo requires. You will not be able to use croo on the output of this Toil run!")

                    # But we can assume that we need to preserve individual
                    # taks outputs since the point of CROO is fetching those
                    # from Cromwell's output directories.
                    #
                    # This isn't quite WDL spec compliant but it will rescue
                    # runs of the popular
                    # <https://github.com/ENCODE-DCC/atac-seq-pipeline>
                    if options.all_call_outputs is None:
                        logger.warning("Inferring --allCallOutputs=True to preserve probable actual outputs of a croo WDL file.")
                        options.all_call_outputs = True


                if options.inputs_uri:
                    # Load the inputs. Use the same loading mechanism, which means we
                    # have to break into async temporarily.
                    if options.inputs_uri[0] == "{":
                        input_json = options.inputs_uri
                    elif options.inputs_uri == "-":
                        input_json = sys.stdin.read()
                    else:
                        input_json = asyncio.run(toil_read_source(options.inputs_uri, [], None)).source_text
                    try:
                        inputs = json.loads(input_json)
                    except json.JSONDecodeError as e:
                        # Complain about the JSON document.
                        # We need the absolute path or URL to raise the error
                        inputs_abspath = options.inputs_uri if not os.path.exists(options.inputs_uri) else os.path.abspath(options.inputs_uri)
                        raise WDL.Error.ValidationError(WDL.Error.SourcePosition(options.inputs_uri, inputs_abspath, e.lineno, e.colno, e.lineno, e.colno + 1), "Cannot parse input JSON: " + e.msg) from e
                else:
                    inputs = {}

                # Parse out the available and required inputs. Each key in the
                # JSON ought to start with the workflow's name and then a .
                # TODO: WDL's Bindings[] isn't variant in the right way, so we
                # have to cast from more specific to less specific ones here.
                # The miniwld values_from_json function can evaluate
                # expressions in the inputs or something.
                WDLTypeDeclBindings = Union[WDL.Env.Bindings[WDL.Tree.Decl], WDL.Env.Bindings[WDL.Type.Base]]
                input_bindings = WDL.values_from_json(
                    inputs,
                    cast(WDLTypeDeclBindings, target.available_inputs),
                    cast(Optional[WDLTypeDeclBindings], target.required_inputs),
                    target.name
                )

                # Determine where to look for files referenced in the inputs, in addition to here.
                inputs_search_path = []
                if options.inputs_uri:
                    inputs_search_path.append(options.inputs_uri)

                    match = re.match(r'https://raw\.githubusercontent\.com/[^/]*/[^/]*/[^/]*/', options.inputs_uri)
                    if match:
                        # Special magic for Github repos to make e.g.
                        # https://raw.githubusercontent.com/vgteam/vg_wdl/44a03d9664db3f6d041a2f4a69bbc4f65c79533f/params/giraffe.json
                        # work when it references things relative to repo root.
                        logger.info("Inputs appear to come from a Github repository; adding repository root to file search path")
                        inputs_search_path.append(match.group(0))

                # TODO: Automatically set a good MINIWDL__SINGULARITY__IMAGE_CACHE ?

                # Get the execution directory
                execution_dir = os.getcwd()

                convert_remote_files(input_bindings, toil, task_path=target.name, search_paths=inputs_search_path, import_remote_files=options.reference_inputs)

                # Configure workflow interpreter options
                wdl_options: WDLContext = {"execution_dir": execution_dir, "container": options.container, "task_path": target.name,
                                           "namespace": target.name, "all_call_outputs": options.all_call_outputs}
                assert wdl_options.get("container") is not None

                # Run the workflow and get its outputs namespaced with the workflow name.
                root_job = WDLRootJob(target, input_bindings, wdl_options=wdl_options, local=True)
                output_bindings = toil.start(root_job)
            if not isinstance(output_bindings, WDL.Env.Bindings):
                raise RuntimeError("The output of the WDL job is not a binding.")

            devirtualization_state: DirectoryNamingStateDict = {}
            devirtualized_to_virtualized: Dict[str, str] = dict()
            virtualized_to_devirtualized: Dict[str, str] = dict()

            # Fetch all the output files
            def devirtualize_output(file: WDL.Value.File) -> WDL.Value.File:
                """
                'devirtualize' a file using the "toil" object instead of a filestore.
                Returns its local path.
                """
                # Make sure the output directory exists if we have output files
                # that might need to use it.
                filename = getattr(file, "virtualized_value", None) or file.value
                os.makedirs(output_directory, exist_ok=True)
                file.value = ToilWDLStdLibBase.devirtualize_to(filename, output_directory, toil, devirtualization_state, wdl_options, devirtualized_to_virtualized, virtualized_to_devirtualized)
                return file

            # Make all the files local files
            output_bindings = map_over_files_in_bindings(output_bindings, devirtualize_output)

            # Report the result in the right format
            outputs = WDL.values_to_json(output_bindings)
            if options.output_dialect == 'miniwdl':
                outputs = {'dir': output_directory, 'outputs': outputs}
            if options.output_file is None:
                # Send outputs to standard out
                print(json.dumps(outputs))
            else:
                # Export output to path or URL.
                # So we need to import and then export.
                fd, filename = mkstemp()
                with open(fd, 'w') as handle:
                    # Populate the file
                    handle.write(json.dumps(outputs))
                    handle.write('\n')
                # Import it. Don't link because the temp file will go away.
                file_id = toil.import_file(filename, symlink=False)
                # Delete the temp file
                os.remove(filename)
                # Export it into place
                toil.export_file(file_id, options.output_file)
    except FailedJobsException as e:
        logger.error("WDL job failed: %s", e)
        sys.exit(e.exit_code)


if __name__ == "__main__":
    main()




<|MERGE_RESOLUTION|>--- conflicted
+++ resolved
@@ -2232,17 +2232,11 @@
         # A task is not guaranteed to have access to the current execution directory, so get rid of it. The execution directory also is not needed as all files will be virtualized
         task_wdl_options.pop("execution_dir")
         # Schedule to get resources. Pass along the bindings from evaluating all the inputs and decls, and the runtime, with files virtualized.
-<<<<<<< HEAD
-        run_job = WDLTaskJob(self._task, virtualize_files(bindings, standard_library), virtualize_files(runtime_bindings, standard_library), self._task_id, self._namespace,
-                             self._task_path, mount_spec, cores=runtime_cores or self.cores, memory=runtime_memory or self.memory, disk=runtime_disk or self.disk,
-                             accelerators=runtime_accelerators or self.accelerators, wdl_options=self._wdl_options)
-=======
         run_job = WDLTaskJob(self._task,
                              virtualize_files(bindings, standard_library, enforce_existence=False),
                              virtualize_files(runtime_bindings, standard_library, enforce_existence=False),
                              self._task_id, cores=runtime_cores or self.cores, memory=runtime_memory or self.memory, disk=runtime_disk or self.disk,
                              accelerators=runtime_accelerators or self.accelerators, wdl_options=task_wdl_options)
->>>>>>> 0034c927
         # Run that as a child
         self.addChild(run_job)
 
@@ -2265,12 +2259,7 @@
     All bindings are in terms of task-internal names.
     """
 
-<<<<<<< HEAD
-    def __init__(self, task: WDL.Tree.Task, task_internal_bindings: Promised[WDLBindings], runtime_bindings: Promised[WDLBindings], task_id: List[str], namespace: str,
-                 task_path: str, mount_spec: Dict[Optional[str], int], **kwargs: Any) -> None:
-=======
     def __init__(self, task: WDL.Tree.Task, task_internal_bindings: Promised[WDLBindings], runtime_bindings: Promised[WDLBindings], task_id: List[str], wdl_options: WDLContext, **kwargs: Any) -> None:
->>>>>>> 0034c927
         """
         Make a new job to run a task.
 
@@ -2291,12 +2280,6 @@
         self._task_internal_bindings = task_internal_bindings
         self._runtime_bindings = runtime_bindings
         self._task_id = task_id
-<<<<<<< HEAD
-        self._namespace = namespace
-        self._task_path = task_path
-        self._mount_spec = mount_spec
-=======
->>>>>>> 0034c927
 
     ###
     # Runtime code injection system
