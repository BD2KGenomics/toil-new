#!/usr/bin/env python3
"""
Runs mypy and ignores files that do not yet have passing type hints.

Does not type check test files (any path including "src/toil/test").
"""
import os
import subprocess
import sys

pkg_root = os.path.abspath(os.path.join(os.path.dirname(__file__), '..', '..'))  # noqa
sys.path.insert(0, pkg_root)  # noqa

from src.toil.lib.resources import glob  # type: ignore


def main():
    all_files_to_check = []
    for d in ['dashboard', 'docker', 'docs', 'src']:
        all_files_to_check += glob(glob_pattern='*.py', directoryname=os.path.join(pkg_root, d))

    # TODO: Remove these paths as typing is added and mypy conflicts are addressed
    ignore_paths = [os.path.abspath(f) for f in [
        'docker/Dockerfile.py',
        'docs/conf.py',
        'docs/vendor/sphinxcontrib/fulltoc.py',
        'docs/vendor/sphinxcontrib/__init__.py',
        'src/toil/job.py',
        'src/toil/leader.py',
        'src/toil/statsAndLogging.py',
        'src/toil/common.py',
        'src/toil/realtimeLogger.py',
        'src/toil/worker.py',
        'src/toil/serviceManager.py',
        'src/toil/toilState.py',
        'src/toil/__init__.py',
        'src/toil/resource.py',
        'src/toil/deferred.py',
        'src/toil/version.py',
        'src/toil/wdl/utils.py',
        'src/toil/wdl/wdl_types.py',
        'src/toil/wdl/wdl_synthesis.py',
        'src/toil/wdl/wdl_analysis.py',
        'src/toil/wdl/wdl_functions.py',
        'src/toil/wdl/toilwdl.py',
        'src/toil/wdl/versions/draft2.py',
        'src/toil/wdl/versions/v1.py',
        'src/toil/wdl/versions/dev.py',
        'src/toil/provisioners/clusterScaler.py',
        'src/toil/provisioners/abstractProvisioner.py',
        'src/toil/provisioners/gceProvisioner.py',
        'src/toil/provisioners/__init__.py',
        'src/toil/provisioners/node.py',
        'src/toil/provisioners/aws/boto2Context.py',
        'src/toil/provisioners/aws/awsProvisioner.py',
        'src/toil/provisioners/aws/__init__.py',
        'src/toil/batchSystems/slurm.py',
        'src/toil/batchSystems/gridengine.py',
        'src/toil/batchSystems/singleMachine.py',
        'src/toil/batchSystems/abstractBatchSystem.py',
        'src/toil/batchSystems/parasol.py',
        'src/toil/batchSystems/kubernetes.py',
        'src/toil/batchSystems/torque.py',
        'src/toil/batchSystems/options.py',
        'src/toil/batchSystems/registry.py',
        'src/toil/batchSystems/lsf.py',
        'src/toil/batchSystems/__init__.py',
        'src/toil/batchSystems/abstractGridEngineBatchSystem.py',
        'src/toil/batchSystems/lsfHelper.py',
        'src/toil/batchSystems/htcondor.py',
        'src/toil/batchSystems/mesos/batchSystem.py',
        'src/toil/batchSystems/mesos/executor.py',
        'src/toil/batchSystems/mesos/conftest.py',
        'src/toil/batchSystems/mesos/__init__.py',
        'src/toil/batchSystems/mesos/test/__init__.py',
        'src/toil/cwl/conftest.py',
        'src/toil/cwl/__init__.py',
        'src/toil/cwl/cwltoil.py',
        'src/toil/fileStores/cachingFileStore.py',
        'src/toil/fileStores/abstractFileStore.py',
        'src/toil/fileStores/nonCachingFileStore.py',
        'src/toil/fileStores/__init__.py',
        'src/toil/jobStores/utils.py',
        'src/toil/jobStores/abstractJobStore.py',
        'src/toil/jobStores/conftest.py',
        'src/toil/jobStores/fileJobStore.py',
        'src/toil/jobStores/__init__.py',
        'src/toil/jobStores/googleJobStore.py',
        'src/toil/jobStores/aws/utils.py',
        'src/toil/jobStores/aws/jobStore.py',
        'src/toil/jobStores/aws/__init__.py',
        'src/toil/utils/toilDebugFile.py',
        'src/toil/utils/toilUpdateEC2Instances.py',
        'src/toil/utils/toilStatus.py',
        'src/toil/utils/toilStats.py',
        'src/toil/utils/toilSshCluster.py',
        'src/toil/utils/toilMain.py',
        'src/toil/utils/__init__.py',
        'src/toil/utils/toilDestroyCluster.py',
        'src/toil/utils/toilDebugJob.py',
<<<<<<< HEAD
        'src/toil/utils/toilClean.py',
=======
        'src/toil/utils/toilRsyncCluster.py',
>>>>>>> 823d2ac4
        'src/toil/utils/toilLaunchCluster.py',
        'src/toil/lib/memoize.py',
        'src/toil/lib/throttle.py',
        'src/toil/lib/humanize.py',
        'src/toil/lib/compatibility.py',
        'src/toil/lib/iterables.py',
        'src/toil/lib/bioio.py',
        'src/toil/lib/ec2.py',
        # 'src/toil/lib/conversions.py',
        'src/toil/lib/ec2nodes.py',
        # 'src/toil/lib/misc.py',
        'src/toil/lib/expando.py',
        'src/toil/lib/threading.py',
        'src/toil/lib/exceptions.py',
        'src/toil/lib/__init__.py',
        'src/toil/lib/generatedEC2Lists.py',
        'src/toil/lib/retry.py',
        'src/toil/lib/objects.py',
        'src/toil/lib/io.py',
        'src/toil/lib/docker.py',
        'src/toil/lib/encryption/_nacl.py',
        'src/toil/lib/encryption/_dummy.py',
        'src/toil/lib/encryption/conftest.py',
        'src/toil/lib/encryption/__init__.py',
        'src/toil/lib/aws/utils.py',
        'src/toil/lib/aws/__init__.py'
    ]]

    filtered_files_to_check = []
    for file_path in all_files_to_check:
        if file_path not in ignore_paths and 'src/toil/test' not in file_path:
            filtered_files_to_check.append(file_path)
    # follow-imports type checks pypi projects we don't control, so we skip it; why is this their default?
    args = ['mypy', '--follow-imports=skip'] + filtered_files_to_check
    p = subprocess.run(args=args, stdout=subprocess.PIPE)
    result = p.stdout.decode()
    print(result)
    if 'Success: no issues found' not in result:
        exit(1)


if __name__ == '__main__':
    main()<|MERGE_RESOLUTION|>--- conflicted
+++ resolved
@@ -98,11 +98,6 @@
         'src/toil/utils/__init__.py',
         'src/toil/utils/toilDestroyCluster.py',
         'src/toil/utils/toilDebugJob.py',
-<<<<<<< HEAD
-        'src/toil/utils/toilClean.py',
-=======
-        'src/toil/utils/toilRsyncCluster.py',
->>>>>>> 823d2ac4
         'src/toil/utils/toilLaunchCluster.py',
         'src/toil/lib/memoize.py',
         'src/toil/lib/throttle.py',
