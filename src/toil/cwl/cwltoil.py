"""Implemented support for Common Workflow Language (CWL) for Toil."""
# Copyright (C) 2015 Curoverse, Inc
# Copyright (C) 2015-2021 Regents of the University of California
# Copyright (C) 2019-2020 Seven Bridges
#
# Licensed under the Apache License, Version 2.0 (the "License");
# you may not use this file except in compliance with the License.
# You may obtain a copy of the License at
#
#     http://www.apache.org/licenses/LICENSE-2.0
#
# Unless required by applicable law or agreed to in writing, software
# distributed under the License is distributed on an "AS IS" BASIS,
# WITHOUT WARRANTIES OR CONDITIONS OF ANY KIND, either express or implied.
# See the License for the specific language governing permissions and
# limitations under the License.

# For an overview of how this all works, see discussion in
# docs/architecture.rst
import argparse
import base64
import copy
import datetime
import functools
import json
import logging
import os
import shutil
import socket
import stat
import sys
import tempfile
import textwrap
import urllib
import uuid
from typing import (
    Any,
    Callable,
    Dict,
    IO,
    Iterable,
    Iterator,
    List,
    Mapping,
    MutableMapping,
    MutableSequence,
    Optional,
    Pattern,
    Text,
    TextIO,
    Tuple,
    TypeVar,
    Union,
    cast,
)
from urllib import parse as urlparse

import cwltool.builder
import cwltool.command_line_tool
import cwltool.errors
import cwltool.expression
import cwltool.load_tool
import cwltool.main
import cwltool.provenance
import cwltool.resolver
import cwltool.stdfsaccess
import schema_salad.ref_resolver
from cwltool.loghandler import _logger as cwllogger
from cwltool.loghandler import defaultStreamHandler
from cwltool.mpi import MpiConfig
from cwltool.mutation import MutationManager
from cwltool.pathmapper import MapperEnt, PathMapper, downloadHttpFile
from cwltool.process import (
    Process,
    add_sizes,
    compute_checksums,
    fill_in_defaults,
    shortname,
    UnsupportedRequirement
)
from cwltool.secrets import SecretStore
from cwltool.software_requirements import (
    DependenciesConfiguration,
    get_container_from_software_requirements,
)
from cwltool.utils import (
    CWLObjectType,
    adjustDirObjs,
    adjustFileObjs,
    aslist,
    get_listing,
    normalizeFilesDirs,
    visit_class,
)
from ruamel.yaml.comments import CommentedMap
from schema_salad import validate
from schema_salad.schema import Names
from schema_salad.sourceline import SourceLine

from toil.batchSystems.registry import DEFAULT_BATCH_SYSTEM
from toil.common import Config, Toil, addOptions
from toil.fileStores import FileID
from toil.fileStores.abstractFileStore import AbstractFileStore
from toil.job import Job
from toil.jobStores.abstractJobStore import NoSuchFileException
from toil.version import baseVersion

logger = logging.getLogger(__name__)

# Define internal jobs we should avoid submitting to batch systems and logging
CWL_INTERNAL_JOBS = (
    "CWLJobWrapper",
    "CWLWorkflow",
    "CWLScatter",
    "CWLGather",
    "ResolveIndirect",
)

# What exit code do we need to bail with if we or any of the local jobs that
# parse workflow files see an unsupported feature?
CWL_UNSUPPORTED_REQUIREMENT_EXIT_CODE = 33

# And what error will make the worker exit with that code
CWL_UNSUPPORTED_REQUIREMENT_EXCEPTION = UnsupportedRequirement

# Find the default temporary directory
DEFAULT_TMPDIR = tempfile.gettempdir()
# And compose a CWL-style default prefix inside it.
# We used to not put this inside anything and we would drop loads of temp
# directories in the current directory and leave them there.
DEFAULT_TMPDIR_PREFIX = os.path.join(DEFAULT_TMPDIR, "tmp")


# Customized CWL utilities

def visit_top_cwl_class(
    rec: MutableMapping,
    classes: Iterable[str],
    op: Callable[[MutableMapping], Any]
) -> None:
    """
    Apply the given operation to all top-level CWL objects with the given named CWL class.
    Like cwltool's visit_class but doesn't look inside any object visited.
    """
    if isinstance(rec, MutableMapping):
        if rec.get("class", None) in classes:
            # This is one of the classes requested
            # So process it
            op(rec)
        else:
            # Look inside it instead
            for key in rec:
                visit_top_cwl_class(rec[key], classes, op)
    elif isinstance(rec, MutableSequence):
        # This item is actually a list of things, so look at all of them.
        for key in rec:
            visit_top_cwl_class(key, classes, op)

# TODO: we need some type constraints here that I don't know how to spell.
def visit_cwl_class_and_reduce(
    rec: MutableMapping,
    classes: Iterable[str],
    op_down: Callable[[MutableMapping], Any],
    op_up: Callable[[MutableMapping, Any, MutableSequence], Any]
) -> List:
    """
    Apply the given operations to all CWL objects with the given named CWL class.
    Applies the down operation top-down, and the up operation bottom-up, and
    passes the down operation's result and a list of the up operation results
    for all child keys (flattening across lists and collapsing nodes of
    non-matching classes) to the up operation.
    """

    results = []

    if isinstance(rec, MutableMapping):
        down_result = None
        child_results = []
        if rec.get("class", None) in classes:
            # Apply the down operation
            down_result = op_down(rec)
        for key in rec:
            # Look inside and collect child results
            for result in visit_cwl_class_and_reduce(rec[key], classes, op_down, op_up):
                child_results.append(result)
        if rec.get("class", None) in classes:
            # Apply the up operation
            results.append(op_up(rec, down_result, child_results))
        else:
            # We aren't processing here so pass up all the child results
            results += child_results
    elif isinstance(rec, MutableSequence):
        # This item is actually a list of things, so look at all of them.
        for key in rec:
            for result in visit_cwl_class_and_reduce(key, classes, op_down, op_up):
                # And flatten together all their results.
                results.append(result)
    return results

def cwltoil_was_removed():
    """Complain about deprecated entrypoint."""
    raise RuntimeError(
        'Please run with "toil-cwl-runner" instead of "cwltoil" (which has been removed).'
    )


# The job object passed into CWLJob and CWLWorkflow
# is a dict mapping to tuple of (key, dict)
# the final dict is derived by evaluating each
# tuple looking up the key in the supplied dict.
#
# This is necessary because Toil jobs return a single value (a dict)
# but CWL permits steps to have multiple output parameters that may
# feed into multiple other steps.  This transformation maps the key in the
# output object to the correct key of the input object.


class UnresolvedDict(dict):
    """Tag to indicate a dict contains promises that must be resolved."""


class SkipNull:
    """
    Internal sentinel object.

    Indicates a null value produced by each port of a skipped conditional step.
    The CWL 1.2 specification calls for treating this the exactly the same as a
    null value.
    """


def filter_skip_null(name: str, value: Any) -> Any:
    """
    Recursively filter out SkipNull objects from 'value'.

    :param name: Name of port producing this value.
                 Only used when we find an unhandled null from a conditional step
                 and we print out a warning. The name allows the user to better
                 localize which step/port was responsible for the unhandled null.
    :param value: port output value object
    """
    err_flag = [False]
    value = _filter_skip_null(value, err_flag)
    if err_flag[0]:
        logger.warning(
            f"In {name}, SkipNull result found and cast to None. \n"
            "You had a conditional step that did not run, "
            "but you did not use pickValue to handle the skipped input."
        )
    return value


def _filter_skip_null(value: Any, err_flag: List[bool]) -> Any:
    """
    Private implementation for recursively filtering out SkipNull objects from 'value'.

    :param value: port output value object
    :param err_flag: A pass by reference boolean (passed by enclosing in a list) that
                     allows us to flag, at any level of recursion, that we have encountered
                     a SkipNull.
    """
    if isinstance(value, SkipNull):
        err_flag[0] = True
        value = None
    elif isinstance(value, list):
        return [_filter_skip_null(v, err_flag) for v in value]
    elif isinstance(value, dict):
        return {k: _filter_skip_null(v, err_flag) for k, v in value.items()}
    return value


class Conditional:
    """
    Object holding conditional expression until we are ready to evaluate it.

    Evaluation occurs at the moment the encloses step is ready to run.
    """

    def __init__(
        self,
        expression: Union[str, None] = None,
        outputs: Union[dict, None] = None,
        requirements: List[CWLObjectType] = [],
    ):
        """
        Instantiate a conditional expression.

        :param expression: A string with the expression from the 'when' field of the step
        :param outputs: The output dictionary for the step. This is needed because if the
                        step is skipped, all the outputs need to be populated with SkipNull
                        values
        :param requirements: The requirements object that is needed for the context the
                             expression will evaluate in.
        """
        self.expression = expression
        self.outputs = outputs
        self.requirements = requirements

    def is_false(self, job: Union[dict, None]) -> bool:
        """
        Determine if expression evaluates to False given completed step inputs.

        :param job: job output object
        :return: bool
        """
        if self.expression is None:
            return False

        expr_is_true = cwltool.expression.do_eval(
            self.expression,
            {shortname(k): v for k, v in resolve_dict_w_promises(job).items()},
            self.requirements,
            None,
            None,
            {},
        )

        if isinstance(expr_is_true, bool):
            return not expr_is_true

        raise cwltool.errors.WorkflowException(
            "'%s' evaluated to a non-boolean value" % self.expression
        )

    def skipped_outputs(self) -> dict:
        """
        Generate a dict of SkipNull objects corresponding to the output structure of the step.

        :return: dict
        """
        outobj = {}

        def sn(n):
            if isinstance(n, Mapping):
                return shortname(n["id"])
            if isinstance(n, str):
                return shortname(n)

        for k in [sn(o) for o in self.outputs]:
            outobj[k] = SkipNull()

        return outobj


class ResolveSource:
    """Apply linkMerge and pickValue operators to values coming into a port."""

    def __init__(self, name: str, input: dict, source_key: str, promises: dict):
        """
        Construct a container object.

        It will carry what information it can about the input sources and the
        current promises, ready for evaluation when the time comes.

        :param name: human readable name of step/port that this value refers to
        :param input: CWL input object complete with linkMerge and pickValue fields
        :param source_key: "source" or "outputSource" depending on what it is
        :param promises: incident values packed as promises
        """
        self.name, self.input, self.source_key = name, input, source_key

        source_names = aslist(self.input[self.source_key])
        # Rule is that source: [foo] is just foo unless it also has linkMerge: merge_nested
        if input.get("linkMerge") or len(source_names) > 1:
            self.promise_tuples = [
                (shortname(s), promises[s].rv()) for s in source_names
            ]
        else:
            # KG: Cargo culting this logic and the reason given from original Toil code:
            # It seems that an input source with a
            # '#' in the name will be returned as a
            # CommentedSeq list by the yaml parser.
            s = str(source_names[0])
            self.promise_tuples = (shortname(s), promises[s].rv())  # type: ignore

    def __repr__(self) -> str:
        """
        Allow for debug printing.
        """

        try:
            return 'ResolveSource(' + repr(self.resolve()) + ')'
        except:
            return f'ResolveSource({self.name}, {self.input}, {self.source_key}, {self.promise_tuples})'

    def resolve(self) -> Any:
        """
        First apply linkMerge then pickValue if either present.

        :return: dict
        """
        if isinstance(self.promise_tuples, list):
            result = self.link_merge([v[1][v[0]] for v in self.promise_tuples])  # type: ignore
        else:
            value = self.promise_tuples
            result = value[1].get(value[0])  # type: ignore

        result = self.pick_value(result)
        result = filter_skip_null(self.name, result)
        return result

    def link_merge(self, values: dict) -> Union[list, dict]:
        """
        Apply linkMerge operator to `values` object.

        :param values: dict: result of step
        """
        link_merge_type = self.input.get("linkMerge", "merge_nested")

        if link_merge_type == "merge_nested":
            return values

        elif link_merge_type == "merge_flattened":
            result = []  # type: ignore
            for v in values:
                if isinstance(v, MutableSequence):
                    result.extend(v)
                else:
                    result.append(v)
            return result

        else:
            raise validate.ValidationException(
                "Unsupported linkMerge '%s' on %s." % (link_merge_type, self.name)
            )

    def pick_value(self, values: Union[List, Any]) -> Any:
        """
        Apply pickValue operator to `values` object.

        :param values: Intended to be a list, but other types will be returned
                       without modification.
        :return:
        """
        pick_value_type = self.input.get("pickValue")

        if pick_value_type is None:
            return values

        if not isinstance(values, list):
            logger.warning("pickValue used but input %s is not a list." % self.name)
            return values

        result = [v for v in values if not isinstance(v, SkipNull) and v is not None]

        if pick_value_type == "first_non_null":
            if len(result) < 1:
                raise cwltool.errors.WorkflowException(
                    "%s: first_non_null operator found no non-null values" % self.name
                )
            else:
                return result[0]

        elif pick_value_type == "the_only_non_null":
            if len(result) == 0:
                raise cwltool.errors.WorkflowException(
                    "%s: the_only_non_null operator found no non-null values"
                    % self.name
                )
            elif len(result) > 1:
                raise cwltool.errors.WorkflowException(
                    "%s: the_only_non_null operator found more than one non-null values"
                    % self.name
                )
            else:
                return result[0]

        elif pick_value_type == "all_non_null":
            return result

        else:
            raise cwltool.errors.WorkflowException(
                "Unsupported pickValue '%s' on %s" % (pick_value_type, self.name)
            )


class StepValueFrom:
    """
    A workflow step input which has a valueFrom expression attached to it.

    The valueFrom expression will be evaluated to produce the actual input
    object for the step.
    """

    def __init__(self, expr: str, source: Any, req: List[CWLObjectType]):
        """
        Instantiate an object to carry all know about this valueFrom expression.

        :param expr: str: expression as a string
        :param source: the source promise of this step
        :param req: requirements object that is consumed by CWLtool expression evaluator
        """
        self.expr = expr
        self.source = source
        self.context = None
        self.req = req

    def eval_prep(self, step_inputs: dict, file_store: AbstractFileStore):
        """
        Resolve the contents of any file in a set of inputs.

        The inputs must be associated with the StepValueFrom object's self.source.

        Called when loadContents is specified.

        :param step_inputs: Workflow step inputs.
        :param file_store: A toil file store, needed to resolve toilfs:// paths.
        """
        for v in step_inputs.values():
            val = cast(CWLObjectType, v)
            source_input = getattr(self.source, "input", {})
            if isinstance(val, dict) and isinstance(source_input, dict):
                if (
                    val.get("contents") is None
                    and source_input.get("loadContents") is True
                ):
                    # This is safe to use even if we're bypassing the file
                    # store for the workflow. In that case, no toilfs:// or
                    # other special URIs will exist in the workflow to be read
                    # from, and ToilFsAccess still supports file:// URIs.
                    fs_access = functools.partial(ToilFsAccess, file_store=file_store)
                    with fs_access("").open(cast(str, val["location"]), "rb") as f:
                        val["contents"] = cwltool.builder.content_limit_respected_read(
                            f
                        )

    def resolve(self) -> Any:
        """
        Resolve the promise in the valueFrom expression's context.

        :return: object that will serve as expression context
        """
        self.context = self.source.resolve()
        return self.context

    def do_eval(self, inputs: CWLObjectType) -> Any:
        """
        Evaluate the valueFrom expression with the given input object.

        :param inputs:
        :return: object
        """
        return cwltool.expression.do_eval(
            self.expr, inputs, self.req, None, None, {}, context=self.context
        )


class DefaultWithSource:
    """A workflow step input that has both a source and a default value."""

    def __init__(self, default: Any, source: Any):
        """
        Instantiate an object to handle a source that has a default value.

        :param default: the default value
        :param source: the source object
        """
        self.default = default
        self.source = source

    def resolve(self) -> Any:
        """
        Determine the final input value when the time is right.

        (when the source can be resolved)

        :return: dict
        """
        if self.source:
            result = self.source.resolve()
            if result is not None:
                return result
        return self.default


class JustAValue:
    """A simple value masquerading as a 'resolve'-able object."""

    def __init__(self, val: Any):
        """Store the value."""
        self.val = val

    def resolve(self) -> Any:
        """Return the value."""
        return self.val


def resolve_dict_w_promises(
    dict_w_promises: dict, file_store: AbstractFileStore = None
) -> dict:
    """
    Resolve a dictionary of promises evaluate expressions to produce the actual values.

    :param dict_w_promises: input dict for these values
    :return: dictionary of actual values
    """
    if isinstance(dict_w_promises, UnresolvedDict):
        first_pass_results = {k: v.resolve() for k, v in dict_w_promises.items()}
    else:
        first_pass_results = {k: v for k, v in dict_w_promises.items()}

    result = {}
    for k, v in dict_w_promises.items():
        if isinstance(v, StepValueFrom):
            if file_store:
                v.eval_prep(first_pass_results, file_store)
            result[k] = v.do_eval(inputs=first_pass_results)
        else:
            result[k] = first_pass_results[k]

    return result


def simplify_list(maybe_list: Any) -> Any:
    """
    Turn a length one list loaded by cwltool into a scalar.

    Anything else is passed as-is, by reference.
    """
    if isinstance(maybe_list, MutableSequence):
        is_list = aslist(maybe_list)
        if len(is_list) == 1:
            return is_list[0]
    return maybe_list


class ToilPathMapper(PathMapper):
    """
    Keeps track of files in a Toil way.

    Maps between the symbolic identifier of a file (the Toil FileID), its local
    path on the host (the value returned by readGlobalFile) and the the
    location of the file inside the software container.
    """

    def __init__(
        self,
        referenced_files: list,
        basedir: str,
        stagedir: str,
        separateDirs: bool = True,
        get_file: Union[Any, None] = None,
        stage_listing: bool = False,
    ):
        """
        Initialize this ToilPathMapper.

        :param stage_listing: Stage files and directories inside directories
        even if we also stage the parent.
        """
        self.get_file = get_file
        self.stage_listing = stage_listing
        super(ToilPathMapper, self).__init__(
            referenced_files, basedir, stagedir, separateDirs=separateDirs
        )

    def visit(
        self,
        obj: CWLObjectType,
        stagedir: str,
        basedir: str,
        copy: bool = False,
        staged: bool = False,
    ) -> None:
        """
        Iterate over a CWL object, resolving File and Directory path references.

        This is called on each File or Directory CWL object. The Files and
        Directories all have "location" fields. For the Files, these are from
        upload_file(), and for the Directories, these are from
        upload_directory(), with their children being assigned
        locations based on listing the Directories using ToilFsAccess.

        :param obj: The CWL File or Directory to process

        :param stagedir: The base path for target paths to be generated under,
        except when a File or Directory has an overriding parent directory in
        dirname

        :param basedir: The directory from which relative paths should be
        resolved; used as the base directory for the StdFsAccess that generated
        the listing being processed.

        :param copy: If set, use writable types for Files.

        :param staged: Starts as True at the top of the recursion. Set to False
        when entering a directory that we can actually download, so we don't
        stage files and subdirectories separately from the directory as a
        whole. Controls the staged flag on generated mappings, and therefore
        whether files and directories are actually placed at their mapped-to
        target locations. If stage_listing is True, we will leave this True
        throughout and stage everything.

        Produces one MapperEnt for every unique location for a File or
        Directory. These MapperEnt objects are instructions to cwltool's
        stage_files function:
        https://github.com/common-workflow-language/cwltool/blob/a3e3a5720f7b0131fa4f9c0b3f73b62a347278a6/cwltool/process.py#L254

        The MapperEnt has fields:

        resolved: An absolute local path anywhere on the filesystem where the
        file/directory can be found, or the contents of a file to populate it
        with if type is CreateWritableFile or CreateFile. Or, a URI understood
        by the StdFsAccess in use (for example, toilfs:).

        target: An absolute path under stagedir that the file or directory will
        then be placed at by cwltool. Except if a File or Directory has a
        dirname field, giving its parent path, that is used instead.

        type: One of:

            File: cwltool will copy or link the file from resolved to target,
            if possible.

            CreateFile: cwltool will create the file at target, treating
            resolved as the contents.

            WritableFile: cwltool will copy the file from resolved to target,
            making it writable.

            CreateWritableFile: cwltool will create the file at target,
            treating resolved as the contents, and make it writable.

            Directory: cwltool will copy or link the directory from resolved to
            target, if possible. Otherwise, cwltool will make the directory at
            target if resolved starts with "_:". Otherwise it will do nothing.

            WritableDirectory: cwltool will copy the directory from resolved to
            target, if possible. Otherwise, cwltool will make the directory at
            target if resolved starts with "_:". Otherwise it will do nothing.

        staged: if set to False, cwltool will not make or copy anything for this entry

        """

        logger.debug("ToilPathMapper mapping into %s from %s for: %s", stagedir, basedir, obj)

        # If the file has a dirname set, we can try and put it there instead of
        # wherever else we would stage it.
        # TODO: why would we do that?
        stagedir = cast(Optional[str], obj.get("dirname")) or stagedir

        # Decide where to put the file or directory, as an absolute path.
        tgt = os.path.join(
                stagedir,
                cast(str, obj["basename"]),
            )

        if obj["class"] == "Directory":
            # Whether or not we've already mapped this path, we need to map all
            # children recursively.

            # Grab its location
            location = cast(str, obj["location"])

            logger.debug("ToilPathMapper visiting directory %s", location)

            # We may need to copy this directory even if we don't copy things inside it.
            copy_here = False

            # Try and resolve the location to a local path
            if location.startswith("file://"):
                # This is still from the local machine, so go find where it is
                resolved = schema_salad.ref_resolver.uri_file_path(location)
            elif location.startswith("toildir:"):
                # We need to download this directory (or subdirectory)
                if self.get_file:
                    # We can actually go get it and its contents
                    resolved = schema_salad.ref_resolver.uri_file_path(self.get_file(location))
                else:
                    # We are probably staging final outputs on the leader. We
                    # can't go get the directory. Just pass it through.
                    resolved = location
            elif location.startswith("_:"):
                # cwltool made this up for an empty/synthetic directory it
                # wants to make.

                # If we let cwltool make the directory and stage it, and then
                # stage files inside it, we can end up with Docker creating
                # root-owned files in whatever we mounted for the Docker work
                # directory, somehow. So make a directory ourselves instead.
                if self.get_file:
                    resolved = schema_salad.ref_resolver.uri_file_path(self.get_file("_:"))

                    if 'listing' in obj and obj['listing'] != []:
                        # If there's stuff inside here to stage, we need to copy
                        # this directory here, because we can't Docker mount things
                        # over top of immutable directories.
                        copy_here = True
                else:
                    # We can't really make the directory. Maybe we are
                    # exporting from the leader and it doesn't matter.
                    resolved = location
            else:
                raise RuntimeError("Unsupported location: " + location)

            if location in self._pathmap:
                # Don't map the same directory twice
                logger.debug("ToilPathMapper stopping recursion because we have already mapped directory: %s", location)
                return

            logger.debug("ToilPathMapper adding directory mapping %s -> %s", resolved, tgt)
            self._pathmap[location] = MapperEnt(
                resolved, tgt, "WritableDirectory" if (copy or copy_here) else "Directory", staged
            )


            if not location.startswith('_:') and not self.stage_listing:
                # Don't stage anything below here separately, since we are able
                # to copy the whole directory from somewhere and and we can't
                # stage files over themselves.
                staged = False

            # Keep recursing
            self.visitlisting(
                cast(List, obj.get("listing", [])),
                tgt,
                basedir,
                copy=copy,
                staged=staged,
            )

        elif obj["class"] == "File":
            path = cast(str, obj["location"])

            logger.debug("ToilPathMapper visiting file %s", path)

            if path in self._pathmap:
                # Don't map the same file twice
                logger.debug("ToilPathMapper stopping recursion because we have already mapped file: %s", path)
                return

            ab = cwltool.stdfsaccess.abspath(path, basedir)
            if "contents" in obj and path.startswith("_:"):
                # We are supposed to create this file
                self._pathmap[path] = MapperEnt(
                    cast(str, obj["contents"]),
                    tgt,
                    "CreateWritableFile" if copy else "CreateFile",
                    staged,
                )
            else:
                with SourceLine(
                    obj,
                    "location",
                    validate.ValidationException,
                    logger.isEnabledFor(logging.DEBUG),
                ):
                    # If we have access to the Toil file store, we will have a
                    # get_file set, and it will convert this path to a file:
                    # URI for a local file it downloaded.
                    deref = self.get_file(path) if self.get_file else ab

                    if deref.startswith("file:"):
                        deref = schema_salad.ref_resolver.uri_file_path(deref)
                    if urllib.parse.urlsplit(deref).scheme in ["http", "https"]:
                        deref = downloadHttpFile(path)
                    elif urllib.parse.urlsplit(deref).scheme != "toilfs":
                        # Dereference symbolic links
                        st = os.lstat(deref)
                        while stat.S_ISLNK(st.st_mode):
                            logger.debug("ToilPathMapper following symlink %s", deref)
                            rl = os.readlink(deref)
                            deref = (
                                rl
                                if os.path.isabs(rl)
                                else os.path.join(os.path.dirname(deref), rl)
                            )
                            st = os.lstat(deref)

                    # If we didn't download something that is a toilfs:
                    # reference, we just pass that along.

                    logger.debug("ToilPathMapper adding file mapping %s -> %s", deref, tgt)
                    self._pathmap[path] = MapperEnt(
                        deref, tgt, "WritableFile" if copy else "File", staged
                    )

            # Handle all secondary files that need to be next to this one.
            self.visitlisting(
                cast(List[CWLObjectType], obj.get("secondaryFiles", [])),
                stagedir,
                basedir,
                copy=copy,
                staged=staged,
            )


class ToilSingleJobExecutor(cwltool.executors.SingleJobExecutor):
    """
    Version of cwltool's SingleJobExecutor that does not assume it is at the
    top level of the workflow.

    We need this because otherwise every job thinks it is top level and tries
    to discover secondary files, which may exist when they haven't actually
    been passed at the top level and thus aren't supposed to be visible.
    """

    def run_jobs(
        self,
        process: Process,
        job_order_object: CWLObjectType,
        logger: logging.Logger,
        runtime_context: cwltool.context.RuntimeContext
    ) -> None:
        """
        Override run_jobs from SingleJobExecutor but say we are not in a top
        level runtime context.
        """
        runtime_context.toplevel = False
        return super().run_jobs(process, job_order_object, logger, runtime_context)



class ToilCommandLineTool(cwltool.command_line_tool.CommandLineTool):
    """Subclass the cwltool command line tool to provide the custom Toil.PathMapper."""

    def make_path_mapper(
        self,
        reffiles: List[Any],
        stagedir: str,
        runtimeContext: cwltool.context.RuntimeContext,
        separateDirs: bool,
    ) -> cwltool.pathmapper.PathMapper:
        """Create the appropriate PathMapper for the situation."""

        if runtimeContext.bypass_file_store:
            # We only need to understand cwltool's supported URIs
            return PathMapper(
                reffiles,
                runtimeContext.basedir,
                stagedir,
                separateDirs=separateDirs
            )
        else:
            # We need to be able to read from Toil-provided URIs
            return ToilPathMapper(
                reffiles,
                runtimeContext.basedir,
                stagedir,
                separateDirs,
                getattr(runtimeContext, 'toil_get_file', None)  # type: ignore
            )


    def __str__(self):
        return f'ToilCommandLineTool({repr(self.tool.get("id", "???"))})'

def toil_make_tool(
    toolpath_object: CommentedMap,
    loadingContext: cwltool.context.LoadingContext,
) -> Process:
    """
    Emit custom ToilCommandLineTools.

    This factory funciton is meant to be passed to cwltool.load_tool().
    """
    if (
        isinstance(toolpath_object, Mapping)
        and toolpath_object.get("class") == "CommandLineTool"
    ):
        return ToilCommandLineTool(toolpath_object, loadingContext)
    return cwltool.workflow.default_make_tool(toolpath_object, loadingContext)


class ToilFsAccess(cwltool.stdfsaccess.StdFsAccess):
    """
    Custom filesystem access class which handles toil filestore references.
    Normal file paths will be resolved relative to basedir, but 'toilfs:' and
    'toildir:' URIs will be fulfilled from the Toil file store.
    """

    def __init__(self, basedir: str, file_store: AbstractFileStore = None):
        """Create a FsAccess object for the given Toil Filestore and basedir."""
        self.file_store = file_store

        # Map encoded directory structures to where we downloaded them, so we
        # don't constantly redownload them.
        # Assumes nobody will touch our filed via realpath, or that if they do
        # they know what will happen.
        self.dir_to_download = {}

        super(ToilFsAccess, self).__init__(basedir)

    def _abs(self, path: str) -> str:
        """
        Return a local absolute path for a file (no schema).

        Overwrites cwltool.stdfsaccess.StdFsAccess._abs() to account for toil specific schema.
        """

        # TODO: Both we and the ToilPathMapper relate Toil paths to local
        # paths. But we don't share the same mapping, so accesses through
        # different mechanisms will produce different local copies.

        # Used to fetch a path to determine if a file exists in the inherited
        # cwltool.stdfsaccess.StdFsAccess, (among other things) so this should
        # not error on missing files.
        # See: https://github.com/common-workflow-language/cwltool/blob/beab66d649dd3ee82a013322a5e830875e8556ba/cwltool/stdfsaccess.py#L43  # noqa B950
        if path.startswith("toilfs:"):
            # Is a Toil file
            destination = self.file_store.readGlobalFile(FileID.unpack(path[7:]), symlink=True)
            logger.debug("Downloaded %s to %s", path, destination)
            if not os.path.exists(destination):
                raise RuntimeError(
                    f"{destination} does not exist after filestore read."
                )
        elif path.startswith("toildir:"):
            # Is a directory or relative to it

            # We will download the whole directory and then look inside it

            # Since this was encoded by upload_directory we know the
            # next piece is encoded JSON describing the directory structure,
            # and it can't contain any slashes.
            parts = path[len("toildir:"):].split('/', 1)

            # Before the first slash is the encoded data describing the directory contents
            dir_data = parts[0]

            if dir_data not in self.dir_to_download:
                # Download to a temp directory.
                temp_dir = self.file_store.getLocalTempDir()
                temp_dir += '/toildownload'
                os.makedirs(temp_dir)

                logger.debug("ToilFsAccess downloading %s to %s", dir_data, temp_dir)

                # Decode what to download
                contents = json.loads(base64.urlsafe_b64decode(dir_data.encode('utf-8')).decode('utf-8'))

                # Save it all into this new temp directory
                download_structure(self.file_store, {}, {}, contents, temp_dir)

                # Make sure we use the same temp directory if we go traversing
                # around this thing.
                self.dir_to_download[dir_data] = temp_dir
            else:
                logger.debug("ToilFsAccess already has %s", dir_data)

            if len(parts) == 1:
                # We didn't have any subdirectory, so just give back the path to the root
                destination = self.dir_to_download[dir_data]
            else:
                # Navigate to the right subdirectory
                destination = self.dir_to_download[dir_data] + '/' + parts[1]
        else:
            # This is just a local file
            destination = path

        # Now destination is a local file, so make sure we really do have an
        # absolute path
        destination = super(ToilFsAccess, self)._abs(destination)
        return destination

<<<<<<< HEAD
    def glob(self, pattern: str) -> List[str]:
        # We know this falls back on _abs
        return super(ToilFsAccess, self).glob(pattern)

    def open(self, fn: str, mode: str) -> IO[Any]:
        # We know this falls back on _abs
        return super(ToilFsAccess, self).open(fn, mode)

    def exists(self, path: str) -> bool:
        """Test for file existance."""
        # toil's _abs() throws errors when files are not found and cwltool's _abs() does not
        try:
            return os.path.exists(self._abs(path))
        except NoSuchFileException:
            return False

    def size(self, fn: str) -> int:
        # We know this falls back on _abs
        return super(ToilFsAccess, self).size(fn)

    def isfile(self, fn: str) -> bool:
        # We know this falls back on _abs
        return super(ToilFsAccess, self).isfile(fn)

    def isdir(self, fn: str) -> bool:
        # We know this falls back on _abs
        return super(ToilFsAccess, self).isdir(fn)

    def listdir(self, fn: str) -> List[str]:
        logger.debug("ToilFsAccess listing %s", fn)

        # Download the file or directory to a local path
        directory = self._abs(fn)

        # Now list it (it is probably a directory)
        return [
            cwltool.stdfsaccess.abspath(urllib.parse.quote(entry), fn)
            for entry in os.listdir(directory)
        ]

    def join(self, path, *paths):  # type: (str, *str) -> str
        # This falls back on os.path.join
        return super(ToilFsAccess, self).join(path, *paths)

    def realpath(self, path: str) -> str:
        if path.startswith("toilfs:"):
            # import the file and make it available locally if it exists
            path = self._abs(path)
        elif path.startswith("toildir:"):
            # Import the whole directory
            path = self._abs(path)
        return os.path.realpath(path)

=======
    def size(self, path: str) -> int:
        if path.startswith("toilfs:"):
            return self.file_store.getGlobalFileSize(FileID.unpack(path[7:]))
        else:
            return super().size(path)
>>>>>>> 2c6a779e


def toil_get_file(
    file_store: AbstractFileStore,
    index: Dict[str, str],
    existing: Dict[str, str],
    file_store_id: str
) -> str:
    """
    Set up the given file or directory from the Toil jobstore at a file URI
    where it can be accessed locally.

    Run as part of the ToilCommandLineTool setup, inside jobs on the workers.

    :param index: Maps from downloaded file path back to input Toil URI.

    :param existing: Maps from file_store_id URI to downloaded file path.
    """

    if file_store_id.startswith("toildir:"):
        # This is a file in a directory, or maybe a directory itself.
        # See ToilFsAccess and upload_directory.
        # We will go look for the actual file in the encoded directory
        # structure which will tell us where the toilfs: name for the file is.

        parts = file_store_id[len("toildir:"):].split('/')
        contents = json.loads(base64.urlsafe_b64decode(parts[0].encode('utf-8')).decode('utf-8'))

        for component in parts[1:]:
            if component != '.':
                # Index into the contents
                contents = contents[component]

        if isinstance(contents, str):
            # This is a reference to a file, so go get it.
            return toil_get_file(file_store, index, existing, contents)
        else:
            # We actually need to fetch the whole directory to a path somewhere.
            dest_path = file_store.getLocalTempDir()
            # Populate the directory
            download_structure(file_store, index, existing, contents, dest_path)
            # Return where we put it, but as a file:// URI
            return schema_salad.ref_resolver.file_uri(dest_path)
    elif file_store_id.startswith("toilfs:"):
        # This is a plain file with no context.
        src_path = file_store.readGlobalFile(FileID.unpack(file_store_id[len("toilfs:"):]), symlink=True)
        # TODO: shouldn't we be using these as a cache?
        index[src_path] = file_store_id
        existing[file_store_id] = src_path
        return schema_salad.ref_resolver.file_uri(src_path)
    elif file_store_id.startswith("_:"):
        # Someone is asking us for an empty temp directory.
        dest_path = file_store.getLocalTempDir()
        return schema_salad.ref_resolver.file_uri(dest_path)
    else:
        raise RuntimeError(
            f'Cannot obtain file {file_store_id} from host '
            f'{socket.gethostname()}; all imports must happen on the '
            f'leader!'
        )

def download_structure(
    file_store: AbstractFileStore,
    index: Dict[str, str],
    existing: Dict[str, str],
    dir_dict: Dict,
    into_dir: str
) -> None:
        """
        Download a whole nested dictionary of files and directories from the
        Toil file store to a local path.

        :param file_store: The Toil file store to download from.

        :param index: Maps from downloaded file path back to input Toil URI.

        :param existing: Maps from file_store_id URI to downloaded file path.

        :param dir_dict: a dict from string to string (for files) or dict (for
        subdirectories) describing a directory structure.

        :param into_dir: The directory to download the top-level dict's files
        into.
        """

        logger.debug("Downloading directory with %s items", len(dir_dict))

        for name, value in dir_dict.items():
            if name == '.':
                # Skip this key that isn't a real child file.
                continue
            if isinstance(value, dict):
                # This is a subdirectory, so make it and download
                # its contents
                logger.debug("Downloading subdirectory %s", name)
                subdir = os.path.join(into_dir, name)
                os.mkdir(subdir)
                download_structure(file_store, index, existing, value, subdir)
            else:
                # This must be a file path uploaded to Toil.
                assert isinstance(value, str)
                assert value.startswith("toilfs:")
                logger.debug("Downloading contained file %s", name)
                dest_path = os.path.join(into_dir, name)
                # So download the file into place
                file_store.readGlobalFile(FileID.unpack(value[7:]), dest_path, symlink=True)
                # Update the index dicts
                # TODO: why?
                index[dest_path] = value
                existing[value] = dest_path



def write_file(writeFunc: Any, index: dict, existing: dict, file_uri: str) -> str:
    """
    Write a file into the Toil jobstore.

    'existing' is a set of files retrieved as inputs from toil_get_file. This
    ensures they are mapped back as the same name if passed through.

    Returns a toil uri path to the object.
    """
    # Toil fileStore reference
    if file_uri.startswith("toilfs:") or file_uri.startswith("toildir:"):
        return file_uri
    # File literal outputs with no path, we don't write these and will fail
    # with unsupportedRequirement when retrieving later with getFile
    elif file_uri.startswith("_:"):
        return file_uri
    else:
        file_uri = existing.get(file_uri, file_uri)
        if file_uri not in index:
            if not urlparse.urlparse(file_uri).scheme:
                rp = os.path.realpath(file_uri)
            else:
                rp = file_uri
            try:
                index[file_uri] = "toilfs:" + writeFunc(rp).pack()
                existing[index[file_uri]] = file_uri
            except Exception as e:
                logger.error("Got exception '%s' while copying '%s'", e, file_uri)
                raise
        return index[file_uri]

def path_to_loc(obj: Dict) -> None:
    """
    If a CWL object has a "path" and not a "location", make the
    path into a location instead.
    """
    if "location" not in obj and "path" in obj:
        obj["location"] = obj["path"]
        del obj["path"]

def import_files(
    import_function: Callable[[str], FileID],
    fs_access: cwltool.stdfsaccess.StdFsAccess,
    fileindex: Dict,
    existing: Dict,
    cwl_object: Dict,
    skip_broken: bool = False,
    bypass_file_store: bool = False
) -> None:
    """
    From the leader or worker, prepare all files and directories inside the
    given CWL tool, order, or output object to be used on the workers. Make
    sure their sizes are set and import all the files.

    Recurses inside directories using the fs_access to find files to upload and
    subdirectory structure to encode, even if their listings are not set or not
    recursive.

    Preserves any listing fields.

    If a file cannot be found (like if it is an optional secondary file that
    doesn't exist), fails, unless skip_broken is set, in which case it leaves
    the location it was supposed to have been at.

    Also does some miscelaneous normalization.

    :param import_function: The function used to upload a file:// URI and get a
    Toil FileID for it.

    :param fs_access: the CWL FS access object we use to access the filesystem
    to find files to import.

    :param fileindex: Forward map to fill in from file URI to Toil storage
    location, used by write_file to deduplicate writes.

    :param existing: Reverse map to fill in from Toil storage location to file
    URI. Not read from.

    :param cwl_object: CWL tool (or workflow order) we are importing files for

    :param skip_broken: If True, when files can't be imported because they e.g.
    don't exist, leave their locations alone rather than failing with an error.

    :param bypass_file_store: If True, leave file:// URIs in place instead of
    importing files and directories.
    """

    try:
        tool_id = cwl_object['id']
    except:
        tool_id = str(cwl_object)

    logger.debug('Importing files for %s', tool_id)

    # We need to upload all files to the Toil filestore, and encode structure
    # recursively into all Directories' locations. But we cannot safely alter
    # the listing fields of Directory objects, because the handling required by
    # the 1.2 conformance tests does not actually match the spec, and we need
    # to pass the conformance tests, and only cwltool really knows when to
    # make/destroy the listings in order to do that.

    # First do some preliminary preparation of metadata
    visit_class(cwl_object, ("File", "Directory"), path_to_loc)
    visit_class(
        cwl_object, ("File",), functools.partial(add_sizes, fs_access)
    )
    normalizeFilesDirs(cwl_object)

    if bypass_file_store:
        # Don't go on to actually import files or encode contents for
        # directories.
        return

    # Otherwise we actually want to put the things in the file store.

    def visit_file_or_directory_down(rec: MutableMapping) -> Optional[List]:
        """
        Visit each CWL File or Directory on the way down.

        For Files, do nothing.

        For Directories, return the listing key's value if present, or None if
        absent.

        Ensures that the directory's listing is filled in for at least the
        current level, so all direct child File and Directory objects will
        exist.

        Ensures that any child File or Directory objects from the original
        listing remain as child objects, so that they will be hit by the
        recursion.
        """

        if rec.get("class", None) == "File":
            # Nothing to do!
            return None
        elif rec.get("class", None) == "Directory":
            # Pull out the old listing, if any
            old_listing = rec.get("listing", None)

            if not rec["location"].startswith("_:"):
                # This is a thing we can list and not just a literal, so we
                # want to ensure that we have at least one level of listing.
                if "listing" in rec and rec["listing"] == []:
                    # Drop the existing listing because it is empty
                    del rec["listing"]
                if "listing" not in rec:
                    # Fill in one level of listing, so we can then traverse it.
                    get_listing(fs_access, rec, recursive=False)
                # Otherwise, we preserve the existing listing (including all
                # its original File objects that we need to process)

            return old_listing

    def visit_file_or_directory_up(
        rec: MutableMapping,
        down_result: Optional[List],
        child_results: List[Dict[str, Union[str, Dict]]]
    ) -> Dict[str, Union[str, Dict]]:
        """
        For a CWL File or Directory, make sure it is uploaded and it has a
        location that describes its contents as visible to fs_access.

        Replaces each Directory's listing with the down result for the
        directory, or removes it if the down result was None.

        Passes up the tree (and consumes as its second argument a list of)
        information about the directory structure. For a file, we get the
        information for all secondary files, and for a directory, we get a list
        of the information for all contained files and directories.

        The format is a dict from filename to either string Toil file URI, or
        contained similar dict for a subdirectory. We can reduce by joining
        everything into a single dict, when no filenames conflict.
        """

        if rec.get("class", None) == "File":
            # This is a CWL File

            result = {}

            # Upload the file itself, which will adjust its location.
            upload_file(
                import_function,
                fileindex,
                existing,
                rec,
                skip_broken=skip_broken
            )

            # Make a record for this file under its name
            result[rec['basename']] = rec['location']

            for secondary_file_result in child_results:
                # Glom in the secondary files, if any
                result.update(secondary_file_result)

            return result

        elif rec.get("class", None) == "Directory":
            # This is a CWL Directory

            # Restore the original listing, or its absence
            rec["listing"] = down_result
            if rec["listing"] is None:
                del rec["listing"]

            # We know we have child results from a fully recursive listing.
            # Build them into a contents dict.
            contents = {}
            for child_result in child_results:
                # Keep each child file or directory or child file's secondary
                # file under its name
                contents.update(child_result)

            # Upload the directory itself, which will adjust its location.
            upload_directory(rec, contents, skip_broken=skip_broken)

            # Show those contents as being under our name in our parent.
            return {rec['basename']: contents}

        else:
            raise RuntimeError("Got unexpected class of object: " + str(rec))


    # Process each file and directory in a recursive traversal
    visit_cwl_class_and_reduce(
        cwl_object,
        ("File", "Directory"),
        visit_file_or_directory_down,
        visit_file_or_directory_up
    )

def upload_directory(
    directory_metadata: MutableMapping,
    directory_contents: Dict[str, Union[str, Dict]],
    skip_broken: bool = False
) -> None:
    """
    Upload a Directory object.

    Ignores the listing (whuch may not be recursive and isn't safe or efficient
    to touch), and instead uses directory_contents, which is a recursive dict
    structure from filename to file URI or subdirectory contents dict.

    Makes sure the directory actually exists, and rewrites its location to be
    something we can use on another machine.

    We can't rely on the directory's listing as visible to the next tool as a
    complete recursive description of the files we will need to present to the
    tool, since some tools require it to be cleared or single-level but still
    expect to see its contents in the filesystem.
    """
    if (directory_metadata["location"].startswith("toilfs:") or
        directory_metadata["location"].startswith("toildir:") or
        directory_metadata["location"].startswith("_:")):
        # Already in Toil; nothing to do
        return
    if not directory_metadata["location"] and directory_metadata["path"]:
        directory_metadata["location"] = schema_salad.ref_resolver.file_uri(
            directory_metadata["path"]
        )
    if directory_metadata["location"].startswith("file://") and not os.path.isdir(
        directory_metadata["location"][7:]
    ):
        if skip_broken:
            return
        else:
            raise cwltool.errors.WorkflowException(
                "Directory is missing: %s" % directory_metadata["location"]
            )

    logger.debug('Uploading directory at %s with contents %s', directory_metadata["location"], directory_contents)

    # Say that the directory location is just its dumped contents.
    # TODO: store these listings as files in the filestore instead?
    directory_metadata["location"] = 'toildir:' + base64.urlsafe_b64encode(json.dumps(directory_contents).encode('utf-8')).decode('utf-8')


def upload_file(
    uploadfunc: Any,
    fileindex: dict,
    existing: dict,
    file_metadata: dict,
    skip_broken: bool = False,
) -> None:
    """
    Update a file object so that the location is a reference to the toil file store.

    Write the file object to the file store if necessary.
    """
    if (file_metadata["location"].startswith("toilfs:") or
        file_metadata["location"].startswith("toildir:") or
        file_metadata["location"].startswith("_:")):
        return
    if file_metadata["location"] in fileindex:
        file_metadata["location"] = fileindex[file_metadata["location"]]
        return
    if not file_metadata["location"] and file_metadata["path"]:
        file_metadata["location"] = schema_salad.ref_resolver.file_uri(
            file_metadata["path"]
        )
    if file_metadata["location"].startswith("file://") and not os.path.isfile(
        file_metadata["location"][7:]
    ):
        if skip_broken:
            return
        else:
            raise cwltool.errors.WorkflowException(
                "File is missing: %s" % file_metadata["location"]
            )
    file_metadata["location"] = write_file(
        uploadfunc, fileindex, existing, file_metadata["location"]
    )

    logger.debug("Sending file at: %s", file_metadata["location"])


def writeGlobalFileWrapper(file_store: AbstractFileStore, fileuri: str) -> str:
    """Wrap writeGlobalFile to accept file:// URIs."""
    fileuri = fileuri if ":/" in fileuri else f"file://{fileuri}"
    return file_store.writeGlobalFile(schema_salad.ref_resolver.uri_file_path(fileuri))


def remove_empty_listings(rec: CWLObjectType) -> None:
    if rec.get("class") != "Directory":
        finddirs = []  # type: List[CWLObjectType]
        visit_class(rec, ("Directory",), finddirs.append)
        for f in finddirs:
            remove_empty_listings(f)
        return
    if "listing" in rec and rec["listing"] == []:
        del rec["listing"]
        return

class ResolveIndirect(Job):
    """
    Helper Job.

    Accepts an unresolved dict (containing promises) and produces a dictionary
    of actual values.
    """

    def __init__(self, cwljob: dict):
        """Store the dictionary of promises for later resolution."""
        super(ResolveIndirect, self).__init__(cores=1, memory=1024^2, disk=0)
        self.cwljob = cwljob

    def run(self, file_store: AbstractFileStore) -> dict:
        """Evaluate the promises and return their values."""
        return resolve_dict_w_promises(self.cwljob)


def toilStageFiles(
    toil: Toil,
    cwljob: Union[Dict[Text, Any], List[Dict[Text, Any]]],
    outdir: str,
    destBucket: Union[str, None] = None,
) -> None:
    """
    Copy input files out of the global file store and update location and path.
    """

    def _collectDirEntries(
        obj: Union[Dict[Text, Any], List[Dict[Text, Any]]]
    ) -> Iterator[Dict[Text, Any]]:
        if isinstance(obj, dict):
            if obj.get("class") in ("File", "Directory"):
                yield obj
                for dir_entry in _collectDirEntries(obj.get("secondaryFiles", [])):
                    yield dir_entry
            else:
                for sub_obj in obj.values():
                    for dir_entry in _collectDirEntries(sub_obj):
                        yield dir_entry
        elif isinstance(obj, list):
            for sub_obj in obj:
                for dir_entry in _collectDirEntries(sub_obj):
                    yield dir_entry

    # This is all the CWL File and Directory objects we need to export.
    jobfiles = list(_collectDirEntries(cwljob))

    # TODO: I think we need to recursively populate listings here!

    # Now we need to save all the output files and directories.
    # We could use a ToilPathMapper, but that contains stuff to work with Toil directories as encoded in Locations, while we can assume that we have all the Files and

    pm = ToilPathMapper(
        jobfiles,
        "",
        outdir,
        separateDirs=False,
        stage_listing=True,
    )
    for _, p in pm.items():
        logger.debug("Staging output: %s", p)
        if p.staged:
            # We're supposed to copy/expose something.
            # Note that we have to handle writable versions of everything
            # because sometimes we might make them in the PathMapper even if
            # not instructed to copy.
            if destBucket:
                # We are saving to a bucket, directories are fake.
                if p.type in ["File", "CreateFile", "WritableFile", "CreateWritableFile"]:
                    # Directories don't need to be created if we're exporting to a bucket
                    baseName = p.target[len(outdir):]
                    file_id_or_contents = p.resolved

                    if (
                        p.type in ["CreateFile", "CreateWritableFile"]
                    ):  # TODO: CreateFile for buckets is not under testing

                        with tempfile.NamedTemporaryFile() as f:
                            # Make a file with the right contents
                            f.write(file_id_or_contents.encode('utf-8'))
                            f.close()
                            # Import it and pack up the file ID so we can turn around and export it.
                            file_id_or_contents = 'toilfs:' + toil.importFile(f.name).pack()

                    if file_id_or_contents.startswith('toilfs:'):
                        # This is something we can export
                        destUrl = "/".join(s.strip("/") for s in [destBucket, baseName])
                        toil.exportFile(FileID.unpack(file_id_or_contents[len('toilfs:'):]), destUrl)
                    # TODO: can a toildir: "file" get here?
            else:
                # We are saving to the filesystem so we only really need exportFile for actual files.
                if not os.path.exists(p.target) and p.type in ["Directory", "WritableDirectory"]:
                    os.makedirs(p.target)
                if not os.path.exists(p.target) and p.type in ["File", "WritableFile"]:
                    if p.resolved.startswith('toilfs:'):
                        # We can actually export this
                        os.makedirs(os.path.dirname(p.target), exist_ok=True)
                        toil.exportFile(
                            FileID.unpack(p.resolved[len('toilfs:'):]), "file://" + p.target
                        )
                    elif p.resolved.startswith('/'):
                        # Probably staging and bypassing file store. Just copy.
                        os.makedirs(os.path.dirname(p.target), exist_ok=True)
                        shutil.copyfile(p.resolved, p.target)
                    # TODO: can a toildir: "file" get here?
                if not os.path.exists(p.target) and p.type in ["CreateFile", "CreateWritableFile"]:
                    # We just need to make a file with particular contents
                    os.makedirs(os.path.dirname(p.target), exist_ok=True)
                    with open(p.target, "wb") as n:
                        n.write(p.resolved.encode("utf-8"))

    def _check_adjust(f: dict) -> dict:
        f["location"] = schema_salad.ref_resolver.file_uri(pm.mapper(f["location"])[1])

        if "contents" in f:
            del f["contents"]
        return f

    visit_class(cwljob, ("File", "Directory"), _check_adjust)


class CWLJobWrapper(Job):
    """
    Wrap a CWL job that uses dynamic resources requirement.

    When executed, this creates a new child job which has the correct resource
    requirement set.
    """

    def __init__(
        self,
        tool: Process,
        cwljob: dict,
        runtime_context: cwltool.context.RuntimeContext,
        conditional: Union[Conditional, None] = None,
    ):
        """Store our context for later evaluation."""
        super(CWLJobWrapper, self).__init__(cores=1, memory=1024 * 1024, disk=8 * 1024)
        self.cwltool = remove_pickle_problems(tool)
        self.cwljob = cwljob
        self.runtime_context = runtime_context
        self.conditional = conditional

    def run(self, file_store: AbstractFileStore) -> Any:
        """Create a child job with the correct resource requirements set."""
        cwljob = resolve_dict_w_promises(self.cwljob, file_store)
        fill_in_defaults(
            self.cwltool.tool["inputs"],
            cwljob,
            self.runtime_context.make_fs_access(self.runtime_context.basedir or ""),
        )
        realjob = CWLJob(
            tool=self.cwltool,
            cwljob=cwljob,
            runtime_context=self.runtime_context,
            conditional=self.conditional,
        )
        self.addChild(realjob)
        return realjob.rv()


class CWLJob(Job):
    """Execute a CWL tool using cwltool.executors.SingleJobExecutor."""

    def __init__(
        self,
        tool: Process,
        cwljob: dict,
        runtime_context: cwltool.context.RuntimeContext,
        conditional: Union[Conditional, None] = None,
    ):
        """Store the context for later execution."""

        self.cwltool = remove_pickle_problems(tool)
        self.conditional = conditional or Conditional()

        if runtime_context.builder:
            self.builder = runtime_context.builder
        else:
            self.builder = cwltool.builder.Builder(
                job=cwljob,
                files=[],
                bindings=[],
                schemaDefs={},
                names=Names(),
                requirements=self.cwltool.requirements,
                hints=[],
                resources={},
                mutation_manager=None,
                formatgraph=None,
                make_fs_access=runtime_context.make_fs_access,  # type: ignore
                fs_access=runtime_context.make_fs_access(""),
                job_script_provider=None,
                timeout=runtime_context.eval_timeout,
                debug=False,
                js_console=False,
                force_docker_pull=False,
                loadListing=determine_load_listing(tool),
                outdir='',
                tmpdir=DEFAULT_TMPDIR,
                stagedir='/var/lib/cwl',  # TODO: use actual defaults here
                cwlVersion=cast(str, self.cwltool.metadata["cwlVersion"]),
            )

        req = tool.evalResources(self.builder, runtime_context)
        # pass the default of None if basecommand is empty
        unitName = self.cwltool.tool.get("baseCommand", None)
        if isinstance(unitName, (MutableSequence, tuple)):
            unitName = " ".join(unitName)

        try:
            displayName = str(self.cwltool.tool["id"])
        except KeyError:
            displayName = None

        super(CWLJob, self).__init__(
            cores=req["cores"],
            memory=int(req["ram"] * (2 ** 20)),
            disk=int(
                (cast(int, req["tmpdirSize"]) * (2 ** 20))
                + (cast(int, req["outdirSize"]) * (2 ** 20))
            ),
            unitName=unitName,
            displayName=displayName,
        )

        self.cwljob = cwljob
        try:
            self.jobName = str(self.cwltool.tool["id"])
        except KeyError:
            # fall back to the Toil defined class name if the tool doesn't have
            # an identifier
            pass
        self.runtime_context = runtime_context
        self.step_inputs = self.cwltool.tool["inputs"]
        self.workdir = runtime_context.workdir  # type: ignore

    def required_env_vars(self, cwljob: Any) -> Iterator[Tuple[str, str]]:
        """Yield environment variables from EnvVarRequirement."""
        if isinstance(cwljob, dict):
            if cwljob.get("class") == "EnvVarRequirement":
                for t in cwljob.get("envDef", {}):
                    yield t["envName"], cast(str, self.builder.do_eval(t["envValue"]))
            for v in cwljob.values():
                for env_name, env_value in self.required_env_vars(v):
                    yield env_name, env_value
        if isinstance(cwljob, list):
            for env_var in cwljob:
                for env_name, env_value in self.required_env_vars(env_var):
                    yield env_name, env_value

    def populate_env_vars(self, cwljob: dict) -> dict:
        """
        Prepare environment variables necessary at runtime for the job.

        Env vars specified in the CWL "requirements" section should already be
        loaded in self.cwltool.requirements, however those specified with
        "EnvVarRequirement" take precedence and are only populated here. Therefore,
        this not only returns a dictionary with all evaluated "EnvVarRequirement"
        env vars, but checks self.cwltool.requirements for any env vars with the
        same name and replaces their value with that found in the
        "EnvVarRequirement" env var if it exists.
        """
        self.builder.job = cwljob
        required_env_vars = {}
        # iterate over EnvVarRequirement env vars, if any
        for k, v in self.required_env_vars(cwljob):
            required_env_vars[
                k
            ] = v  # will tell cwltool which env vars to take from the environment
            os.environ[k] = v
            # needs to actually be populated in the environment as well or
            # they're not used

        # EnvVarRequirement env vars take priority over those specified with
        # "requirements" so cwltool.requirements need to be overwritten if an
        # env var with the same name is found
        for req in self.cwltool.requirements:
            for env_def in cast(Dict, req.get("envDef", {})):
                env_name = env_def.get("envName", "")
                if env_name in required_env_vars:
                    env_def["envValue"] = required_env_vars[env_name]
        return required_env_vars

    def run(self, file_store: AbstractFileStore) -> Any:
        """Execute the CWL document."""
        # Adjust cwltool's logging to conform to Toil's settings.
        # We need to make sure this happens in every worker process before we
        # do CWL things.
        cwllogger.removeHandler(defaultStreamHandler)
        cwllogger.setLevel(logger.getEffectiveLevel())

        logger.debug('Loaded order: %s', self.cwljob)

        cwljob = resolve_dict_w_promises(self.cwljob, file_store)

        if self.conditional.is_false(cwljob):
            return self.conditional.skipped_outputs()

        fill_in_defaults(
            self.step_inputs, cwljob, self.runtime_context.make_fs_access("")
        )

        required_env_vars = self.populate_env_vars(cwljob)

        immobile_cwljob_dict = copy.deepcopy(cwljob)
        for inp_id in immobile_cwljob_dict.keys():
            found = False
            for field in cast(
                List[Dict[str, str]], self.cwltool.inputs_record_schema["fields"]
            ):
                if field["name"] == inp_id:
                    found = True
            if not found:
                cwljob.pop(inp_id)

        # Make sure there aren't any empty listings in directories; they might
        # interfere with the generation of listings of the correct depth by
        # cwltool
        adjustDirObjs(
            cwljob,
            functools.partial(remove_empty_listings),
        )

        index = {}  # type: ignore
        existing = {}  # type: ignore

        # Prepare the run instructions for cwltool
        runtime_context = self.runtime_context.copy()

        runtime_context.basedir = os.getcwd()
        runtime_context.preserve_environment = required_env_vars

        if not runtime_context.bypass_file_store:
            # Exports temporary directory for batch systems that reset TMPDIR
            os.environ["TMPDIR"] = os.path.realpath(file_store.getLocalTempDir())
            # Make sure temporary files and output files are generated in
            # FileStore-provided places that go away when the job ends.
            runtime_context.outdir = os.path.join(file_store.getLocalTempDir(), "out")
            os.mkdir(runtime_context.outdir)
            # Just keep the temporary output prefix under the job's local temp dir.
            #
            # If we maintain our own system of nested temp directories, we won't
            # know when all the jobs using a higher-level directory are ready for
            # it to be deleted. The local temp dir, under Toil's workDir, will be
            # cleaned up by Toil.
            runtime_context.tmp_outdir_prefix = os.path.join(file_store.getLocalTempDir(), "tmp-out")

            runtime_context.tmpdir_prefix = file_store.getLocalTempDir()

            # Intercept file and directory access and use a virtual filesystem
            # through the Toil FileStore.

            runtime_context.make_fs_access = functools.partial(
                ToilFsAccess, file_store=file_store
            )

            runtime_context.toil_get_file = functools.partial(  # type: ignore
                toil_get_file, file_store, index, existing
            )

        process_uuid = uuid.uuid4()  # noqa F841
        started_at = datetime.datetime.now()  # noqa F841

        logger.debug('Output disposition: %s', runtime_context.move_outputs)

        logger.debug('Running tool %s with order: %s', self.cwltool, self.cwljob)

        output, status = ToilSingleJobExecutor().execute(
            process=self.cwltool,
            job_order_object=cwljob,
            runtime_context=runtime_context,
            logger=cwllogger,
        )
        ended_at = datetime.datetime.now()  # noqa F841
        if status != "success":
            raise cwltool.errors.WorkflowException(status)

        # Get ahold of the filesystem
        fs_access = runtime_context.make_fs_access(runtime_context.basedir)

        # And a file importer that can go from a file:// URI to a Toil FileID
        file_import_function = functools.partial(writeGlobalFileWrapper, file_store)

        # Upload all the Files and set their and the Directories' locations, if
        # needed.
        import_files(
            file_import_function,
            fs_access,
            index,
            existing,
            output,
            bypass_file_store = runtime_context.bypass_file_store
        )

        logger.debug('Emitting output: %s', output)

        # metadata[process_uuid] = {
        #     'started_at': started_at,
        #     'ended_at': ended_at,
        #     'job_order': cwljob,
        #     'outputs': output,
        #     'internal_name': self.jobName
        # }
        return output


def makeJob(
    tool: Process,
    jobobj: dict,
    runtime_context: cwltool.context.RuntimeContext,
    conditional: Union[Conditional, None],
) -> tuple:
    """
    Create the correct Toil Job object for the CWL tool.

    Types: workflow, job, or job wrapper for dynamic resource requirements.

    :return: "wfjob, followOn" if the input tool is a workflow, and "job, job" otherwise
    """
    logger.debug("Make job for tool: %s", tool)
    scan_for_unsupported_requirements(tool, bypass_file_store=runtime_context.bypass_file_store)
    if tool.tool["class"] == "Workflow":
        wfjob = CWLWorkflow(
            cast(cwltool.workflow.Workflow, tool),
            jobobj,
            runtime_context,
            conditional=conditional,
        )
        followOn = ResolveIndirect(wfjob.rv())
        wfjob.addFollowOn(followOn)
        return wfjob, followOn
    else:
        resourceReq, _ = tool.get_requirement("ResourceRequirement")
        if resourceReq:
            for req in (
                "coresMin",
                "coresMax",
                "ramMin",
                "ramMax",
                "tmpdirMin",
                "tmpdirMax",
                "outdirMin",
                "outdirMax",
            ):
                r = resourceReq.get(req)
                if isinstance(r, str) and ("$(" in r or "${" in r):
                    # Found a dynamic resource requirement so use a job wrapper
                    job = CWLJobWrapper(
                        cast(ToilCommandLineTool, tool),
                        jobobj,
                        runtime_context,
                        conditional=conditional,
                    )
                    return job, job
        job = CWLJob(tool, jobobj, runtime_context, conditional=conditional)  # type: ignore
        return job, job


class CWLScatter(Job):
    """
    Implement workflow scatter step.

    When run, this creates a child job for each parameterization of the scatter.
    """

    def __init__(
        self,
        step: cwltool.workflow.WorkflowStep,
        cwljob: dict,
        runtime_context: cwltool.context.RuntimeContext,
        conditional: Union[Conditional, None],
    ):
        """Store our context for later execution."""
        super(CWLScatter, self).__init__(cores=1, memory=100*1024^2, disk=0)
        self.step = step
        self.cwljob = cwljob
        self.runtime_context = runtime_context
        self.conditional = conditional

    def flat_crossproduct_scatter(
        self, joborder: dict, scatter_keys: list, outputs: list, postScatterEval: Any
    ) -> None:
        """Cartesian product of the inputs, then flattened."""
        scatter_key = shortname(scatter_keys[0])
        for n in range(0, len(joborder[scatter_key])):
            updated_joborder = copy.copy(joborder)
            updated_joborder[scatter_key] = joborder[scatter_key][n]
            if len(scatter_keys) == 1:
                updated_joborder = postScatterEval(updated_joborder)
                subjob, followOn = makeJob(
                    tool=self.step.embedded_tool,
                    jobobj=updated_joborder,
                    runtime_context=self.runtime_context,
                    conditional=self.conditional,
                )
                self.addChild(subjob)
                outputs.append(followOn.rv())
            else:
                self.flat_crossproduct_scatter(
                    updated_joborder, scatter_keys[1:], outputs, postScatterEval
                )

    def nested_crossproduct_scatter(
        self, joborder: dict, scatter_keys: list, postScatterEval: Any
    ) -> list:
        """Cartesian product of the inputs."""
        scatter_key = shortname(scatter_keys[0])
        outputs = []
        for n in range(0, len(joborder[scatter_key])):
            updated_joborder = copy.copy(joborder)
            updated_joborder[scatter_key] = joborder[scatter_key][n]
            if len(scatter_keys) == 1:
                updated_joborder = postScatterEval(updated_joborder)
                subjob, followOn = makeJob(
                    tool=self.step.embedded_tool,
                    jobobj=updated_joborder,
                    runtime_context=self.runtime_context,
                    conditional=self.conditional,
                )
                self.addChild(subjob)
                outputs.append(followOn.rv())
            else:
                outputs.append(
                    self.nested_crossproduct_scatter(
                        updated_joborder, scatter_keys[1:], postScatterEval
                    )
                )
        return outputs

    def run(self, file_store: AbstractFileStore) -> list:
        """Generate the follow on scatter jobs."""
        cwljob = resolve_dict_w_promises(self.cwljob, file_store)

        if isinstance(self.step.tool["scatter"], str):
            scatter = [self.step.tool["scatter"]]
        else:
            scatter = self.step.tool["scatter"]

        scatterMethod = self.step.tool.get("scatterMethod", None)
        if len(scatter) == 1:
            scatterMethod = "dotproduct"
        outputs = []

        valueFrom = {
            shortname(i["id"]): i["valueFrom"]
            for i in self.step.tool["inputs"]
            if "valueFrom" in i
        }

        def postScatterEval(job_dict: dict) -> Any:
            shortio = {shortname(k): v for k, v in job_dict.items()}
            for k in valueFrom:
                job_dict.setdefault(k, None)

            def valueFromFunc(k: str, v: Any) -> Any:
                if k in valueFrom:
                    return cwltool.expression.do_eval(
                        valueFrom[k],
                        shortio,
                        self.step.requirements,
                        None,
                        None,
                        {},
                        context=v,
                    )
                else:
                    return v

            return {k: valueFromFunc(k, v) for k, v in list(job_dict.items())}

        if scatterMethod == "dotproduct":
            for i in range(0, len(cwljob[shortname(scatter[0])])):
                copyjob = copy.copy(cwljob)
                for sc in [shortname(x) for x in scatter]:
                    copyjob[sc] = cwljob[sc][i]
                copyjob = postScatterEval(copyjob)
                subjob, follow_on = makeJob(
                    tool=self.step.embedded_tool,
                    jobobj=copyjob,
                    runtime_context=self.runtime_context,
                    conditional=self.conditional,
                )
                self.addChild(subjob)
                outputs.append(follow_on.rv())
        elif scatterMethod == "nested_crossproduct":
            outputs = self.nested_crossproduct_scatter(cwljob, scatter, postScatterEval)
        elif scatterMethod == "flat_crossproduct":
            self.flat_crossproduct_scatter(cwljob, scatter, outputs, postScatterEval)
        else:
            if scatterMethod:
                raise validate.ValidationException(
                    "Unsupported complex scatter type '%s'" % scatterMethod
                )
            else:
                raise validate.ValidationException(
                    "Must provide scatterMethod to scatter over multiple" " inputs."
                )

        return outputs


class CWLGather(Job):
    """
    Follows on to a scatter Job.

    This gathers the outputs of each job in the scatter into an array for each
    output parameter.
    """

    def __init__(
        self,
        step: cwltool.workflow.WorkflowStep,
        outputs: Union[Mapping, MutableSequence],
    ):
        """Collect our context for later gathering."""
        super(CWLGather, self).__init__(cores=1, memory=10*1024^2, disk=0)
        self.step = step
        self.outputs = outputs

    @staticmethod
    def extract(obj: Union[Mapping, MutableSequence], k: str) -> list:
        """
        Extract the given key from the obj.

        If the object is a list, extract it from all members of the list.
        """
        if isinstance(obj, Mapping):
            return obj.get(k)
        elif isinstance(obj, MutableSequence):
            cp = []
            for item in obj:
                cp.append(CWLGather.extract(item, k))
            return cp
        else:
            return []

    def run(self, file_store: AbstractFileStore) -> Dict[str, Any]:
        """Gather all the outputs of the scatter."""
        outobj = {}

        def sn(n):
            if isinstance(n, Mapping):
                return shortname(n["id"])
            if isinstance(n, str):
                return shortname(n)

        for k in [sn(i) for i in self.step.tool["out"]]:
            outobj[k] = self.extract(self.outputs, k)

        return outobj


class SelfJob(Job):
    """Fake job object to facilitate implementation of CWLWorkflow.run()."""

    def __init__(self, j: "CWLWorkflow", v: dict):
        """Record the workflow and dictionary."""
        super(SelfJob, self).__init__(cores=1, memory=1024^2, disk=0)
        self.j = j
        self.v = v

    def rv(self, *path) -> Any:
        """Return our properties dictionary."""
        return self.v

    def addChild(self, c: str) -> Any:
        """Add a child to our workflow."""
        return self.j.addChild(c)

    def hasChild(self, c: str) -> Any:
        """Check if the given child is in our workflow."""
        return self.j.hasChild(c)


ProcessType = TypeVar(
    "ProcessType",
    ToilCommandLineTool,
    cwltool.workflow.WorkflowStep,
    cwltool.workflow.Workflow,
    cwltool.command_line_tool.CommandLineTool,
    cwltool.command_line_tool.ExpressionTool,
    Process,
)


def remove_pickle_problems(obj: ProcessType) -> ProcessType:
    """Doc_loader does not pickle correctly, causing Toil errors, remove from objects."""
    if hasattr(obj, "doc_loader"):
        obj.doc_loader = None
    if isinstance(obj, cwltool.workflow.WorkflowStep):
        obj.embedded_tool = remove_pickle_problems(obj.embedded_tool)
    elif isinstance(obj, cwltool.workflow.Workflow):
        obj.steps = [remove_pickle_problems(s) for s in obj.steps]
    return obj


class CWLWorkflow(Job):
    """
    Toil Job to convert a CWL workflow graph into a Toil job graph.

    The Toil job graph will include the appropriate dependencies.
    """

    def __init__(
        self,
        cwlwf: cwltool.workflow.Workflow,
        cwljob: dict,
        runtime_context: cwltool.context.RuntimeContext,
        conditional: Union[Conditional, None] = None,
    ):
        """Gather our context for later execution."""
        super(CWLWorkflow, self).__init__(cores=1, memory=100*1024^2, disk=0)
        self.cwlwf = cwlwf
        self.cwljob = cwljob
        self.runtime_context = runtime_context
        self.cwlwf = remove_pickle_problems(self.cwlwf)
        self.conditional = conditional or Conditional()

    def run(self, file_store: AbstractFileStore):
        """
        Convert a CWL Workflow graph into a Toil job graph.

        Always runs on the leader, because the batch system knows to schedule
        it as a local job.
        """
        cwljob = resolve_dict_w_promises(self.cwljob, file_store)

        if self.conditional.is_false(cwljob):
            return self.conditional.skipped_outputs()

        # `promises` dict
        # from: each parameter (workflow input or step output)
        #   that may be used as a "source" for a step input workflow output
        #   parameter
        # to: the job that will produce that value.
        promises: Dict[str, Job] = {}

        # `jobs` dict from step id to job that implements that step.
        jobs = {}

        for inp in self.cwlwf.tool["inputs"]:
            promises[inp["id"]] = SelfJob(self, cwljob)

        all_outputs_fulfilled = False
        while not all_outputs_fulfilled:
            # Iteratively go over the workflow steps, scheduling jobs as their
            # dependencies can be fulfilled by upstream workflow inputs or
            # step outputs. Loop exits when the workflow outputs
            # are satisfied.

            all_outputs_fulfilled = True

            for step in self.cwlwf.steps:
                if step.tool["id"] not in jobs:
                    stepinputs_fufilled = True
                    for inp in step.tool["inputs"]:
                        for s in aslist(inp.get("source", [])):
                            if s not in promises:
                                stepinputs_fufilled = False
                    if stepinputs_fufilled:
                        logger.debug('Ready to make job for workflow step %s', step.tool["id"])
                        jobobj = {}

                        for inp in step.tool["inputs"]:
                            logger.debug('Takes input: %s', inp["id"])
                            key = shortname(inp["id"])
                            if "source" in inp:
                                jobobj[key] = ResolveSource(
                                    name=f'{step.tool["id"]}/{key}',
                                    input=inp,
                                    source_key="source",
                                    promises=promises,
                                )

                            if "default" in inp:
                                jobobj[key] = DefaultWithSource(  # type: ignore
                                    copy.copy(inp["default"]), jobobj.get(key)
                                )

                            if "valueFrom" in inp and "scatter" not in step.tool:
                                jobobj[key] = StepValueFrom(  # type: ignore
                                    inp["valueFrom"],
                                    jobobj.get(key, JustAValue(None)),
                                    self.cwlwf.requirements,
                                )

                        conditional = Conditional(
                            expression=step.tool.get("when"),
                            outputs=step.tool["out"],
                            requirements=self.cwlwf.requirements,
                        )

                        if "scatter" in step.tool:
                            wfjob = CWLScatter(
                                step,
                                UnresolvedDict(jobobj),
                                self.runtime_context,
                                conditional=conditional,
                            )
                            followOn = CWLGather(step, wfjob.rv())
                            wfjob.addFollowOn(followOn)
                            logger.debug('Is scatter with job %s and follow-on %s', wfjob, followOn)
                        else:
                            wfjob, followOn = makeJob(
                                tool=step.embedded_tool,
                                jobobj=UnresolvedDict(jobobj),
                                runtime_context=self.runtime_context,
                                conditional=conditional,
                            )
                            logger.debug('Is non-scatter with job %s and follow-on %s', wfjob, followOn)

                        jobs[step.tool["id"]] = followOn

                        connected = False
                        for inp in step.tool["inputs"]:
                            for s in aslist(inp.get("source", [])):
                                if (
                                    isinstance(promises[s], (CWLJobWrapper, CWLGather))
                                    and not promises[s].hasFollowOn(wfjob)
                                    # promises[s] job has already added wfjob as a followOn prior
                                    and not wfjob.hasPredecessor(promises[s])
                                ):
                                    promises[s].addFollowOn(wfjob)
                                    logger.debug('Connect as follow-on based on need for %s from %s', s, promises[s])
                                    connected = True
                                if not isinstance(
                                    promises[s], (CWLJobWrapper, CWLGather)
                                ) and not promises[s].hasChild(wfjob):
                                    logger.debug('Connect as child based on need for %s from %s', s, promises[s])
                                    promises[s].addChild(wfjob)
                                    connected = True
                        if not connected:
                            # Workflow step is default inputs only & isn't connected
                            # to other jobs, so add it as child of this workflow.
                            self.addChild(wfjob)
                            logger.debug('Run as direct child')

                        for out in step.tool["outputs"]:
                            logger.debug('Provides %s from %s', out["id"], followOn)
                            promises[out["id"]] = followOn

                for inp in step.tool["inputs"]:
                    for source in aslist(inp.get("source", [])):
                        if source not in promises:
                            all_outputs_fulfilled = False

            # may need a test
            for out in self.cwlwf.tool["outputs"]:
                if "source" in out:
                    if out["source"] not in promises:
                        all_outputs_fulfilled = False

        outobj = {}
        for out in self.cwlwf.tool["outputs"]:
            key = shortname(out["id"])
            outobj[key] = ResolveSource(
                name="Workflow output '%s'" % key,
                input=out,
                source_key="outputSource",
                promises=promises,
            )

        return UnresolvedDict(outobj)


def visitSteps(
    cmdline_tool: Process,
    op: Callable[[Dict], Any],
) -> None:
    """
    Iterate over a CWL Process object, running the op on each tool description
    CWL object.
    """
    if isinstance(cmdline_tool, cwltool.workflow.Workflow):
        # For workflows we need to dispatch on steps
        for step in cmdline_tool.steps:
            # Handle the step's tool
            op(step.tool)
            # Recures on the embedded tool; maybe it's a workflow.
            visitSteps(step.embedded_tool, op)
    elif isinstance(cmdline_tool, cwltool.process.Process):
        # All CWL Process objects (including CommandLineTool) will have tools
        # if they bothered to run the Process __init__.
        op(cmdline_tool.tool)
    else:
        raise RuntimeError(f"Unsupported type encountered in workflow "
                           f"traversal: {type(cmdline_tool)}")

def rm_unprocessed_secondary_files(job_params: Any) -> None:
    if isinstance(job_params, list):
        for j in job_params:
            rm_unprocessed_secondary_files(j)
    if isinstance(job_params, dict) and "secondaryFiles" in job_params:
        job_params["secondaryFiles"] = filtered_secondary_files(job_params)


def filtered_secondary_files(unfiltered_secondary_files: dict) -> list:
    """
    Remove unprocessed secondary files.

    Interpolated strings and optional inputs in secondary files were added to
    CWL in version 1.1.

    The CWL libraries we call do successfully resolve the interpolated strings,
    but add the resolved fields to the list of unresolved fields so we remove
    them here after the fact.

    We keep secondary files using the 'toildir:', or '_:' protocols, or using
    the 'file:' protocol and indicating files or directories that actually
    exist. The 'required' logic seems to be handled deeper in
    cwltool.builder.Builder(), and correctly determines which files should be
    imported. Therefore we remove the files here and if this file is SUPPOSED
    to exist, it will still give the appropriate file does not exist error, but
    just a bit further down the track.
    """
    intermediate_secondary_files = []
    final_secondary_files = []
    # remove secondary files still containing interpolated strings
    for sf in unfiltered_secondary_files["secondaryFiles"]:
        sf_bn = sf.get("basename", "")
        sf_loc = sf.get("location", "")
        if ("$(" not in sf_bn) and ("${" not in sf_bn):
            if ("$(" not in sf_loc) and ("${" not in sf_loc):
                intermediate_secondary_files.append(sf)
    # remove secondary files that are not present in the filestore or pointing
    # to existant things on disk
    for sf in intermediate_secondary_files:
        sf_loc = sf.get("location", "")
        if (sf_loc.startswith("toilfs:") or
            sf_loc.startswith("toildir:") or
            sf_loc.startswith("_:") or
            sf.get("class", "") == "Directory"):
            # Pass imported files, and all Directories
            final_secondary_files.append(sf)
        elif (sf_loc.startswith("file:") and
              os.path.exists(schema_salad.ref_resolver.uri_file_path(sf_loc))):
            # Pass things that exist on disk (which we presumably declined to
            # import because we aren't using the file store)
            final_secondary_files.append(sf)
    return final_secondary_files

def scan_for_unsupported_requirements(tool: Process, bypass_file_store: bool = False) -> None:
    """
    Scan the given CWL tool for any unsupported optional features.

    If it has them, raise an informative UnsupportedRequirement.

    :param tool: The CWL tool to check for unsupported requirements.

    :param bypass_file_store: True if the Toil file store is not being used to
    transport files between nodes, and raw origin node file:// URIs are exposed
    to tools instead.

    """

    # First we make a list of everything we can't support
    unsupported = []

    if not bypass_file_store:
        # The Toil file store can't support in-place update
        unsupported.append("InplaceUpdateRequirement")

    # TODO: Can we change this to a set of supported requirements instead?
    # Otherwise when new ones show up we assume we have them even when we
    # don't.

    for req_name in unsupported:
        # Grab each reqirement that might be a problem
        req, is_mandatory = tool.get_requirement(req_name)
        if req and is_mandatory:
            # The tool actualy uses this one, and it isn't just a hint.
            # Complain.
            raise UnsupportedRequirement(
                f"Toil cannot support {req_name} in the current configuration"
            )

def determine_load_listing(tool: Process):
    """
    Determine the directory.listing feature in CWL.

    In CWL, any input directory can have a DIRECTORY_NAME.listing (where
    DIRECTORY_NAME is any variable name) set to one of the following three
    options:

        no_listing: DIRECTORY_NAME.listing will be undefined.
            e.g. inputs.DIRECTORY_NAME.listing == unspecified

        shallow_listing: DIRECTORY_NAME.listing will return a list one level
                         deep of DIRECTORY_NAME's contents.
            e.g. inputs.DIRECTORY_NAME.listing == [items in directory]
                 inputs.DIRECTORY_NAME.listing[0].listing == undefined
                 inputs.DIRECTORY_NAME.listing.length == # of items in directory

        deep_listing: DIRECTORY_NAME.listing will return a list of the entire
                      contents of DIRECTORY_NAME.
            e.g. inputs.DIRECTORY_NAME.listing == [items in directory]
                 inputs.DIRECTORY_NAME.listing[0].listing == [items
                      in subdirectory if it exists and is the first item listed]
                 inputs.DIRECTORY_NAME.listing.length == # of items in directory

    See: https://www.commonwl.org/v1.1/CommandLineTool.html#LoadListingRequirement
         https://www.commonwl.org/v1.1/CommandLineTool.html#LoadListingEnum

    DIRECTORY_NAME.listing should be determined first from loadListing.
    If that's not specified, from LoadListingRequirement.
    Else, default to "no_listing" if unspecified.

    :param tool: ToilCommandLineTool
    :return str: One of 'no_listing', 'shallow_listing', or 'deep_listing'.
    """
    load_listing_req, _ = tool.get_requirement("LoadListingRequirement")
    load_listing_tool_req = (
        load_listing_req.get("loadListing", "no_listing")
        if load_listing_req
        else "no_listing"
    )
    load_listing = tool.tool.get("loadListing", None) or load_listing_tool_req

    listing_choices = ("no_listing", "shallow_listing", "deep_listing")
    if load_listing not in listing_choices:
        raise ValueError(
            f'Unknown loadListing specified: "{load_listing}".  Valid choices: {listing_choices}'
        )
    return load_listing

class NoAvailableJobStoreException(Exception):
    """Indicates that no job store name is available."""
    pass

def generate_default_job_store(batch_system_name: Optional[str], provisioner_name: Optional[str],
                               local_directory: str) -> str:
    """
    Choose a default job store appropriate to the requested batch system and
    provisioner, and installed modules. Raises an error if no good default is
    available and the user must choose manually.

    :param batch_system_name: Registry name of the batch system the user has
           requested, if any. If no name has been requested, should be None.
    :param provisioner_name: Name of the provisioner the user has requested,
           if any. Recognized provisioners include 'aws' and 'gce'. None
           indicates that no provisioner is in use.
    :param local_directory: Path to a nonexistent local directory suitable for
           use as a file job store.

    :return str: Job store specifier for a usable job store.
    """

    # Apply default batch system
    batch_system_name = batch_system_name or DEFAULT_BATCH_SYSTEM

    # Work out how to describe where we are
    situation = f"the '{batch_system_name}' batch system"
    if provisioner_name:
        situation += f" with the '{provisioner_name}' provisioner"

    try:
        if provisioner_name == 'gce':
            # We can't use a local directory on Google cloud

            # Make sure we have the Google job store
            from toil.jobStores.googleJobStore import GoogleJobStore

            # Look for a project
            project = os.getenv('TOIL_GOOGLE_PROJECTID')
            project_part = (':' + project) if project else ''

            # Roll a randomn bucket name, possibly in the project.
            return f'google{project_part}:toil-cwl-{str(uuid.uuid4())}'
        elif provisioner_name == 'aws' or batch_system_name in {'mesos', 'kubernetes'}:
            # We can't use a local directory on AWS or on these cloud batch systems.
            # If we aren't provisioning on Google, we should try an AWS batch system.

            # Make sure we have AWS
            from toil.jobStores.aws.jobStore import AWSJobStore

            # Find a region
            from toil.provisioners.aws import get_current_aws_region
            region = get_current_aws_region()

            if not region:
                # We can't generate an AWS job store without a region
                situation += ' running outside AWS with no TOIL_AWS_ZONE set'
                raise NoAvailableJobStoreException()

            # Roll a random name
            return f'aws:{region}:toil-cwl-{str(uuid.uuid4())}'
        elif provisioner_name is not None and provisioner_name not in ['aws', 'gce']:
            # We 've never heard of this provisioner and don't know what kind
            # of job store to use with it.
            raise NoAvailableJobStoreException()

    except (ImportError, NoAvailableJobStoreException):
        raise NoAvailableJobStoreException(
            f'Could not determine a job store appropriate for '
            f'{situation}. Please specify a jobstore with the '
            f'--jobStore option.'
        )

    # Usually use the local directory and a file job store.
    return local_directory


usage_message = "\n\n" + textwrap.dedent(
    f"""
            * All positional arguments [cwl, yml_or_json] must always be specified last for toil-cwl-runner.
              Note: If you're trying to specify a jobstore, please use --jobStore.

                  Usage: toil-cwl-runner [options] example.cwl example-job.yaml
                  Example: toil-cwl-runner \\
                           --jobStore aws:us-west-2:jobstore \\
                           --realTimeLogging \\
                           --logInfo \\
                           example.cwl \\
                           example-job.yaml
            """[
        1:
    ]
)


def main(args: Union[List[str]] = None, stdout: TextIO = sys.stdout) -> int:
    """Run the main loop for toil-cwl-runner."""
    # Remove cwltool logger's stream handler so it uses Toil's
    cwllogger.removeHandler(defaultStreamHandler)

    if args is None:
        args = sys.argv[1:]

    config = Config()
    config.disableChaining = True
    config.cwl = True
    parser = argparse.ArgumentParser()
    addOptions(parser, config)
    parser.add_argument("cwltool", type=str)
    parser.add_argument("cwljob", nargs=argparse.REMAINDER)

    # Will override the "jobStore" positional argument, enables
    # user to select jobStore or get a default from logic one below.
    parser.add_argument("--jobStore", "--jobstore", dest="jobStore", type=str)
    parser.add_argument("--not-strict", action="store_true")
    parser.add_argument(
        "--enable-dev",
        action="store_true",
        help="Enable loading and running development versions of CWL",
    )
    parser.add_argument(
        "--enable-ext",
        action="store_true",
        help="Enable loading and running 'cwltool:' extensions to the CWL standards.",
        default=False,
    )
    parser.add_argument("--quiet", dest="logLevel", action="store_const", const="ERROR")
    parser.add_argument("--basedir", type=str)  # TODO: Might be hard-coded?
    parser.add_argument("--outdir", type=str, default=os.getcwd())
    parser.add_argument("--version", action="version", version=baseVersion)
    dockergroup = parser.add_mutually_exclusive_group()
    dockergroup.add_argument(
        "--user-space-docker-cmd",
        help="(Linux/OS X only) Specify a user space docker command (like "
        "udocker or dx-docker) that will be used to call 'pull' and 'run'",
    )
    dockergroup.add_argument(
        "--singularity",
        action="store_true",
        default=False,
        help="[experimental] Use Singularity runtime for running containers. "
        "Requires Singularity v2.6.1+ and Linux with kernel version v3.18+ or "
        "with overlayfs support backported.",
    )
    dockergroup.add_argument(
        "--no-container",
        action="store_true",
        help="Do not execute jobs in a "
        "Docker container, even when `DockerRequirement` "
        "is specified under `hints`.",
    )
    dockergroup.add_argument(
        "--leave-container",
        action="store_false",
        default=True,
        help="Do not delete Docker container used by jobs after they exit",
        dest="rm_container",
    )

    parser.add_argument(
        "--preserve-environment",
        type=str,
        nargs="+",
        help="Preserve specified environment variables when running"
        " CommandLineTools",
        metavar=("VAR1 VAR2"),
        default=("PATH",),
        dest="preserve_environment",
    )
    parser.add_argument(
        "--preserve-entire-environment",
        action="store_true",
        help="Preserve all environment variable when running " "CommandLineTools.",
        default=False,
        dest="preserve_entire_environment",
    )
    parser.add_argument(
        "--destBucket",
        type=str,
        help="Specify a cloud bucket endpoint for output files.",
    )
    parser.add_argument("--beta-dependency-resolvers-configuration", default=None)
    parser.add_argument("--beta-dependencies-directory", default=None)
    parser.add_argument("--beta-use-biocontainers", default=None, action="store_true")
    parser.add_argument("--beta-conda-dependencies", default=None, action="store_true")
    parser.add_argument(
        "--tmpdir-prefix",
        type=Text,
        help="Path prefix for temporary directories",
        default=DEFAULT_TMPDIR_PREFIX,
    )
    parser.add_argument(
        "--tmp-outdir-prefix",
        type=Text,
        help="Path prefix for intermediate output directories",
        default=DEFAULT_TMPDIR_PREFIX,
    )
    parser.add_argument(
        "--force-docker-pull",
        action="store_true",
        default=False,
        dest="force_docker_pull",
        help="Pull latest docker image even if it is locally present",
    )
    parser.add_argument(
        "--no-match-user",
        action="store_true",
        default=False,
        help="Disable passing the current uid to `docker run --user`",
    )
    parser.add_argument(
        "--no-read-only",
        action="store_true",
        default=False,
        help="Do not set root directory in the container as read-only",
    )
    parser.add_argument(
        "--strict-memory-limit",
        action="store_true",
        help="When running with "
        "software containers and the Docker engine, pass either the "
        "calculated memory allocation from ResourceRequirements or the "
        "default of 1 gigabyte to Docker's --memory option.",
    )
    parser.add_argument(
        "--relax-path-checks",
        action="store_true",
        default=False,
        help="Relax requirements on path names to permit "
        "spaces and hash characters.",
        dest="relax_path_checks",
    )
    parser.add_argument(
        "--default-container",
        help="Specify a default docker container that will be "
        "used if the workflow fails to specify one.",
    )
    parser.add_argument(
        "--mpi-config-file",
        type=str,
        default=None,
        help="Platform specific configuration for MPI (parallel "
             "launcher, its flag etc). See the cwltool README "
             "section 'Running MPI-based tools' for details of the format: "
             "https://github.com/common-workflow-language/cwltool#running-mpi-based-tools-that-need-to-be-launched",
    )
    parser.add_argument(
        "--bypass-file-store",
        action="store_true",
        default=False,
        help="Do not use Toil's file store and assume all "
             "paths are accessible in place from all nodes.",
        dest="bypass_file_store"
    )

    provgroup = parser.add_argument_group(
        "Options for recording provenance " "information of the execution"
    )
    provgroup.add_argument(
        "--provenance",
        help="Save provenance to specified folder as a "
        "Research Object that captures and aggregates "
        "workflow execution and data products.",
        type=Text,
    )

    provgroup.add_argument(
        "--enable-user-provenance",
        default=False,
        action="store_true",
        help="Record user account info as part of provenance.",
        dest="user_provenance",
    )
    provgroup.add_argument(
        "--disable-user-provenance",
        default=False,
        action="store_false",
        help="Do not record user account info in provenance.",
        dest="user_provenance",
    )
    provgroup.add_argument(
        "--enable-host-provenance",
        default=False,
        action="store_true",
        help="Record host info as part of provenance.",
        dest="host_provenance",
    )
    provgroup.add_argument(
        "--disable-host-provenance",
        default=False,
        action="store_false",
        help="Do not record host info in provenance.",
        dest="host_provenance",
    )
    provgroup.add_argument(
        "--orcid",
        help="Record user ORCID identifier as part of "
        "provenance, e.g. https://orcid.org/0000-0002-1825-0097 "
        "or 0000-0002-1825-0097. Alternatively the environment variable "
        "ORCID may be set.",
        dest="orcid",
        default=os.environ.get("ORCID", ""),
        type=Text,
    )
    provgroup.add_argument(
        "--full-name",
        help="Record full name of user as part of provenance, "
        "e.g. Josiah Carberry. You may need to use shell quotes to preserve "
        "spaces. Alternatively the environment variable CWL_FULL_NAME may "
        "be set.",
        dest="cwl_full_name",
        default=os.environ.get("CWL_FULL_NAME", ""),
        type=Text,
    )
    # Problem: we want to keep our job store somewhere auto-generated based on
    # our options, unless overridden by... an option. So we will need to parse
    # options twice, because we need to feed the parser a job store.

    # Propose a local workdir, probably under /tmp.
    # mkdtemp actually creates the directory, but
    # toil requires that the directory not exist,
    # since it might become our jobstore,
    # so make it and delete it and allow
    # toil to create it again (!)
    workdir = tempfile.mkdtemp()
    os.rmdir(workdir)

    # we use the workdir as the default jobStore for the first parsing pass:
    options = parser.parse_args([workdir] + args)
    cwltool.main.setup_schema(args=options, custom_schema_callback=None)

    # Determine if our default will actually be in use
    using_default_job_store = options.jobStore == workdir

    # if tmpdir_prefix is not the default value, set workDir if unset, and move
    # workdir and the job store under it
    if options.tmpdir_prefix != DEFAULT_TMPDIR_PREFIX:
        workdir = cwltool.utils.create_tmp_dir(options.tmpdir_prefix)
        os.rmdir(workdir)

    if using_default_job_store:
        # Pick a default job store specifier appropriate to our choice of batch
        # system and provisioner and installed modules, given this available
        # local directory name. Fail if no good default can be used.
        chosen_job_store = generate_default_job_store(options.batchSystem,
                                                      options.provisioner,
                                                      workdir)
    else:
        # Since the default won't be used, just pass through the user's choice
        chosen_job_store = options.jobStore



    # Re-parse arguments with the new selected jobstore.
    options = parser.parse_args([chosen_job_store] + args)
    if options.tmpdir_prefix != DEFAULT_TMPDIR_PREFIX and options.workDir is None:
        # We need to override workDir because by default Toil will pick
        # somewhere under the system temp directory if unset, ignoring
        # --tmpdir-prefix.
        #
        # If set, workDir needs to exist, so we directly use the prefix
        options.workDir = cwltool.utils.create_tmp_dir(options.tmpdir_prefix)

    if options.batchSystem == "kubernetes":
        # Containers under Kubernetes can only run in Singularity
        options.singularity = True

    if options.logLevel:
        # Make sure cwltool uses Toil's log level.
        # Applies only on the leader.
        cwllogger.setLevel(options.logLevel.upper())

    logger.debug(f'Using job store {chosen_job_store} from workdir {workdir} with default status {using_default_job_store}')
    logger.debug(f'Final job store {options.jobStore} and workDir {options.workDir}')

    outdir = os.path.abspath(options.outdir)
    tmp_outdir_prefix = os.path.abspath(options.tmp_outdir_prefix)

    fileindex = dict()  # type: ignore
    existing = dict()  # type: ignore
    conf_file = getattr(options, "beta_dependency_resolvers_configuration", None)
    use_conda_dependencies = getattr(options, "beta_conda_dependencies", None)
    job_script_provider = None
    if conf_file or use_conda_dependencies:
        dependencies_configuration = DependenciesConfiguration(options)
        job_script_provider = dependencies_configuration

    options.default_container = None
    runtime_context = cwltool.context.RuntimeContext(vars(options))
    runtime_context.find_default_container = functools.partial(
        find_default_container, options
    )
    runtime_context.workdir = workdir  # type: ignore
    runtime_context.move_outputs = "leave"
    runtime_context.rm_tmpdir = False
    if options.mpi_config_file is not None:
        runtime_context.mpi_config = MpiConfig.load(options.mpi_config_file)
    runtime_context.bypass_file_store = options.bypass_file_store
    if options.bypass_file_store and options.destBucket:
        # We use the file store to write to buckets, so we can't do this (yet?)
        logger.error("Cannot export outputs to a bucket when bypassing the file store")
        return 1


    loading_context = cwltool.context.LoadingContext(vars(options))

    if options.provenance:
        research_obj = cwltool.provenance.ResearchObject(
            temp_prefix_ro=options.tmp_outdir_prefix,
            orcid=options.orcid,
            full_name=options.cwl_full_name,
            fsaccess=runtime_context.make_fs_access(""),
        )
        runtime_context.research_obj = research_obj

    with Toil(options) as toil:
        if options.restart:
            try:
                outobj = toil.restart()
            except Exception as err:
                # TODO: We can't import FailedJobsException due to a circular
                # import but that's what we'd expect here.
                if getattr(err, 'exit_code') == CWL_UNSUPPORTED_REQUIREMENT_EXIT_CODE:
                    # We figured out that we can't support this workflow.
                    logging.error(err)
                    logging.error('Your workflow uses a CWL requirement that Toil does not support!')
                    return CWL_UNSUPPORTED_REQUIREMENT_EXIT_CODE
                else:
                    raise
        else:
            loading_context.hints = [
                {
                    "class": "ResourceRequirement",
                    "coresMin": toil.config.defaultCores,
                    "ramMin": toil.config.defaultMemory / (2 ** 20),
                    "outdirMin": toil.config.defaultDisk / (2 ** 20),
                    "tmpdirMin": 0,
                }
            ]
            loading_context.construct_tool_object = toil_make_tool
            loading_context.resolver = cwltool.resolver.tool_resolver
            loading_context.strict = not options.not_strict
            options.workflow = options.cwltool
            options.job_order = options.cwljob

            try:
                uri, tool_file_uri = cwltool.load_tool.resolve_tool_uri(
                    options.cwltool,
                    loading_context.resolver,
                    loading_context.fetcher_constructor,
                )
            except schema_salad.exceptions.ValidationException:
                print(
                    "\nYou may be getting this error because your arguments are incorrect or out of order."
                    + usage_message,
                    file=sys.stderr,
                )
                raise

            options.tool_help = None
            options.debug = options.logLevel == "DEBUG"
            job_order_object, options.basedir, jobloader = cwltool.main.load_job_order(
                options,
                sys.stdin,
                loading_context.fetcher_constructor,
                loading_context.overrides_list,
                tool_file_uri,
            )

            loading_context, workflowobj, uri = cwltool.load_tool.fetch_document(
                uri, loading_context
            )
            loading_context, uri = cwltool.load_tool.resolve_and_validate_document(
                loading_context, workflowobj, uri
            )
            loading_context.overrides_list.extend(
                cast(
                    List[CWLObjectType],
                    loading_context.metadata.get("cwltool:overrides", []),
                )
            )

            document_loader = loading_context.loader
            metadata = loading_context.metadata
            processobj = document_loader.idx

            if options.provenance and runtime_context.research_obj:
                runtime_context.research_obj.packed_workflow(
                    cwltool.main.print_pack(loading_context, uri)
                )

            try:
                tool = cwltool.load_tool.make_tool(uri, loading_context)
                scan_for_unsupported_requirements(tool, bypass_file_store=options.bypass_file_store)
            except UnsupportedRequirement as err:
                logging.error(err)
                return CWL_UNSUPPORTED_REQUIREMENT_EXIT_CODE
            runtime_context.secret_store = SecretStore()

            try:
                # Get the "order" for the execution of the root job. CWLTool
                # doesn't document this much, but this is an "order" in the
                # sense of a "specification" for running a single job. It
                # describes the inputs to the workflow.
                initialized_job_order = cwltool.main.init_job_order(
                    job_order_object,
                    options,
                    tool,
                    jobloader,
                    sys.stdout,
                    secret_store=runtime_context.secret_store,
                )
            except SystemExit as e:
                if e.code == 2:  # raised by argparse's parse_args() function
                    print(
                        "\nIf both a CWL file and an input object (YAML/JSON) file were "
                        "provided, this may be the argument order." + usage_message,
                        file=sys.stderr,
                    )
                raise

            fs_access = cwltool.stdfsaccess.StdFsAccess(options.basedir)
            fill_in_defaults(tool.tool["inputs"], initialized_job_order, fs_access)

            for inp in tool.tool["inputs"]:

                def set_secondary(fileobj):
                    if isinstance(fileobj, Mapping) and fileobj.get("class") == "File":
                        if "secondaryFiles" not in fileobj:
                            # inits all secondary files with 'file://' schema
                            # later changed to 'toilfs:' if imported into the jobstore
                            fileobj["secondaryFiles"] = [
                                {
                                    "location": cwltool.builder.substitute(
                                        fileobj["location"], sf["pattern"]
                                    ),
                                    "class": "File",
                                }
                                for sf in inp["secondaryFiles"]
                            ]

                    if isinstance(fileobj, MutableSequence):
                        for entry in fileobj:
                            set_secondary(entry)

                if shortname(inp["id"]) in initialized_job_order and inp.get("secondaryFiles"):
                    set_secondary(initialized_job_order[shortname(inp["id"])])

            runtime_context.use_container = not options.no_container
            runtime_context.tmp_outdir_prefix = os.path.realpath(tmp_outdir_prefix)
            runtime_context.job_script_provider = job_script_provider
            runtime_context.force_docker_pull = options.force_docker_pull
            runtime_context.no_match_user = options.no_match_user
            runtime_context.no_read_only = options.no_read_only
            runtime_context.basedir = options.basedir
            if not options.bypass_file_store:
                # If we're using the file store we need to start moving output
                # files now.
                runtime_context.move_outputs = "move"

            # We instantiate an early builder object here to populate indirect
            # secondaryFile references using cwltool's library because we need
            # to resolve them before toil imports them into the filestore.
            # A second builder will be built in the job's run method when toil
            # actually starts the cwl job.
            builder = tool._init_job(initialized_job_order, runtime_context)

            # make sure this doesn't add listing items; if shallow_listing is
            # selected, it will discover dirs one deep and then again later on
            # (producing 2+ deep listings instead of only 1)
            # TODO: when is later on?
            builder.loadListing = "no_listing"

            builder.bind_input(
                tool.inputs_record_schema,
                initialized_job_order,
                discover_secondaryFiles=True,
            )

            # Define something we can call to import a file and get its file
            # ID.
            file_import_function = functools.partial(
                toil.importFile,
                symlink=True
            )

            # Import all the input files, some of which may be missing optional
            # files.
            import_files(
                file_import_function,
                fs_access,
                fileindex,
                existing,
                initialized_job_order,
                skip_broken=True,
                bypass_file_store=options.bypass_file_store
            )
            # Import all the files associated with tools (binaries, etc.).
            # Not sure why you would have an optional secondary file here, but
            # the spec probably needs us to support them.
            visitSteps(
                tool, functools.partial(
                    import_files,
                    file_import_function,
                    fs_access,
                    fileindex,
                    existing,
                    skip_broken=True,
                    bypass_file_store=options.bypass_file_store
                )
            )

            # We always expect to have processed all files that exist
            for param_name, param_value in initialized_job_order.items():
                # Loop through all the parameters for the workflow overall.
                # Drop any files that aren't either imported (for when we use
                # the file store) or available on disk (for when we don't).
                # This will properly make them cause an error later if they
                # were required.
                rm_unprocessed_secondary_files(param_value)

            try:
                wf1, _ = makeJob(
                    tool=tool,
                    jobobj={},
                    runtime_context=runtime_context,
                    conditional=None,
                )
            except UnsupportedRequirement as err:
                logging.error(err)
                return CWL_UNSUPPORTED_REQUIREMENT_EXIT_CODE
            wf1.cwljob = initialized_job_order
            try:
                outobj = toil.start(wf1)
            except Exception as err:
                # TODO: We can't import FailedJobsException due to a circular
                # import but that's what we'd expect here.
                if getattr(err, 'exit_code') == CWL_UNSUPPORTED_REQUIREMENT_EXIT_CODE:
                    # We figured out that we can't support this workflow.
                    logging.error(err)
                    logging.error('Your workflow uses a CWL requirement that Toil does not support!')
                    return CWL_UNSUPPORTED_REQUIREMENT_EXIT_CODE
                else:
                    raise

        # Now the workflow has completed. We need to make sure the outputs (and
        # inputs) end up where the user wants them to be.

        outobj = resolve_dict_w_promises(outobj)

        # Stage files. Specify destination bucket if specified in CLI
        # options. If destination bucket not passed in,
        # options.destBucket's value will be None.
        toilStageFiles(toil, outobj, outdir, destBucket=options.destBucket)

        if runtime_context.research_obj is not None:
            runtime_context.research_obj.create_job(outobj, True)

            def remove_at_id(doc):
                if isinstance(doc, MutableMapping):
                    for key in list(doc.keys()):
                        if key == "@id":
                            del doc[key]
                        else:
                            value = doc[key]
                            if isinstance(value, MutableMapping):
                                remove_at_id(value)
                            if isinstance(value, MutableSequence):
                                for entry in value:
                                    if isinstance(value, MutableMapping):
                                        remove_at_id(entry)

            remove_at_id(outobj)
            visit_class(
                outobj,
                ("File",),
                functools.partial(add_sizes, runtime_context.make_fs_access("")),
            )
            prov_dependencies = cwltool.main.prov_deps(
                workflowobj, document_loader, uri
            )
            runtime_context.research_obj.generate_snapshot(prov_dependencies)
            runtime_context.research_obj.close(options.provenance)

        if not options.destBucket:
            visit_class(
                outobj,
                ("File",),
                functools.partial(
                    compute_checksums, cwltool.stdfsaccess.StdFsAccess("")
                ),
            )

        visit_class(outobj, ("File",), MutationManager().unset_generation)
        stdout.write(json.dumps(outobj, indent=4))

    return 0


def find_default_container(
    args: argparse.Namespace, builder: cwltool.builder.Builder
) -> str:
    """Find the default constuctor by consulting a Toil.options object."""
    if args.default_container:
        return args.default_container
    if args.beta_use_biocontainers:
        return get_container_from_software_requirements(True, builder)
    return None
<|MERGE_RESOLUTION|>--- conflicted
+++ resolved
@@ -982,6 +982,36 @@
 
         super(ToilFsAccess, self).__init__(basedir)
 
+    def _decode_dir(self, dir_path: str) -> Tuple[Dict, Optional[str], str]:
+        """
+        Given a toildir: path to a directory or a file in it, return the
+        decoded directory dict, the remaining part of the path (which may be
+        None), and the deduplication key string that uniquely identifies the
+        directory.
+        """
+
+        assert path.startswith("toildir:"), "Cannot decode non-directory path: " + dir_path
+
+        # We will decode the directory and then look inside it
+
+        # Since this was encoded by upload_directory we know the
+        # next piece is encoded JSON describing the directory structure,
+        # and it can't contain any slashes.
+        parts = path[len("toildir:"):].split('/', 1)
+
+        # Before the first slash is the encoded data describing the directory contents
+        dir_data = parts[0]
+
+        # Decode what to download
+        contents = json.loads(base64.urlsafe_b64decode(dir_data.encode('utf-8')).decode('utf-8'))
+
+        if len(parts) == 1 or parts[1] == '/':
+            # We didn't have any subdirectory
+            return contents, None, dir_data
+        else:
+            # We have a path below this
+            return contents, parts[1], dir_data
+
     def _abs(self, path: str) -> str:
         """
         Return a local absolute path for a file (no schema).
@@ -1010,40 +1040,33 @@
 
             # We will download the whole directory and then look inside it
 
-            # Since this was encoded by upload_directory we know the
-            # next piece is encoded JSON describing the directory structure,
-            # and it can't contain any slashes.
-            parts = path[len("toildir:"):].split('/', 1)
-
-            # Before the first slash is the encoded data describing the directory contents
-            dir_data = parts[0]
-
-            if dir_data not in self.dir_to_download:
+            # Decode its contents, the path inside it to the file (if any), and
+            # the key to use for caching the directory.
+            contents, subpath, cache_key = self._decode_directory(path)
+
+            if cache_key not in self.dir_to_download:
                 # Download to a temp directory.
                 temp_dir = self.file_store.getLocalTempDir()
                 temp_dir += '/toildownload'
                 os.makedirs(temp_dir)
 
-                logger.debug("ToilFsAccess downloading %s to %s", dir_data, temp_dir)
-
-                # Decode what to download
-                contents = json.loads(base64.urlsafe_b64decode(dir_data.encode('utf-8')).decode('utf-8'))
+                logger.debug("ToilFsAccess downloading %s to %s", cache_key, temp_dir)
 
                 # Save it all into this new temp directory
                 download_structure(self.file_store, {}, {}, contents, temp_dir)
 
                 # Make sure we use the same temp directory if we go traversing
                 # around this thing.
-                self.dir_to_download[dir_data] = temp_dir
+                self.dir_to_download[cache_key] = temp_dir
             else:
-                logger.debug("ToilFsAccess already has %s", dir_data)
-
-            if len(parts) == 1:
+                logger.debug("ToilFsAccess already has %s", cache_key)
+
+            if subpath is not None:
                 # We didn't have any subdirectory, so just give back the path to the root
-                destination = self.dir_to_download[dir_data]
+                destination = self.dir_to_download[cache_key]
             else:
                 # Navigate to the right subdirectory
-                destination = self.dir_to_download[dir_data] + '/' + parts[1]
+                destination = self.dir_to_download[cache_key] + '/' + subpath
         else:
             # This is just a local file
             destination = path
@@ -1053,7 +1076,6 @@
         destination = super(ToilFsAccess, self)._abs(destination)
         return destination
 
-<<<<<<< HEAD
     def glob(self, pattern: str) -> List[str]:
         # We know this falls back on _abs
         return super(ToilFsAccess, self).glob(pattern)
@@ -1070,9 +1092,32 @@
         except NoSuchFileException:
             return False
 
-    def size(self, fn: str) -> int:
-        # We know this falls back on _abs
-        return super(ToilFsAccess, self).size(fn)
+    def size(self, path: str) -> int:
+        # This should avoid _abs for things actually in the file store, to
+        # prevent multiple downloads as in
+        # https://github.com/DataBiosphere/toil/issues/3665
+        if path.startswith("toilfs:"):
+            return self.file_store.getGlobalFileSize(FileID.unpack(path[7:]))
+        elif path.startswith("toildir:"):
+            # Decode its contents, the path inside it to the file (if any), and
+            # the key to use for caching the directory.
+            here, subpath, cache_key = self._decode_directory(path)
+
+            # We can't get the size of just a directory.
+            assert subpath is not None, f"Attempted to check size of directory {path}"
+
+            for part in subpath.split("/"):
+                # Follow the path inside the directory contents.
+                here = here[part]
+
+            # We ought to end up with a toilfs: URI.
+            assert isinstance(here, str), f"Did not find a file at {path}"
+            assert here.startswith("toilfs:"), f"Did not find a filestore file at {path}"
+
+            return self.size(here)
+        else:
+            # We know this falls back on _abs
+            return super().size(path)
 
     def isfile(self, fn: str) -> bool:
         # We know this falls back on _abs
@@ -1106,15 +1151,6 @@
             # Import the whole directory
             path = self._abs(path)
         return os.path.realpath(path)
-
-=======
-    def size(self, path: str) -> int:
-        if path.startswith("toilfs:"):
-            return self.file_store.getGlobalFileSize(FileID.unpack(path[7:]))
-        else:
-            return super().size(path)
->>>>>>> 2c6a779e
-
 
 def toil_get_file(
     file_store: AbstractFileStore,
