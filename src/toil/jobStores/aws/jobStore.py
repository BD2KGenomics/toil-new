--- conflicted
+++ resolved
@@ -67,25 +67,7 @@
 from toil.lib.objects import InnerClass
 from toil.lib.retry import retry
 
-<<<<<<< HEAD
 boto3_session = establish_boto3_session()
-=======
-
-def get_boto3_session():
-    """
-    Create a boto3 Session with credential caching.
-    """
-    # Make sure to use credential caching when talking to Amazon via boto3
-    # See https://github.com/boto/botocore/pull/1338/
-
-    botocore_session = botocore.session.get_session()
-    botocore_session.get_component('credential_provider').get_provider(
-        'assume-role').cache = botocore.credentials.JSONFileCache()
-    return boto3.Session(botocore_session=botocore_session)
-
-
-boto3_session = get_boto3_session()
->>>>>>> d6c171e7
 s3_boto3_resource = boto3_session.resource('s3')
 s3_boto3_client = boto3_session.client('s3')
 logger = logging.getLogger(__name__)
@@ -152,7 +134,7 @@
         self.filesBucket = None
         self.db = self._connectSimpleDB()
 
-        self.s3_resource = get_boto3_session().resource('s3', region_name=self.region)
+        self.s3_resource = boto3_session.resource('s3', region_name=self.region)
         self.s3_client = self.s3_resource.meta.client
 
     def initialize(self, config):
@@ -467,12 +449,11 @@
     @classmethod
     def _writeToUrl(cls, readable, url, executable=False):
         dstObj = cls._getObjectForUrl(url)
-        resource = get_boto3_session().resource('s3')
 
         logger.debug("Uploading %s", dstObj.key)
         # uploadFile takes care of using multipart upload if the file is larger than partSize (default to 5MB)
         uploadFile(readable=readable,
-                   resource=resource,
+                   resource=s3_boto3_resource,
                    bucketName=dstObj.bucket_name,
                    fileID=dstObj.key,
                    partSize=5 * 1000 * 1000)
@@ -505,7 +486,7 @@
 
         # Get the bucket's region to avoid a redirect per request
         region = AWSJobStore.getBucketRegion(bucketName)
-        s3 = get_boto3_session().resource('s3', region_name=region, **botoargs)
+        s3 = boto3_session.resource('s3', region_name=region, **botoargs)
         obj = s3.Object(bucketName, keyName)
         objExists = True
 
@@ -1100,7 +1081,7 @@
             else:
                 headerArgs = self._s3EncryptionArgs()
                 # Create a new Resource in case it needs to be on its own thread
-                resource = get_boto3_session().resource('s3', region_name=self.outer.region)
+                resource = boto3_session.resource('s3', region_name=self.outer.region)
 
                 self.checksum = self._get_file_checksum(localFilePath) if calculateChecksum else None
                 self.version = uploadFromPath(localFilePath,
@@ -1372,7 +1353,7 @@
                 self.content = srcObj.get().get('Body').read()
             else:
                 # Create a new Resource in case it needs to be on its own thread
-                resource = get_boto3_session().resource('s3', region_name=self.outer.region)
+                resource = boto3_session.resource('s3', region_name=self.outer.region)
                 self.version = copyKeyMultipart(resource,
                                                 srcBucketName=compat_bytes(srcObj.bucket_name),
                                                 srcKeyName=compat_bytes(srcObj.key),
@@ -1394,7 +1375,7 @@
                         dstObj.put(Body=self.content)
             elif self.version:
                 # Create a new Resource in case it needs to be on its own thread
-                resource = get_boto3_session().resource('s3', region_name=self.outer.region)
+                resource = boto3_session.resource('s3', region_name=self.outer.region)
 
                 for attempt in retry_s3():
                     # encrypted = True if self.outer.sseKeyPath else False
