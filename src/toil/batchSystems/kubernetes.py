# Copyright (C) 2015-2021 Regents of the University of California
#
# Licensed under the Apache License, Version 2.0 (the "License");
# you may not use this file except in compliance with the License.
# You may obtain a copy of the License at
#
#     http://www.apache.org/licenses/LICENSE-2.0
#
# Unless required by applicable law or agreed to in writing, software
# distributed under the License is distributed on an "AS IS" BASIS,
# WITHOUT WARRANTIES OR CONDITIONS OF ANY KIND, either express or implied.
# See the License for the specific language governing permissions and
# limitations under the License.
"""
Batch system for running Toil workflows on Kubernetes.

Ony useful with network-based job stores, like AWSJobStore.

Within non-priveleged Kubernetes containers, additional Docker containers
cannot yet be launched. That functionality will need to wait for user-mode
Docker
"""
import base64
import datetime
import getpass
import logging
import os
import pickle
import string
import subprocess
import sys
import tempfile
import time
import uuid
import yaml
from argparse import ArgumentParser, _ArgumentGroup
from typing import Any, Callable, Dict, List, Optional, TypeVar, Union

import kubernetes
import urllib3
from kubernetes.client.rest import ApiException

from toil import applianceSelf
from toil.batchSystems.abstractBatchSystem import (EXIT_STATUS_UNAVAILABLE_VALUE,
                                                   BatchJobExitReason,
                                                   UpdatedBatchJobInfo)
from toil.batchSystems.cleanup_support import BatchSystemCleanupSupport
from toil.common import Toil
from toil.job import JobDescription
from toil.lib.conversions import human2bytes
from toil.lib.misc import slow_down, utc_now
from toil.lib.retry import ErrorCondition, retry
from toil.resource import Resource
from toil.statsAndLogging import configure_root_logger, set_log_level

logger = logging.getLogger(__name__)
retryable_kubernetes_errors = [urllib3.exceptions.MaxRetryError,
                               urllib3.exceptions.ProtocolError,
                               ApiException]


def is_retryable_kubernetes_error(e):
    """
    A function that determines whether or not Toil should retry or stop given
    exceptions thrown by Kubernetes.
    """
    for error in retryable_kubernetes_errors:
        if isinstance(e, error):
            return True
    return False


class KubernetesBatchSystem(BatchSystemCleanupSupport):
    @classmethod
    def supportsAutoDeployment(cls):
        return True

    def __init__(self, config, maxCores, maxMemory, maxDisk):
        super().__init__(config, maxCores, maxMemory, maxDisk)

        # Turn down log level for Kubernetes modules and dependencies.
        # Otherwise if we are at debug log level, we dump every
        # request/response to Kubernetes, including tokens which we shouldn't
        # reveal on CI.
        logging.getLogger('kubernetes').setLevel(logging.ERROR)
        logging.getLogger('requests_oauthlib').setLevel(logging.ERROR)

        # This will hold the last time our Kubernetes credentials were refreshed
        self.credential_time = None
        # And this will hold our cache of API objects
        self._apis = {}

        # Get our namespace (and our Kubernetes credentials to make sure they exist)
        self.namespace = self._api('namespace')

<<<<<<< HEAD
        # Decide if we are going to mount a Kubernetes host path as the work dir in the workers.
        # If we do this and the work dir is the default of the temp dir, caches will be shared.
=======
        # Decide if we are going to mount a Kubernetes host path as the Toil
        # work dir in the workers, for shared caching.
>>>>>>> d62dc5b0
        self.host_path = config.kubernetes_host_path

        # Get the service account name to use, if any.
        self.service_account = config.kubernetes_service_account

        # Get the username to mark jobs with
        username = config.kubernetes_owner
        # And a unique ID for the run
        self.uniqueID = uuid.uuid4()

        # Create a prefix for jobs, starting with our username
        self.jobPrefix = f'{username}-toil-{self.uniqueID}-'
        # Instead of letting Kubernetes assign unique job names, we assign our
        # own based on a numerical job ID. This functionality is managed by the
        # BatchSystemLocalSupport.

        # The UCSC GI Kubernetes cluster (and maybe other clusters?) appears to
        # relatively promptly destroy finished jobs for you if they don't
        # specify a ttlSecondsAfterFinished. This leads to "lost" Toil jobs,
        # and (if your workflow isn't allowed to run longer than the default
        # lost job recovery interval) timeouts of e.g. CWL Kubernetes
        # conformance tests. To work around this, we tag all our jobs with an
        # explicit TTL that is long enough that we're sure we can deal with all
        # the finished jobs before they expire.
        self.finished_job_ttl = 3600  # seconds

        # Here is where we will store the user script resource object if we get one.
        self.userScript = None

        # Ge the image to deploy from Toil's configuration
        self.dockerImage = applianceSelf()

        # Try and guess what Toil work dir the workers will use.
        # We need to be able to provision (possibly shared) space there.
        self.workerWorkDir = Toil.getToilWorkDir(config.workDir)
        if (config.workDir is None and
            os.getenv('TOIL_WORKDIR') is None and
            self.workerWorkDir == tempfile.gettempdir()):

            # We defaulted to the system temp directory. But we think the
            # worker Dockerfiles will make them use /var/lib/toil instead.
            # TODO: Keep this in sync with the Dockerfile.
            self.workerWorkDir = '/var/lib/toil'

        # Get the name of the AWS secret, if any, to mount in containers.
        self.awsSecretName = os.environ.get("TOIL_AWS_SECRET_NAME", None)

        # Set this to True to enable the experimental wait-for-job-update code
        self.enableWatching = os.environ.get("KUBE_WATCH_ENABLED", False)

        # This will be a label to select all our jobs.
        self.runID = f'toil-{self.uniqueID}'

    def _pretty_print(self, kubernetes_object: Any) -> str:
        """
        Pretty-print a Kubernetes API object to a YAML string. Recursively
        drops boring fields.
        Takes any Kubernetes API object; not clear if any base type exists for
        them.
        """

        if not kubernetes_object:
            return 'None'

        # We need a Kubernetes widget that knows how to translate
        # its data structures to nice YAML-able dicts. See:
        # <https://github.com/kubernetes-client/python/issues/1117#issuecomment-939957007>
        api_client = kubernetes.client.ApiClient()

        # Convert to a dict
        root_dict = api_client.sanitize_for_serialization(kubernetes_object)

        def drop_boring(here):
            """
            Drop boring fields recursively.
            """
            boring_keys = []
            for k, v in here.items():
                if isinstance(v, dict):
                    drop_boring(v)
                if k in ['managedFields']:
                    boring_keys.append(k)
            for k in boring_keys:
                del here[k]

        drop_boring(root_dict)
        return yaml.dump(root_dict)

    def _api(self, kind, max_age_seconds = 5 * 60):
        """
        The Kubernetes module isn't clever enough to renew its credentials when
        they are about to expire. See
        https://github.com/kubernetes-client/python/issues/741.

        We work around this by making sure that every time we are about to talk
        to Kubernetes, we have fresh credentials. And we do that by reloading
        the config and replacing our Kubernetes API objects before we do any
        Kubernetes things.

        TODO: We can still get in trouble if a single watch or listing loop
        goes on longer than our credentials last, though.

        This method is the Right Way to get any Kubernetes API. You call it
        with the API you want ('batch', 'core', or 'customObjects') and it
        returns an API object with guaranteed fresh credentials.

        It also recognizes 'namespace' and returns our namespace as a string.

        max_age_seconds needs to be << your cluster's credential expiry time.
        """

        now = utc_now()

        if self.credential_time is None or (now - self.credential_time).total_seconds() > max_age_seconds:
            # Credentials need a refresh
            try:
                # Load ~/.kube/config or KUBECONFIG
                kubernetes.config.load_kube_config()
                # Worked. We're using kube config
                config_source = 'kube'
            except kubernetes.config.ConfigException:
                # Didn't work. Try pod-based credentials in case we are in a pod.
                try:
                    kubernetes.config.load_incluster_config()
                    # Worked. We're using in_cluster config
                    config_source = 'in_cluster'
                except kubernetes.config.ConfigException:
                    raise RuntimeError('Could not load Kubernetes configuration from ~/.kube/config, $KUBECONFIG, or current pod.')

            # Now fill in the API objects with these credentials
            self._apis['batch'] = kubernetes.client.BatchV1Api()
            self._apis['core'] = kubernetes.client.CoreV1Api()
            self._apis['customObjects'] = kubernetes.client.CustomObjectsApi()

            # And save the time
            self.credential_time = now
        if kind == 'namespace':
            # We just need the namespace string
            if config_source == 'in_cluster':
                # Our namespace comes from a particular file.
                with open("/var/run/secrets/kubernetes.io/serviceaccount/namespace") as fh:
                    return fh.read().strip()
            else:
                # Find all contexts and the active context.
                # The active context gets us our namespace.
                contexts, activeContext = kubernetes.config.list_kube_config_contexts()
                if not contexts:
                    raise RuntimeError("No Kubernetes contexts available in ~/.kube/config or $KUBECONFIG")

                # Identify the namespace to work in
                return activeContext.get('context', {}).get('namespace', 'default')

        else:
            # We need an API object
            try:
                return self._apis[kind]
            except KeyError:
                raise RuntimeError(f"Unknown Kubernetes API type: {kind}")

    @retry(errors=retryable_kubernetes_errors)
    def _try_kubernetes(self, method, *args, **kwargs):
        """
        Kubernetes API can end abruptly and fail when it could dynamically backoff and retry.

        For example, calling self._api('batch').create_namespaced_job(self.namespace, job),
        Kubernetes can behave inconsistently and fail given a large job. See
        https://github.com/DataBiosphere/toil/issues/2884.

        This function gives Kubernetes more time to try an executable api.
        """
        return method(*args, **kwargs)

    @retry(errors=retryable_kubernetes_errors + [
               ErrorCondition(
                   error=ApiException,
                   error_codes=[404],
                   retry_on_this_condition=False
               )])
    def _try_kubernetes_expecting_gone(self, method, *args, **kwargs):
        """
        Same as _try_kubernetes, but raises 404 errors as soon as they are
        encountered (because we are waiting for them) instead of retrying on
        them.
        """
        return method(*args, **kwargs)

    def _try_kubernetes_stream(self, method, *args, **kwargs):
        """
        Kubernetes kubernetes.watch.Watch().stream() streams can fail and raise
        errors. We don't want to have those errors fail the entire workflow, so
        we handle them here.

        When you want to stream the results of a Kubernetes API method, call
        this instead of stream().

        To avoid having to do our own timeout logic, we finish the watch early
        if it produces an error.
        """

        w = kubernetes.watch.Watch()

        # We will set this to bypass our second catch in the case of user errors.
        userError = False

        try:
            for item in w.stream(method, *args, **kwargs):
                # For everything the watch stream gives us
                try:
                    # Show the item to user code
                    yield item
                except Exception as e:
                    # If we get an error from user code, skip our catch around
                    # the Kubernetes generator.
                    userError = True
                    raise
        except Exception as e:
            # If we get an error
            if userError:
                # It wasn't from the Kubernetes watch generator. Pass it along.
                raise
            else:
                # It was from the Kubernetes watch generator we manage.
                if is_retryable_kubernetes_error(e):
                    # This is just cloud weather.
                    # TODO: We will also get an APIError if we just can't code good against Kubernetes. So make sure to warn.
                    logger.warning("Received error from Kubernetes watch stream: %s", e)
                    # Just end the watch.
                    return
                else:
                    # Something actually weird is happening.
                    raise


    def setUserScript(self, userScript):
        logger.info(f'Setting user script for deployment: {userScript}')
        self.userScript = userScript

    # setEnv is provided by BatchSystemSupport, updates self.environment

    def _create_affinity(self, preemptable: bool) -> kubernetes.client.V1Affinity:
        """
        Make a V1Affinity that places pods appropriately depending on if they
        tolerate preemptable nodes or not.
        """

        # Describe preemptable nodes

        # There's no labeling standard for knowing which nodes are
        # preemptable across different cloud providers/Kubernetes clusters,
        # so we use the labels that EKS uses. Toil-managed Kubernetes
        # clusters also use this label. If we come to support more kinds of
        # preemptable nodes, we will need to add more labels to avoid here.
        preemptable_label = "eks.amazonaws.com/capacityType"
        preemptable_value = "SPOT"

        non_spot = [kubernetes.client.V1NodeSelectorRequirement(key=preemptable_label,
                                                                operator='NotIn',
                                                                values=[preemptable_value])]
        unspecified = [kubernetes.client.V1NodeSelectorRequirement(key=preemptable_label,
                                                                   operator='DoesNotExist')]
        # These are OR'd
        node_selector_terms = [kubernetes.client.V1NodeSelectorTerm(match_expressions=non_spot),
                               kubernetes.client.V1NodeSelectorTerm(match_expressions=unspecified)]
        node_selector = kubernetes.client.V1NodeSelector(node_selector_terms=node_selector_terms)


        if preemptable:
            # We can put this job anywhere. But we would be smart to prefer
            # preemptable nodes first, if available, so we don't block any
            # non-preemptable jobs.
            node_preference = kubernetes.client.V1PreferredSchedulingTerm(weight=1, preference=node_selector)

            node_affinity = kubernetes.client.V1NodeAffinity(preferred_during_scheduling_ignored_during_execution=[node_preference])
        else:
            # We need to add some selector stuff to keep the job off of
            # nodes that might be preempted.
            node_affinity = kubernetes.client.V1NodeAffinity(required_during_scheduling_ignored_during_execution=node_selector)

        # Make the node affinity into an overall affinity
        return kubernetes.client.V1Affinity(node_affinity=node_affinity)

    def _create_pod_spec(
            self,
            jobDesc: JobDescription,
            job_environment: Optional[Dict[str, str]] = None
    ) -> kubernetes.client.V1PodSpec:
        """
        Make the specification for a pod that can execute the given job.
        """

        environment = self.environment.copy()
        if job_environment:
            environment.update(job_environment)

        # Make a job dict to send to the executor.
        # First just wrap the command and the environment to run it in
        # TODO: send environment via pod spec
        job = {'command': jobDesc.command,
               'environment': environment}
        # TODO: query customDockerInitCmd to respect TOIL_CUSTOM_DOCKER_INIT_COMMAND

        if self.userScript is not None:
            # If there's a user script resource be sure to send it along
            job['userScript'] = self.userScript

        # Encode it in a form we can send in a command-line argument. Pickle in
        # the highest protocol to prevent mixed-Python-version workflows from
        # trying to work. Make sure it is text so we can ship it to Kubernetes
        # via JSON.
        encodedJob = base64.b64encode(pickle.dumps(job, pickle.HIGHEST_PROTOCOL)).decode('utf-8')

        # The Kubernetes API makes sense only in terms of the YAML format. Objects
        # represent sections of the YAML files. Except from our point of view, all
        # the internal nodes in the YAML structure are named and typed.

        # For docs, start at the root of the job hierarchy:
        # https://github.com/kubernetes-client/python/blob/master/kubernetes/docs/V1Job.md

        # Make a definition for the container's resource requirements.
        # Add on a bit for Kubernetes overhead (Toil worker's memory, hot deployed
        # user scripts).
        # Kubernetes needs some lower limit of memory to run the pod at all without
        # OOMing. We also want to provision some extra space so that when
        # we test _isPodStuckOOM we never get True unless the job has
        # exceeded jobDesc.memory.
        requirements_dict = {'cpu': jobDesc.cores,
                             'memory': jobDesc.memory + 1024 * 1024 * 512,
                             'ephemeral-storage': jobDesc.disk + 1024 * 1024 * 512}
        # Use the requirements as the limits, for predictable behavior, and because
        # the UCSC Kubernetes admins want it that way.
        limits_dict = requirements_dict
        resources = kubernetes.client.V1ResourceRequirements(limits=limits_dict,
                                                             requests=requirements_dict)

        # Collect volumes and mounts
        volumes = []
        mounts = []

        if self.host_path is not None:
            # Provision Toil WorkDir from a HostPath volume, to share with other pods
            host_path_volume_name = 'workdir'
            # Use type='Directory' to fail if the host directory doesn't exist already.
            host_path_volume_source = kubernetes.client.V1HostPathVolumeSource(path=self.host_path, type='Directory')
            host_path_volume = kubernetes.client.V1Volume(name=host_path_volume_name,
                                                         host_path=host_path_volume_source)
            volumes.append(host_path_volume)
            host_path_volume_mount = kubernetes.client.V1VolumeMount(mount_path=self.workerWorkDir, name=host_path_volume_name)
            mounts.append(host_path_volume_mount)
        else:
            # Provision Toil WorkDir as an ephemeral volume
            ephemeral_volume_name = 'workdir'
            ephemeral_volume_source = kubernetes.client.V1EmptyDirVolumeSource()
            ephemeral_volume = kubernetes.client.V1Volume(name=ephemeral_volume_name,
                                                          empty_dir=ephemeral_volume_source)
            volumes.append(ephemeral_volume)
            ephemeral_volume_mount = kubernetes.client.V1VolumeMount(mount_path=self.workerWorkDir, name=ephemeral_volume_name)
            mounts.append(ephemeral_volume_mount)

        if self.awsSecretName is not None:
            # Also mount an AWS secret, if provided.
            # TODO: make this generic somehow
            secret_volume_name = 's3-credentials'
            secret_volume_source = kubernetes.client.V1SecretVolumeSource(secret_name=self.awsSecretName)
            secret_volume = kubernetes.client.V1Volume(name=secret_volume_name,
                                                       secret=secret_volume_source)
            volumes.append(secret_volume)
            secret_volume_mount = kubernetes.client.V1VolumeMount(mount_path='/root/.aws', name=secret_volume_name)
            mounts.append(secret_volume_mount)

        # Make a container definition
        container = kubernetes.client.V1Container(command=['_toil_contained_executor', encodedJob],
                                                  image=self.dockerImage,
                                                  name="runner-container",
                                                  resources=resources,
                                                  volume_mounts=mounts)
        # Wrap the container in a spec
        pod_spec = kubernetes.client.V1PodSpec(containers=[container],
                                               volumes=volumes,
                                               restart_policy="Never")
        # Tell the spec where to land
        pod_spec.affinity = self._create_affinity(jobDesc.preemptable)

        if self.service_account:
            # Apply service account if set
            pod_spec.service_account_name = self.service_account

        return pod_spec

    def issueBatchJob(self, jobDesc, job_environment: Optional[Dict[str, str]] = None):
        # TODO: get a sensible self.maxCores, etc. so we can checkResourceRequest.
        # How do we know if the cluster will autoscale?

        # Try the job as local
        localID = self.handleLocalJob(jobDesc)
        if localID is not None:
            # It is a local job
            return localID
        else:
            # We actually want to send to the cluster

            # Check resource requirements (managed by BatchSystemSupport)
            self.checkResourceRequest(jobDesc.memory, jobDesc.cores, jobDesc.disk)

            # Make a pod that describes running the job
            pod_spec = self._create_pod_spec(jobDesc, job_environment=job_environment)

            # Make a batch system scope job ID
            jobID = self.getNextJobID()
            # Make a unique name
            jobName = self.jobPrefix + str(jobID)

            # Make metadata to label the job/pod with info.
            # Don't let the cluster autoscaler evict any Toil jobs.
            metadata = kubernetes.client.V1ObjectMeta(name=jobName,
                                                      labels={"toil_run": self.runID},
                                                      annotations={"cluster-autoscaler.kubernetes.io/safe-to-evict": "false"})

            # Wrap the spec in a template
            template = kubernetes.client.V1PodTemplateSpec(spec=pod_spec, metadata=metadata)

            # Make another spec for the job, asking to run the template with no
            # backoff/retry. Specify our own TTL to avoid catching the notice
            # of over-zealous abandoned job cleanup scripts.
            job_spec = kubernetes.client.V1JobSpec(template=template,
                                                   backoff_limit=0,
                                                   ttl_seconds_after_finished=self.finished_job_ttl)

            # And make the actual job
            job = kubernetes.client.V1Job(spec=job_spec,
                                          metadata=metadata,
                                          api_version="batch/v1",
                                          kind="Job")

            # Make the job
            launched = self._try_kubernetes(self._api('batch').create_namespaced_job, self.namespace, job)

            logger.debug('Launched job: %s', jobName)

            return jobID

    def _ourJobObject(self, onlySucceeded=False):
        """
        Yield Kubernetes V1Job objects that we are responsible for that the
        cluster knows about.

        Doesn't support a free-form selector, because there's only about 3
        things jobs can be selected on: https://stackoverflow.com/a/55808444

        :param bool onlySucceeded: restrict results to succeeded jobs.
        :param int limit: max results to yield.
        """

        # We need to page through the list from the cluster with a continuation
        # token. These expire after about 5 minutes. If we use an expired one,
        # we get a 410 error and a new token, and we can use the new token to
        # get the rest of the list, but the list will be updated.
        #
        # TODO: How to get the new token isn't clear. See
        # https://github.com/kubernetes-client/python/issues/953. For now we
        # will just throw an error if we don't get to the end of the list in
        # time.

        token = None

        while True:
            # We can't just pass e.g. a None continue token when there isn't
            # one, because the Kubernetes module reads its kwargs dict and
            # cares about presence/absence. So we build a dict to send.
            kwargs = {}

            if token is not None:
                kwargs['_continue'] = token

            if onlySucceeded:
                results =  self._try_kubernetes(self._api('batch').list_namespaced_job, self.namespace,
                                                label_selector=f"toil_run={self.runID}", field_selector="status.successful==1", **kwargs)
            else:
                results = self._try_kubernetes(self._api('batch').list_namespaced_job, self.namespace,
                                                label_selector=f"toil_run={self.runID}", **kwargs)
            yield from results.items  # These jobs belong to us

            # Remember the continuation token, if any
            token = getattr(results.metadata, 'continue', None)

            if token is None:
                # There isn't one. We got everything.
                break


    def _ourPodObject(self):
        """
        Yield Kubernetes V1Pod objects that we are responsible for that the
        cluster knows about.
        """

        token = None

        while True:
            # We can't just pass e.g. a None continue token when there isn't
            # one, because the Kubernetes module reads its kwargs dict and
            # cares about presence/absence. So we build a dict to send.
            kwargs = {}

            if token is not None:
                kwargs['_continue'] = token

            results = self._try_kubernetes(self._api('core').list_namespaced_pod, self.namespace, label_selector=f"toil_run={self.runID}", **kwargs)

            yield from results.items
            # Remember the continuation token, if any
            token = getattr(results.metadata, 'continue', None)

            if token is None:
                # There isn't one. We got everything.
                break


    def _getPodForJob(self, jobObject):
        """
        Get the pod that belongs to the given job, or None if the job's pod is
        missing. The pod knows about things like the job's exit code.

        :param kubernetes.client.V1Job jobObject: a Kubernetes job to look up
                                       pods for.

        :return: The pod for the job, or None if no pod is found.
        :rtype: kubernetes.client.V1Pod
        """

        token = None

        # Work out what the return code was (which we need to get from the
        # pods) We get the associated pods by querying on the label selector
        # `job-name=JOBNAME`
        query = f'job-name={jobObject.metadata.name}'

        while True:
            # We can't just pass e.g. a None continue token when there isn't
            # one, because the Kubernetes module reads its kwargs dict and
            # cares about presence/absence. So we build a dict to send.
            kwargs = {'label_selector': query}
            if token is not None:
                kwargs['_continue'] = token
            results = self._try_kubernetes(self._api('core').list_namespaced_pod, self.namespace, **kwargs)

            for pod in results.items:
                # Return the first pod we find
                return pod

            # Remember the continuation token, if any
            token = getattr(results.metadata, 'continue', None)

            if token is None:
                # There isn't one. We got everything.
                break

        # If we get here, no pages had any pods.
        return None

    def _getLogForPod(self, podObject):
        """
        Get the log for a pod.

        :param kubernetes.client.V1Pod podObject: a Kubernetes pod with one
                                       container to get the log from.

        :return: The log for the only container in the pod.
        :rtype: str

        """

        return self._try_kubernetes(self._api('core').read_namespaced_pod_log, podObject.metadata.name,
                                                         namespace=self.namespace)

    def _isPodStuckOOM(self, podObject, minFreeBytes=1024 * 1024 * 2):
        """
        Poll the current memory usage for the pod from the cluster.

        Return True if the pod looks to be in a soft/stuck out of memory (OOM)
        state, where it is using too much memory to actually make progress, but
        not enough to actually trigger the OOM killer to kill it. For some
        large memory limits, on some Kubernetes clusters, pods can get stuck in
        this state when their memory limits are high (approx. 200 Gi).

        We operationalize "OOM" as having fewer than minFreeBytes bytes free.

        We assume the pod has only one container, as Toil's pods do.

        If the metrics service is not working, we treat the pod as not being
        stuck OOM. Otherwise, we would kill all functioning jobs on clusters
        where the metrics service is down or isn't installed.

        :param kubernetes.client.V1Pod podObject: a Kubernetes pod with one
                                       container to check up on.
        :param int minFreeBytes: Minimum free bytes to not be OOM.

        :return: True if the pod is OOM, False otherwise.
        :rtype: bool
        """

        # Compose a query to get just the pod we care about
        query = 'metadata.name=' + podObject.metadata.name

        # Look for it, but manage our own exceptions
        try:
            # TODO: When the Kubernetes Python API actually wraps the metrics API, switch to that
            response = self._api('customObjects').list_namespaced_custom_object('metrics.k8s.io', 'v1beta1',
                                                                                self.namespace, 'pods',
                                                                                field_selector=query)
        except Exception as e:
            # We couldn't talk to the metrics service on this attempt. We don't
            # retry, but we also don't want to just ignore all errors. We only
            # want to ignore errors we expect to see if the problem is that the
            # metrics service is not working.
            if type(e) in retryable_kubernetes_errors:
                # This is the sort of error we would expect from an overloaded
                # Kubernetes or a dead metrics service.
                # We can't tell that the pod is stuck, so say that it isn't.
                logger.warning("Could not query metrics service: %s", e)
                return False
            else:
                raise

        # Pull out the items
        items = response.get('items', [])

        if len(items) == 0:
            # If there's no statistics we can't say we're stuck OOM
            return False

        # Assume the first result is the right one, because of the selector
        # Assume it has exactly one pod, because we made it
        containers = items[0].get('containers', [{}])

        if len(containers) == 0:
            # If there are no containers (because none have started yet?), we can't say we're stuck OOM
            return False

        # Otherwise, assume it just has one container.
        # Grab the memory usage string, like 123Ki, and convert to bytes.
        # If anything is missing, assume 0 bytes used.
        bytesUsed = human2bytes(containers[0].get('usage', {}).get('memory', '0'))

        # Also get the limit out of the pod object's spec
        bytesAllowed = human2bytes(podObject.spec.containers[0].resources.limits['memory'])

        if bytesAllowed - bytesUsed < minFreeBytes:
            # This is too much!
            logger.warning('Pod %s has used %d of %d bytes of memory; reporting as stuck due to OOM.',
                           podObject.metadata.name, bytesUsed, bytesAllowed)

            return True




    def _getIDForOurJob(self, jobObject):
        """
        Get the JobID number that belongs to the given job that we own.

        :param kubernetes.client.V1Job jobObject: a Kubernetes job object that is a job we issued.

        :return: The JobID for the job.
        :rtype: int
        """

        return int(jobObject.metadata.name[len(self.jobPrefix):])


    def getUpdatedBatchJob(self, maxWait):

        entry = datetime.datetime.now()

        result = self._getUpdatedBatchJobImmediately()

        if result is not None or maxWait == 0:
            # We got something on the first try, or we only get one try
            return result

        # Otherwise we need to maybe wait.
        if self.enableWatching:
            for event in self._try_kubernetes_stream(self._api('batch').list_namespaced_job, self.namespace,
                                                        label_selector=f"toil_run={self.runID}",
                                                        timeout_seconds=maxWait):
                # Grab the metadata data, ID, the list of conditions of the current job, and the total pods
                jobObject = event['object']
                jobID = int(jobObject.metadata.name[len(self.jobPrefix):])
                jobObjectListConditions =jobObject.status.conditions
                totalPods = jobObject.status.active + jobObject.status.finished + jobObject.status.failed
                # Exit Reason defaults to 'Successfully Finsihed` unless said otherwise
                exitReason = BatchJobExitReason.FINISHED
                exitCode = 0

                # Check if there are any active pods
                if jobObject.status.acitve > 0:
                    logger.info("%s has %d pods running" % jobObject.metadata.name, jobObject.status.active)
                    continue
                elif jobObject.status.failed > 0 or jobObject.status.finished > 0:
                    # No more active pods in the current job ; must be finished
                    logger.info("%s RESULTS -> Succeeded: %d Failed:%d Active:%d" % jobObject.metadata.name,
                                                                jobObject.status.succeeded, jobObject.status.failed, jobObject.status.active)
                    # Get termination information of job
                    termination = jobObjectListConditions[0]
                    # Log out succeess/failure given a reason
                    logger.info("%s REASON: %s", termination.type, termination.reason)

                    # Log out reason of failure and pod exit code
                    if jobObject.status.failed > 0:
                        exitReason = BatchJobExitReason.FAILED
                        pod = self._getPodForJob(jobObject)
                        logger.debug("Failed job %s", self._pretty_print(jobObject))
                        logger.warning("Failed Job Message: %s", termination.message)
                        exitCode = pod.status.container_statuses[0].state.terminated.exit_code

                    runtime = slow_down((termination.completion_time - termination.start_time).total_seconds())
                    result = UpdatedBatchJobInfo(jobID=jobID, exitStatus=exitCode, wallTime=runtime, exitReason=exitReason)

                    if (exitReason == BatchJobExitReason.FAILED) or (jobObject.status.finished == totalPods):
                        # Cleanup if job is all finished or there was a pod that failed
                        logger.debug('Deleting Kubernetes job %s', jobObject.metadata.name)
                        self._try_kubernetes(self._api('batch').delete_namespaced_job,
                                            jobObject.metadata.name,
                                            self.namespace,
                                            propagation_policy='Foreground')
                        self._waitForJobDeath(jobObject.metadata.name)
                        return result
                    continue
                else:
                    # Job is not running/updating ; no active, successful, or failed pods yet
                    logger.debug("Job {} -> {}".format(jobObject.metadata.name, jobObjectListConditions[0].reason))
                    # Pod could be pending; don't say it's lost.
                    continue
        else:
            # Try polling instead
            while result is None and (datetime.datetime.now() - entry).total_seconds() < maxWait:
                # We still have nothing and we haven't hit the timeout.

                # Poll
                result = self._getUpdatedBatchJobImmediately()

                if result is None:
                    # Still nothing. Wait a second, or some fraction of our max wait time.
                    time.sleep(min(maxWait/2, 1.0))

            # When we get here, either we found something or we ran out of time
            return result


    def _getUpdatedBatchJobImmediately(self):
        """
        Return None if no updated (completed or failed) batch job is currently
        available, and jobID, exitCode, runtime if such a job can be found.
        """

        # See if a local batch job has updated and is available immediately
        local_tuple = self.getUpdatedLocalJob(0)
        if local_tuple:
            # If so, use it
            return local_tuple

        # Otherwise we didn't get a local job.

        # Go looking for other jobs

        # Everybody else does this with a queue and some other thread that
        # is responsible for populating it.
        # But we can just ask kubernetes now.

        # Find a job that is done, failed, or stuck
        jobObject = None
        # Put 'done', 'failed', or 'stuck' here
        chosenFor = ''

        for j in self._ourJobObject(onlySucceeded=True):
            # Look for succeeded jobs because that's the only filter Kubernetes has
            jobObject = j
            chosenFor = 'done'

        if jobObject is None:
            for j in self._ourJobObject():
                # If there aren't any succeeded jobs, scan all jobs
                # See how many times each failed
                failCount = getattr(j.status, 'failed', 0)
                if failCount is None:
                    # Make sure it is an int
                    failCount = 0
                if failCount > 0:
                    # Take the first failed one you find
                    jobObject = j
                    chosenFor = 'failed'
                    break

        if jobObject is None:
            # If no jobs are failed, look for jobs with pods that are stuck for various reasons.
            for j in self._ourJobObject():
                pod = self._getPodForJob(j)

                if pod is None:
                    # Skip jobs with no pod
                    continue

                # Containers can get stuck in Waiting with reason ImagePullBackOff

                # Get the statuses of the pod's containers
                containerStatuses = pod.status.container_statuses
                if containerStatuses is None or len(containerStatuses) == 0:
                    # Pod exists but has no container statuses
                    # This happens when the pod is just "Scheduled"
                    # ("PodScheduled" status event) and isn't actually starting
                    # to run yet.
                    # Can't be stuck in ImagePullBackOff
                    continue

                waitingInfo = getattr(getattr(pod.status.container_statuses[0], 'state', None), 'waiting', None)
                if waitingInfo is not None and waitingInfo.reason == 'ImagePullBackOff':
                    # Assume it will never finish, even if the registry comes back or whatever.
                    # We can get into this state when we send in a non-existent image.
                    # See https://github.com/kubernetes/kubernetes/issues/58384
                    jobObject = j
                    chosenFor = 'stuck'
                    logger.warning('Failing stuck job; did you try to run a non-existent Docker image?'
                                   ' Check TOIL_APPLIANCE_SELF.')
                    break

                # Pods can also get stuck nearly but not quite out of memory,
                # if their memory limits are high and they try to exhaust them.

                if self._isPodStuckOOM(pod):
                    # We found a job that probably should be OOM! Report it as stuck.
                    # Polling function takes care of the logging.
                    jobObject = j
                    chosenFor = 'stuck'
                    break

        if jobObject is None:
            # Say we couldn't find anything
            return None
        else:
            # We actually have something
            logger.debug('Identified stopped Kubernetes job %s as %s', jobObject.metadata.name, chosenFor)


        # Otherwise we got something.

        # Work out what the job's ID was (whatever came after our name prefix)
        jobID = int(jobObject.metadata.name[len(self.jobPrefix):])

        # Work out when the job was submitted. If the pod fails before actually
        # running, this is the basis for our runtime.
        jobSubmitTime = getattr(jobObject.status, 'start_time', None)
        if jobSubmitTime is None:
            # If somehow this is unset, say it was just now.
            jobSubmitTime = utc_now()

        # Grab the pod
        pod = self._getPodForJob(jobObject)

        if pod is not None:
            if chosenFor == 'done' or chosenFor == 'failed':
                # The job actually finished or failed

                # Get the statuses of the pod's containers
                containerStatuses = pod.status.container_statuses

                # Get when the pod started (reached the Kubelet) as a datetime
                startTime = getattr(pod.status, 'start_time', None)
                if startTime is None:
                    # If the pod never made it to the kubelet to get a
                    # start_time, say it was when the job was submitted.
                    startTime = jobSubmitTime

                if containerStatuses is None or len(containerStatuses) == 0:
                    # No statuses available.
                    # This happens when a pod is "Scheduled". But how could a
                    # 'done' or 'failed' pod be merely "Scheduled"?
                    # Complain so we can find out.
                    logger.warning('Exit code and runtime unavailable; pod has no container statuses')
                    logger.warning('Pod: %s', str(pod))
                    exitCode = EXIT_STATUS_UNAVAILABLE_VALUE
                    # Say it stopped now and started when it was scheduled/submitted.
                    # We still need a strictly positive runtime.
                    runtime = slow_down((utc_now() - startTime).total_seconds())
                else:
                    # Get the termination info from the pod's main (only) container
                    terminatedInfo = getattr(getattr(containerStatuses[0], 'state', None), 'terminated', None)
                    if terminatedInfo is None:
                        logger.warning('Exit code and runtime unavailable; pod stopped without container terminating')
                        logger.warning('Pod: %s', str(pod))
                        exitCode = EXIT_STATUS_UNAVAILABLE_VALUE
                        # Say it stopped now and started when it was scheduled/submitted.
                        # We still need a strictly positive runtime.
                        runtime = slow_down((utc_now() - startTime).total_seconds())
                    else:
                        # Extract the exit code
                        exitCode = terminatedInfo.exit_code

                        # Compute how long the job actually ran for (subtract
                        # datetimes). We need to look at the pod's start time
                        # because the job's start time is just when the job is
                        # created. And we need to look at the pod's end time
                        # because the job only gets a completion time if
                        # successful.
                        runtime = slow_down((terminatedInfo.finished_at -
                                             pod.status.start_time).total_seconds())

                        if chosenFor == 'failed':
                            # Warn the user with the failed pod's log
                            # TODO: cut this down somehow?
                            logger.warning('Log from failed pod: %s', self._getLogForPod(pod))

            else:
                # The job has gotten stuck

                assert chosenFor == 'stuck'

                # Synthesize an exit code
                exitCode = EXIT_STATUS_UNAVAILABLE_VALUE
                # Say it ran from when the job was submitted to when the pod got stuck
                runtime = slow_down((utc_now() - jobSubmitTime).total_seconds())
        else:
            # The pod went away from under the job.
            logging.warning('Exit code and runtime unavailable; pod vanished')
            exitCode = EXIT_STATUS_UNAVAILABLE_VALUE
            # Say it ran from when the job was submitted to when the pod vanished
            runtime = slow_down((utc_now() - jobSubmitTime).total_seconds())


        try:
            # Delete the job and all dependents (pods), hoping to get a 404 if it's magically gone
            logger.debug('Deleting Kubernetes job %s', jobObject.metadata.name)
            self._try_kubernetes_expecting_gone(self._api('batch').delete_namespaced_job, jobObject.metadata.name,
                                                self.namespace,
                                                propagation_policy='Foreground')

            # That just kicks off the deletion process. Foreground doesn't
            # actually block. See
            # https://kubernetes.io/docs/concepts/workloads/controllers/garbage-collection/#foreground-cascading-deletion
            # We have to either wait until the deletion is done and we can't
            # see the job anymore, or ban the job from being "updated" again if
            # we see it. If we don't block on deletion, we can't use limit=1
            # on our query for succeeded jobs. So we poll for the job's
            # non-existence.
            self._waitForJobDeath(jobObject.metadata.name)

        except ApiException as e:
            if e.status != 404:
                # Something is wrong, other than the job already being deleted.
                raise
            # Otherwise everything is fine and the job is gone.

        # Return the one finished job we found
        return UpdatedBatchJobInfo(jobID=jobID, exitStatus=exitCode, wallTime=runtime, exitReason=None)

    def _waitForJobDeath(self, jobName):
        """
        Block until the job with the given name no longer exists.
        """

        # We do some exponential backoff on the polling
        # TODO: use a wait instead of polling?
        backoffTime = 0.1
        maxBackoffTime = 6.4
        while True:
            try:
                # Look for the job
                self._try_kubernetes_expecting_gone(self._api('batch').read_namespaced_job, jobName, self.namespace)
                # If we didn't 404, wait a bit with exponential backoff
                time.sleep(backoffTime)
                if backoffTime < maxBackoffTime:
                    backoffTime *= 2
            except ApiException as e:
                # We finally got a failure!
                if e.status != 404:
                    # But it wasn't due to the job being gone; something is wrong.
                    raise
                # It was a 404; the job is gone. Stop polling it.
                break

    def shutdown(self) -> None:

        # Shutdown local processes first
        self.shutdownLocal()


        # Kill all of our jobs and clean up pods that are associated with those jobs
        try:
            logger.debug('Deleting all Kubernetes jobs for toil_run=%s', self.runID)
            self._try_kubernetes_expecting_gone(self._api('batch').delete_collection_namespaced_job,
                                                            self.namespace,
                                                            label_selector=f"toil_run={self.runID}",
                                                            propagation_policy='Background')
            logger.debug('Killed jobs with delete_collection_namespaced_job; cleaned up')
        except ApiException as e:
            if e.status != 404:
                # Anything other than a 404 is weird here.
                logger.error("Exception when calling BatchV1Api->delete_collection_namespaced_job: %s" % e)

            # aggregate all pods and check if any pod has failed to cleanup or is orphaned.
            ourPods = self._ourPodObject()

            for pod in ourPods:
                try:
                    if pod.status.phase == 'Failed':
                            logger.debug('Failed pod encountered at shutdown:\n%s', self._pretty_print(pod))
                    if pod.status.phase == 'Orphaned':
                            logger.debug('Orphaned pod encountered at shutdown:\n%s', self._pretty_print(pod))
                except:
                    # Don't get mad if that doesn't work.
                    pass
                try:
                    logger.debug('Cleaning up pod at shutdown: %s', pod.metadata.name)
                    respone = self._try_kubernetes_expecting_gone(self._api('core').delete_namespaced_pod,  pod.metadata.name,
                                        self.namespace,
                                        propagation_policy='Background')
                except ApiException as e:
                    if e.status != 404:
                        # Anything other than a 404 is weird here.
                        logger.error("Exception when calling CoreV1Api->delete_namespaced_pod: %s" % e)


    def _getIssuedNonLocalBatchJobIDs(self):
        """
        Get the issued batch job IDs that are not for local jobs.
        """
        jobIDs = []
        got_list = self._ourJobObject()
        for job in got_list:
            # Get the ID for each job
            jobIDs.append(self._getIDForOurJob(job))
        return jobIDs

    def getIssuedBatchJobIDs(self):
        # Make sure to send the local jobs also
        return self._getIssuedNonLocalBatchJobIDs() + list(self.getIssuedLocalJobIDs())

    def getRunningBatchJobIDs(self):
        # We need a dict from jobID (integer) to seconds it has been running
        secondsPerJob = dict()
        for job in self._ourJobObject():
            # Grab the pod for each job
            pod = self._getPodForJob(job)

            if pod is None:
                # Jobs whose pods are gone are not running
                continue

            if pod.status.phase == 'Running':
                # The job's pod is running

                # The only time we have handy is when the pod got assigned to a
                # kubelet, which is technically before it started running.
                runtime = (utc_now() - pod.status.start_time).total_seconds()

                # Save it under the stringified job ID
                secondsPerJob[self._getIDForOurJob(job)] = runtime
        # Mix in the local jobs
        secondsPerJob.update(self.getRunningLocalJobIDs())
        return secondsPerJob

    def killBatchJobs(self, jobIDs):

        # Kill all the ones that are local
        self.killLocalJobs(jobIDs)

        # Clears workflow's jobs listed in jobIDs.

        # First get the jobs we even issued non-locally
        issuedOnKubernetes = set(self._getIssuedNonLocalBatchJobIDs())

        for jobID in jobIDs:
            # For each job we are supposed to kill
            if jobID not in issuedOnKubernetes:
                # It never went to Kubernetes (or wasn't there when we just
                # looked), so we can't kill it on Kubernetes.
                continue
            # Work out what the job would be named
            jobName = self.jobPrefix + str(jobID)

            # Delete the requested job in the foreground.
            # This doesn't block, but it does delete expeditiously.
            logger.debug('Deleting Kubernetes job %s', jobName)
            response = self._try_kubernetes(self._api('batch').delete_namespaced_job, jobName,
                                                                self.namespace,
                                                                propagation_policy='Foreground')
            logger.debug('Killed job by request: %s', jobName)

        for jobID in jobIDs:
            # Now we need to wait for all the jobs we killed to be gone.

            # Work out what the job would be named
            jobName = self.jobPrefix + str(jobID)

            # Block until it doesn't exist
            self._waitForJobDeath(jobName)

    @classmethod
    def get_default_kubernetes_owner(cls) -> str:
        """
        Get the default Kubernetes-acceptable username string to tack onto jobs.
        """

        # Make a Kubernetes-acceptable version of our username: not too long,
        # and all lowercase letters, numbers, or - or .
        acceptable_chars = set(string.ascii_lowercase + string.digits + '-.')

        return ''.join([c for c in getpass.getuser().lower() if c in acceptable_chars])[:100]

    @classmethod
    def add_options(cls, parser: Union[ArgumentParser, _ArgumentGroup]) -> None:
        parser.add_argument("--kubernetesHostPath", dest="kubernetes_host_path", default=None,
                            help="Path on Kubernetes hosts to use as shared inter-pod temp directory.  "
                                 "(default: %(default)s)")
        parser.add_argument("--kubernetesOwner", dest="kubernetes_owner", default=cls.get_default_kubernetes_owner(),
                            help="Username to mark Kubernetes jobs with.  "
                                 "(default: %(default)s)")
        parser.add_argument("--kubernetesServiceAccount", dest="kubernetes_service_account", default=None,
                            help="Service account to run jobs as.  "
                                 "(default: %(default)s)")

    OptionType = TypeVar('OptionType')
    @classmethod
    def setOptions(cls, setOption: Callable[[str, Optional[Callable[[str], OptionType]], Optional[Callable[[OptionType], None]], Optional[OptionType], Optional[List[str]]], None]) -> None:
        setOption("kubernetes_host_path", default=None, env=['TOIL_KUBERNETES_HOST_PATH'])
        setOption("kubernetes_owner", default=cls.get_default_kubernetes_owner(), env=['TOIL_KUBERNETES_OWNER'])
        setOption("kubernetes_service_account", default=None, env=['TOIL_KUBERNETES_SERVICE_ACCOUNT'])
<|MERGE_RESOLUTION|>--- conflicted
+++ resolved
@@ -93,13 +93,8 @@
         # Get our namespace (and our Kubernetes credentials to make sure they exist)
         self.namespace = self._api('namespace')
 
-<<<<<<< HEAD
-        # Decide if we are going to mount a Kubernetes host path as the work dir in the workers.
-        # If we do this and the work dir is the default of the temp dir, caches will be shared.
-=======
         # Decide if we are going to mount a Kubernetes host path as the Toil
         # work dir in the workers, for shared caching.
->>>>>>> d62dc5b0
         self.host_path = config.kubernetes_host_path
 
         # Get the service account name to use, if any.
