--- conflicted
+++ resolved
@@ -393,13 +393,7 @@
             with attempt:
                 items = list(self.filesDomain.select(
                     consistent_read=True,
-<<<<<<< HEAD
-                    query="select version from `{}` where ownerID='{}'".format(
-                        self.filesDomain.name, jobStoreID)))
-=======
-                    query="select version from `%s` where ownerID='%s'" % (
-                        self.filesDomain.name, job_id)))
->>>>>>> 0e7d1547
+                    query="select version from `{}` where ownerID='{}'".format(self.filesDomain.name, job_id)))
         assert items is not None
         if items:
             logger.debug("Deleting %d file(s) associated with job %s", len(items), job_id)
@@ -447,13 +441,7 @@
             info.save()
             return FileID(info.fileID, size) if shared_file_name is None else None
         else:
-<<<<<<< HEAD
-            return super()._importFile(otherCls, url,
-                                                        sharedFileName=sharedFileName)
-=======
-            return super(AWSJobStore, self)._import_file(otherCls, uri,
-                                                        shared_file_name=shared_file_name)
->>>>>>> 0e7d1547
+            return super()._importFile(otherCls, url, shared_file_name=shared_file_name)
 
     def _export_file(self, otherCls, file_id, uri):
         if issubclass(otherCls, AWSJobStore):
@@ -461,11 +449,7 @@
             info = self.FileInfo.loadOrFail(file_id)
             info.copyTo(dstObj)
         else:
-<<<<<<< HEAD
-            super()._defaultExportFile(otherCls, jobStoreFileID, url)
-=======
-            super(AWSJobStore, self)._default_export_file(otherCls, file_id, uri)
->>>>>>> 0e7d1547
+            super()._default_export_file(otherCls, file_id, uri)
 
     @classmethod
     def get_size(cls, url):
@@ -534,7 +518,7 @@
         if existing is True and not objExists:
             raise RuntimeError(f"Key '{keyName}' does not exist in bucket '{bucketName}'.")
         elif existing is False and objExists:
-            raise RuntimeError("Key '{keyName}' exists in bucket '{bucketName}'.")
+            raise RuntimeError(f"Key '{keyName}' exists in bucket '{bucketName}'.")
 
         if not objExists:
             obj.put()  # write an empty file
