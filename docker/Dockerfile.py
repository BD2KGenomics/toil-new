--- conflicted
+++ resolved
@@ -141,11 +141,13 @@
     RUN chmod 777 /usr/bin/waitForKey.sh && chmod 777 /usr/bin/customDockerInit.sh && chmod 777 /usr/local/bin/singularity
 
     # The stock pip is too old and can't install from sdist with extras
-<<<<<<< HEAD
-    # RUN curl https://bootstrap.pypa.io/get-pip.py | {python}
+    RUN curl https://bootstrap.pypa.io/get-pip.py | {python}
 
     # Default setuptools is too old
-    # RUN {pip} install --upgrade setuptools==45
+    RUN {pip} install --upgrade setuptools==59.7.0
+
+    # Include virtualenv, as it is still the recommended way to deploy pipelines
+    RUN {pip} install --upgrade virtualenv==20.0.17
     
     RUN apt update
 
@@ -157,23 +159,10 @@
         && curl https://bootstrap.pypa.io/get-pip.py | python3 \
         && python3.8 -m pip install --upgrade setuptools==45
 
-    
-
-    
-    #RUN curl https://bootstrap.pypa.io/get-pip.py | python3
+    RUN curl https://bootstrap.pypa.io/get-pip.py | python3
     
     # Include virtualenv, as it is still the recommended way to deploy pipelines
     RUN python3.8 -m pip install --upgrade virtualenv==20.8.1
-
-=======
-    RUN {pip} install --upgrade pip==21.3.1
-
-    # Default setuptools is too old
-    RUN {pip} install --upgrade setuptools==59.7.0
-
-    # Include virtualenv, as it is still the recommended way to deploy pipelines
-    RUN {pip} install --upgrade virtualenv==20.0.17
->>>>>>> 4dd757f5
 
     # Install s3am (--never-download prevents silent upgrades to pip, wheel and setuptools)
     RUN virtualenv --python {python} --never-download /home/s3am
@@ -194,12 +183,9 @@
         && chmod u+x /usr/local/bin/docker \
         && /usr/local/bin/docker -v
 
-<<<<<<< HEAD
     # Fix for Mesos interface dependency missing on ubuntu
     RUN /home/s3am/bin/pip install protobuf==3.0.0
 
-=======
->>>>>>> 4dd757f5
     # Fix for https://issues.apache.org/jira/browse/MESOS-3793
     ENV MESOS_LAUNCHER=posix
 
