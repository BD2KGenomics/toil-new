# Copyright (C) 2015-2021 Regents of the University of California
#
# Licensed under the Apache License, Version 2.0 (the "License");
# you may not use this file except in compliance with the License.
# You may obtain a copy of the License at
#
#     http://www.apache.org/licenses/LICENSE-2.0
#
# Unless required by applicable law or agreed to in writing, software
# distributed under the License is distributed on an "AS IS" BASIS,
# WITHOUT WARRANTIES OR CONDITIONS OF ANY KIND, either express or implied.
# See the License for the specific language governing permissions and
# limitations under the License.
import logging
import os
import pickle
import re
import requests
import subprocess
import sys
import tempfile
import time
import uuid

from argparse import ArgumentParser, ArgumentDefaultsHelpFormatter
from typing import Optional, Callable, Any, List

from toil import logProcessContext, lookupEnvVar
from toil.batchSystems.options import (add_all_batchsystem_options,
                                       set_batchsystem_config_defaults,
                                       set_batchsystem_options)
from toil.lib.humanize import bytes2human, human2bytes
from toil.lib.retry import retry
from toil.provisioners import (add_provisioner_options,
                               check_valid_node_types,
                               cluster_factory)
from toil.provisioners.aws import zone_to_region
from toil.realtimeLogger import RealtimeLogger
from toil.statsAndLogging import (add_logging_options,
                                  root_logger,
                                  set_logging_from_options)
from toil.version import dockerRegistry, dockerTag, version

# aim to pack autoscaling jobs within a 30 minute block before provisioning a new node
defaultTargetTime = 1800
logger = logging.getLogger(__name__)


class Config:
    """Class to represent configuration operations for a toil workflow run."""
    def __init__(self):
        # Core options
        self.workflowID = None
        """This attribute uniquely identifies the job store and therefore the workflow. It is
        necessary in order to distinguish between two consecutive workflows for which
        self.jobStore is the same, e.g. when a job store name is reused after a previous run has
        finished sucessfully and its job store has been clean up."""
        self.workflowAttemptNumber = None
        self.jobStore = None
        self.logLevel = logging.getLevelName(root_logger.getEffectiveLevel())
        self.workDir = None
        self.noStdOutErr = False
        self.stats = False

        # Because the stats option needs the jobStore to persist past the end of the run,
        # the clean default value depends the specified stats option and is determined in setOptions
        self.clean = None
        self.cleanWorkDir = None
        self.clusterStats = None

        # Restarting the workflow options
        self.restart = False

        # Batch system options
        set_batchsystem_config_defaults(self)

        # Autoscaling options
        self.provisioner = None
        self.nodeTypes = []
        check_valid_node_types(self.provisioner, self.nodeTypes)
        self.nodeOptions = None
        self.minNodes = None
        self.maxNodes = [10]
        self.targetTime = defaultTargetTime
        self.betaInertia = 0.1
        self.scaleInterval = 60
        self.preemptableCompensation = 0.0
        self.nodeStorage = 50
        self.nodeStorageOverrides = []
        self.metrics = False

        # Parameters to limit service jobs, so preventing deadlock scheduling scenarios
        self.maxPreemptableServiceJobs = sys.maxsize
        self.maxServiceJobs = sys.maxsize
        self.deadlockWait = 60  # Number of seconds we must be stuck with all services before declaring a deadlock
        self.deadlockCheckInterval = 30  # Minimum polling delay for deadlocks
        self.statePollingWait = 1  # Number of seconds to wait before querying job state

        # Resource requirements
        self.defaultMemory = 2147483648
        self.defaultCores = 1
        self.defaultDisk = 2147483648
        self.readGlobalFileMutableByDefault = False
        self.defaultPreemptable = False
        self.maxCores = sys.maxsize
        self.maxMemory = sys.maxsize
        self.maxDisk = sys.maxsize

        # Retrying/rescuing jobs
        self.retryCount = 1
        self.enableUnlimitedPreemptableRetries = False
        self.doubleMem = False
        self.maxJobDuration = sys.maxsize
        self.rescueJobsFrequency = 3600

        # Misc
        self.disableCaching = False
        self.disableChaining = False
        self.disableJobStoreChecksumVerification = False
        self.maxLogFileSize = 64000
        self.writeLogs = None
        self.writeLogsGzip = None
        self.writeLogsFromAllJobs = False
        self.sseKey = None
        self.servicePollingInterval = 60
        self.useAsync = True
        self.forceDockerAppliance = False
        self.runCwlInternalJobsOnWorkers = False
        self.statusWait = 3600
        self.disableProgress = False

        # Debug options
        self.debugWorker = False
        self.disableWorkerOutputCapture = False
        self.badWorker = 0.0
        self.badWorkerFailInterval = 0.01

        # CWL
        self.cwl = False

    def setOptions(self, options) -> None:
        """Creates a config object from the options object."""
        def set_option(option_name: str,
                       parsing_function: Optional[Callable] = None,
                       check_function: Optional[Callable] = None,
                       default: Any = None) -> None:
            option_value = getattr(options, option_name, default)

            if option_value is not None:
                if parsing_function is not None:
                    option_value = parsing_function(option_value)
                if check_function is not None:
                    try:
                        check_function(option_value)
                    except AssertionError:
                        raise RuntimeError(f"The {option_name} option has an invalid value: {option_value}")
                setattr(self, option_name, option_value)

        # Function to parse integer from string expressed in different formats
        h2b = lambda x: human2bytes(str(x))

        def parse_jobstore(jobstore_uri: str):
            name, rest = Toil.parseLocator(jobstore_uri)
            if name == 'file':
                # We need to resolve relative paths early, on the leader, because the worker process
                # may have a different working directory than the leader, e.g. under Mesos.
                return Toil.buildLocator(name, os.path.abspath(rest))
            else:
                return jobstore_uri

        def parse_str_list(s: str):
            return [str(x) for x in s.split(",")]

        def parse_int_list(s: str):
            return [int(x) for x in s.split(",")]

        # Core options
        set_option("jobStore", parsing_function=parse_jobstore)
        # TODO: LOG LEVEL STRING
        set_option("workDir")
        if self.workDir is not None:
            self.workDir = os.path.abspath(self.workDir)
            if not os.path.exists(self.workDir):
                raise RuntimeError(f"The path provided to --workDir ({self.workDir}) does not exist.")
        set_option("noStdOutErr")
        set_option("stats")
        set_option("cleanWorkDir")
        set_option("clean")
        if self.stats:
            if self.clean != "never" and self.clean is not None:
                raise RuntimeError("Contradicting options passed: Clean flag is set to %s "
                                   "despite the stats flag requiring "
                                   "the jobStore to be intact at the end of the run. "
                                   "Set clean to \'never\'" % self.clean)
            self.clean = "never"
        elif self.clean is None:
            self.clean = "onSuccess"
        set_option('clusterStats')
        set_option("restart")

        # Batch system options
<<<<<<< HEAD
        setOption("batchSystem")
        set_batchsystem_options(self.batchSystem, setOption)
        setOption("disableAutoDeployment")
        setOption("scale", float, fC(0.0))
        setOption("parasolCommand")
        setOption("parasolMaxBatches", int, iC(1))
        setOption("linkImports")
        setOption("moveExports")
        setOption("allocate_mem")
        setOption("mesosMasterAddress")
        setOption("kubernetesHostPath")
        setOption("environment", parseSetEnv)
=======
        set_option("batchSystem")
        set_batchsystem_options(self.batchSystem, set_option)
        set_option("disableAutoDeployment")
        set_option("scale", float, fC(0.0))
        set_option("parasolCommand")
        set_option("parasolMaxBatches", int, iC(1))
        set_option("linkImports")
        set_option("moveExports")
        set_option("mesosMasterAddress")
        set_option("kubernetesHostPath")
        set_option("environment", parseSetEnv)
>>>>>>> 0003f6ef

        # Autoscaling options
        set_option("provisioner")
        set_option("nodeTypes", parse_str_list)
        set_option("nodeOptions")
        set_option("minNodes", parse_int_list)
        set_option("maxNodes", parse_int_list)
        set_option("targetTime", int)
        if self.targetTime <= 0:
            raise RuntimeError(f'targetTime ({self.targetTime}) must be a positive integer!')
        set_option("betaInertia", float)
        if not 0.0 <= self.betaInertia <= 0.9:
            raise RuntimeError(f'betaInertia ({self.betaInertia}) must be between 0.0 and 0.9!')
        set_option("scaleInterval", float)
        set_option("metrics")
        set_option("preemptableCompensation", float)
        if not 0.0 <= self.preemptableCompensation <= 1.0:
            raise RuntimeError(f'preemptableCompensation ({self.preemptableCompensation}) must be between 0.0 and 1.0!')
        set_option("nodeStorage", int)

        def check_nodestoreage_overrides(overrides: List[str]) -> None:
            for override in overrides:
                tokens = override.split(":")
                assert len(tokens) == 2, \
                    'Each component of --nodeStorageOverrides must have nodeType:nodeStorage'
                assert any(tokens[0] in n for n in self.nodeTypes), \
                    'nodeType of --nodeStorageOverrides must be among --nodeTypes'
                assert tokens[1].isdigit(), \
                    'nodeStorage must be an integer in --nodeStorageOverrides'
        set_option("nodeStorageOverrides", parse_str_list, check_function=check_nodestoreage_overrides)

        # Parameters to limit service jobs / detect deadlocks
        set_option("maxServiceJobs", int)
        set_option("maxPreemptableServiceJobs", int)
        set_option("deadlockWait", int)
        set_option("deadlockCheckInterval", int)
        set_option("statePollingWait", int)

        # Resource requirements
        set_option("defaultMemory", h2b, iC(1))
        set_option("defaultCores", float, fC(1.0))
        set_option("defaultDisk", h2b, iC(1))
        set_option("readGlobalFileMutableByDefault")
        set_option("maxCores", int, iC(1))
        set_option("maxMemory", h2b, iC(1))
        set_option("maxDisk", h2b, iC(1))
        set_option("defaultPreemptable")

        # Retrying/rescuing jobs
        set_option("retryCount", int, iC(1))
        set_option("enableUnlimitedPreemptableRetries")
        set_option("doubleMem")
        set_option("maxJobDuration", int, iC(1))
        set_option("rescueJobsFrequency", int, iC(1))

        # Misc
        set_option("maxLocalJobs", int)
        set_option("disableCaching")
        set_option("disableChaining")
        set_option("disableJobStoreChecksumVerification")
        set_option("maxLogFileSize", h2b, iC(1))
        set_option("writeLogs")
        set_option("writeLogsGzip")
        set_option("writeLogsFromAllJobs")
        set_option("runCwlInternalJobsOnWorkers")
        set_option("disableProgress")

        assert not (self.writeLogs and self.writeLogsGzip), \
            "Cannot use both --writeLogs and --writeLogsGzip at the same time."
        assert not self.writeLogsFromAllJobs or self.writeLogs or self.writeLogsGzip, \
            "To enable --writeLogsFromAllJobs, either --writeLogs or --writeLogsGzip must be set."

        def check_sse_key(sse_key: str) -> None:
            with open(sse_key) as f:
                assert len(f.readline().rstrip()) == 32, 'SSE key appears to be invalid.'

        set_option("sseKey", check_function=check_sse_key)
        set_option("servicePollingInterval", float, fC(0.0))
        set_option("forceDockerAppliance")

        # Debug options
        set_option("debugWorker")
        set_option("disableWorkerOutputCapture")
        set_option("badWorker", float, fC(0.0, 1.0))
        set_option("badWorkerFailInterval", float, fC(0.0))

    def __eq__(self, other):
        return self.__dict__ == other.__dict__

    def __hash__(self):
        return self.__dict__.__hash__()


JOBSTORE_HELP = ("The location of the job store for the workflow.  "
                 "A job store holds persistent information about the jobs, stats, and files in a "
                 "workflow. If the workflow is run with a distributed batch system, the job "
                 "store must be accessible by all worker nodes. Depending on the desired "
                 "job store implementation, the location should be formatted according to "
                 "one of the following schemes:\n\n"
                 "file:<path> where <path> points to a directory on the file systen\n\n"
                 "aws:<region>:<prefix> where <region> is the name of an AWS region like "
                 "us-west-2 and <prefix> will be prepended to the names of any top-level "
                 "AWS resources in use by job store, e.g. S3 buckets.\n\n "
                 "google:<project_id>:<prefix> TODO: explain\n\n"
                 "For backwards compatibility, you may also specify ./foo (equivalent to "
                 "file:./foo or just file:foo) or /bar (equivalent to file:/bar).")


def parser_with_common_options(provisioner_options=False, jobstore_option=True):
    parser = ArgumentParser(prog='Toil', formatter_class=ArgumentDefaultsHelpFormatter)

    if provisioner_options:
        add_provisioner_options(parser)

    if jobstore_option:
        parser.add_argument('jobStore', type=str, help=JOBSTORE_HELP)

    # always add these
    add_logging_options(parser)
    parser.add_argument("--version", action='version', version=version)
    parser.add_argument("--tempDirRoot", dest="tempDirRoot", type=str, default=tempfile.gettempdir(),
                        help="Path to where temporary directory containing all temp files are created, "
                             "by default generates a fresh tmp dir with 'tempfile.gettempdir()'.")
    return parser


def addOptions(parser: ArgumentParser, config: Config = Config()):
    if not isinstance(parser, ArgumentParser):
        raise ValueError(f"Unanticipated class: {parser.__class__}.  Must be: argparse.ArgumentParser.")

    add_logging_options(parser)
    parser.register("type", "bool", parseBool)  # Custom type for arg=True/False.

    # Core options
    core_options = parser.add_argument_group(
        title="Toil core options.",
        description="Options to specify the location of the Toil workflow and "
                    "turn on stats collation about the performance of jobs."
    )
    core_options.add_argument('jobStore', type=str, help=JOBSTORE_HELP)
    core_options.add_argument("--workDir", dest="workDir", default=None,
                              help="Absolute path to directory where temporary files generated during the Toil "
                                   "run should be placed. Standard output and error from batch system jobs "
                                   "(unless --noStdOutErr) will be placed in this directory. A cache directory "
                                   "may be placed in this directory. Temp files and folders will be placed in a "
                                   "directory toil-<workflowID> within workDir. The workflowID is generated by "
                                   "Toil and will be reported in the workflow logs. Default is determined by the "
                                   "variables (TMPDIR, TEMP, TMP) via mkdtemp. This directory needs to exist on "
                                   "all machines running jobs; if capturing standard output and error from batch "
                                   "system jobs is desired, it will generally need to be on a shared file system. "
                                   "When sharing a cache between containers on a host, this directory must be "
                                   "shared between the containers.")
    core_options.add_argument("--noStdOutErr", dest="noStdOutErr", action="store_true", default=None,
                              help="Do not capture standard output and error from batch system jobs.")
    core_options.add_argument("--stats", dest="stats", action="store_true", default=None,
                              help="Records statistics about the toil workflow to be used by 'toil stats'.")
    clean_choices = ['always', 'onError', 'never', 'onSuccess']
    core_options.add_argument("--clean", dest="clean", choices=clean_choices, default=None,
                              help=f"Determines the deletion of the jobStore upon completion of the program.  "
                                   f"Choices: {clean_choices}.  The --stats option requires information from the "
                                   f"jobStore upon completion so the jobStore will never be deleted with that flag.  "
                                   f"If you wish to be able to restart the run, choose \'never\' or \'onSuccess\'.  "
                                   f"Default is \'never\' if stats is enabled, and \'onSuccess\' otherwise.")
    core_options.add_argument("--cleanWorkDir", dest="cleanWorkDir", choices=clean_choices, default='always',
                              help=f"Determines deletion of temporary worker directory upon completion of a job.  "
                                   f"Choices: {clean_choices}.  Default = always.  WARNING: This option should be "
                                   f"changed for debugging only.  Running a full pipeline with this option could "
                                   f"fill your disk with excessive intermediate data.")
    core_options.add_argument("--clusterStats", dest="clusterStats", nargs='?', action='store', default=None,
                              const=os.getcwd(),
                              help="If enabled, writes out JSON resource usage statistics to a file.  "
                                   "The default location for this file is the current working directory, but an "
                                   "absolute path can also be passed to specify where this file should be written. "
                                   "This options only applies when using scalable batch systems.")

    # Restarting the workflow options
    restart_options = parser.add_argument_group(
        title="Toil options for restarting an existing workflow.",
        description="Allows the restart of an existing workflow"
    )
    restart_options.add_argument("--restart", dest="restart", default=None, action="store_true",
                                 help="If --restart is specified then will attempt to restart existing workflow "
                                      "at the location pointed to by the --jobStore option. Will raise an exception "
                                      "if the workflow does not exist")

    # Batch system options
    batchsystem_options = parser.add_argument_group(
        title="Toil options for specifying the batch system.",
        description="Allows the specification of the batch system."
    )
    batchsystem_options.add_argument("--statePollingWait", dest="statePollingWait", default=1, type=int,
                                     help="Time, in seconds, to wait before doing a scheduler query for job state.  "
                                          "Return cached results if within the waiting period.")
    add_all_batchsystem_options(batchsystem_options)

    # Auto scaling options
    autoscaling_options = parser.add_argument_group(
        title="Toil options for autoscaling the cluster of worker nodes.",
        description="Allows the specification of the minimum and maximum number of nodes in an autoscaled cluster, "
                    "as well as parameters to control the level of provisioning."
    )
    provisioner_choices = ['aws', 'gce']
    autoscaling_options.add_argument("--provisioner", dest="provisioner", choices=provisioner_choices,
                                     help=f"The provisioner for cluster auto-scaling. The currently supported choices "
                                          f"are {provisioner_choices}.  The default is {config.provisioner}.")
    autoscaling_options.add_argument('--nodeTypes', default=None,
                                     help="List of worker node types separated by commas. The syntax for each node "
                                          "type depends on the provisioner used.  For the AWS provisioner this is the "
                                          "name of an EC2 instance type, optionally followed by a colon and the price "
                                          "in dollars to bid for a spot instance of that type.  For example: "
                                          "'c3.8xlarge:0.42'.  If no spot bid is specified, nodes of this type will "
                                          "be non-preemptable (non-discounted and not subject to potential early "
                                          "termination based on the availability of discounted instances).  It is "
                                          "acceptable to specify an instance as both preemptable and non-preemptable, "
                                          "including it twice in the list. In that case, preemptable nodes of that "
                                          "type will be preferred when creating new nodes once the maximum number of "
                                          "preemptable-nodes has been reached.")
    autoscaling_options.add_argument('--minNodes', default=None,
                                     help="Mininum number of nodes of each type in the cluster, if using "
                                          "auto-scaling.  This should be provided as a comma-separated list of the "
                                          "same length as the list of node types. default=0")
    autoscaling_options.add_argument('--maxNodes', default=None,
                                     help=f"Maximum number of nodes of each type in the cluster, if using autoscaling, "
                                          f"provided as a comma-separated list.  The first value is used as a default "
                                          f"if the list length is less than the number of nodeTypes.  "
                                          f"default={config.maxNodes[0]}")
    autoscaling_options.add_argument("--targetTime", dest="targetTime", default=None,
                                     help=f"Sets how rapidly you aim to complete jobs in seconds. Shorter times mean "
                                          f"more aggressive parallelization. The autoscaler attempts to scale up/down "
                                          f"so that it expects all queued jobs will complete within targetTime "
                                          f"seconds.  default={config.targetTime}")
    autoscaling_options.add_argument("--betaInertia", dest="betaInertia", default=None,
                                     help=f"A smoothing parameter to prevent unnecessary oscillations in the number "
                                          f"of provisioned nodes. This controls an exponentially weighted moving "
                                          f"average of the estimated number of nodes. A value of 0.0 disables any "
                                          f"smoothing, and a value of 0.9 will smooth so much that few changes will "
                                          f"ever be made.  Must be between 0.0 and 0.9.  default={config.betaInertia}")
    autoscaling_options.add_argument("--scaleInterval", dest="scaleInterval", default=None,
                                     help=f"The interval (seconds) between assessing if the scale of "
                                          f"the cluster needs to change. default={config.scaleInterval}")
    autoscaling_options.add_argument("--preemptableCompensation", dest="preemptableCompensation", default=None,
                                     help=f"The preference of the autoscaler to replace preemptable nodes with "
                                          f"non-preemptable nodes, when preemptable nodes cannot be started for some "
                                          f"reason. Defaults to {config.preemptableCompensation}. This value must be "
                                          f"between 0.0 and 1.0, inclusive.  A value of 0.0 disables such "
                                          f"compensation, a value of 0.5 compensates two missing preemptable nodes "
                                          f"with a non-preemptable one. A value of 1.0 replaces every missing "
                                          f"pre-emptable node with a non-preemptable one.")
    autoscaling_options.add_argument("--nodeStorage", dest="nodeStorage", default=50,
                                     help="Specify the size of the root volume of worker nodes when they are launched "
                                          "in gigabytes. You may want to set this if your jobs require a lot of disk "
                                          "space.  (default: %(default)s).")
    autoscaling_options.add_argument('--nodeStorageOverrides', default=None,
                                     help="Comma-separated list of nodeType:nodeStorage that are used to override "
                                          "the default value from --nodeStorage for the specified nodeType(s).  "
                                          "This is useful for heterogeneous jobs where some tasks require much more "
                                          "disk than others.")
    autoscaling_options.add_argument("--metrics", dest="metrics", default=False, action="store_true",
                                     help="Enable the prometheus/grafana dashboard for monitoring CPU/RAM usage, "
                                          "queue size, and issued jobs.")

    # Parameters to limit service jobs / detect service deadlocks
    if not config.cwl:
        service_options = parser.add_argument_group(
            title="Toil options for limiting the number of service jobs and detecting service deadlocks",
            description="Allows the specification of the maximum number of service jobs in a cluster.  By keeping "
                        "this limited we can avoid nodes occupied with services causing deadlocks."
        )
        service_options.add_argument("--maxServiceJobs", dest="maxServiceJobs", default=None, type=int,
                                     help=f"The maximum number of service jobs that can be run concurrently, "
                                          f"excluding service jobs running on preemptable nodes.  "
                                          f"default={config.maxServiceJobs}")
        service_options.add_argument("--maxPreemptableServiceJobs", dest="maxPreemptableServiceJobs", default=None,
                                     type=int,
                                     help=f"The maximum number of service jobs that can run concurrently on "
                                          f"preemptable nodes.  default={config.maxPreemptableServiceJobs}")
        service_options.add_argument("--deadlockWait", dest="deadlockWait", default=None, type=int,
                                     help=f"Time, in seconds, to tolerate the workflow running only the same service "
                                          f"jobs, with no jobs to use them, before declaring the workflow to be "
                                          f"deadlocked and stopping.  default={config.deadlockWait}")
        service_options.add_argument("--deadlockCheckInterval", dest="deadlockCheckInterval", default=None, type=int,
                                     help="Time, in seconds, to wait between checks to see if the workflow is stuck "
                                          "running only service jobs, with no jobs to use them. Should be shorter "
                                          "than --deadlockWait. May need to be increased if the batch system cannot "
                                          "enumerate running jobs quickly enough, or if polling for running jobs is "
                                          "placing an unacceptable load on a shared cluster.  "
                                          "default={config.deadlockCheckInterval}")

    # Resource requirements
    resource_options = parser.add_argument_group(
        title="Toil options for cores/memory requirements.",
        description="The options to specify default cores/memory requirements (if not specified by the jobs "
                    "themselves), and to limit the total amount of memory/cores requested from the batch system."
    )
    resource_help_msg = ('The {} amount of {} to request for a job.  '
                         'Only applicable to jobs that do not specify an explicit value for this requirement.  '
                         '{}.  '
                         'Default is {}.')
    cpu_note = 'Fractions of a core (for example 0.1) are supported on some batch systems [mesos, single_machine]'
    disk_mem_note = 'Standard suffixes like K, Ki, M, Mi, G or Gi are supported'
    resource_options.add_argument('--defaultMemory', dest='defaultMemory', default=None, metavar='INT',
                                  help=resource_help_msg.format('default', 'memory', disk_mem_note,
                                                                bytes2human(config.defaultMemory, symbols="iec")))
    resource_options.add_argument('--defaultCores', dest='defaultCores', default=None, metavar='FLOAT',
                                  help=resource_help_msg.format('default', 'cpu', cpu_note, str(config.defaultCores)))
    resource_options.add_argument('--defaultDisk', dest='defaultDisk', default=None, metavar='INT',
                                  help=resource_help_msg.format('default', 'disk', disk_mem_note,
                                                                bytes2human(config.defaultDisk, symbols="iec")))
    resource_options.add_argument('--maxCores', dest='maxCores', default=None, metavar='INT',
                                  help=resource_help_msg.format('max', 'cpu', cpu_note, str(config.maxCores)))
    resource_options.add_argument('--maxMemory', dest='maxMemory', default=None, metavar='INT',
                                  help=resource_help_msg.format('max', 'memory', disk_mem_note,
                                                                bytes2human(config.maxMemory, symbols="iec")))
    resource_options.add_argument('--maxDisk', dest='maxDisk', default=None, metavar='INT',
                                  help=resource_help_msg.format('max', 'disk', disk_mem_note,
                                                                bytes2human(config.maxDisk, symbols="iec")))

    # Retrying/rescuing jobs
    job_options = parser.add_argument_group(
        title="Toil options for rescuing/killing/restarting jobs.",
        description="The options for jobs that either run too long/fail or get lost (some batch systems have issues!)."
    )
    job_options.add_argument("--retryCount", dest="retryCount", default=None,
                             help=f"Number of times to retry a failing job before giving up and "
                                  f"labeling job failed. default={config.retryCount}")
    job_options.add_argument("--enableUnlimitedPreemptableRetries", dest="enableUnlimitedPreemptableRetries",
                             action='store_true', default=False,
                             help="If set, preemptable failures (or any failure due to an instance getting "
                                  "unexpectedly terminated) will not count towards job failures and --retryCount.")
    job_options.add_argument("--doubleMem", dest="doubleMem", action='store_true', default=False,
                             help="If set, batch jobs which die to reaching memory limit on batch schedulers "
                                  "will have their memory doubled and they will be retried. The remaining "
                                  "retry count will be reduced by 1. Currently supported by LSF.")
    job_options.add_argument("--maxJobDuration", dest="maxJobDuration", default=None,
                             help=f"Maximum runtime of a job (in seconds) before we kill it (this is a lower bound, "
                                  f"and the actual time before killing the job may be longer).  "
                                  f"default={config.maxJobDuration}")
    job_options.add_argument("--rescueJobsFrequency", dest="rescueJobsFrequency", default=None,
                             help=f"Period of time to wait (in seconds) between checking for missing/overlong jobs, "
                                  f"that is jobs which get lost by the batch system. Expert parameter.  "
                                  f"default={config.rescueJobsFrequency}")

    # Debug options
    debug_options = parser.add_argument_group(
        title="Toil debug options.",
        description="Debug options for finding problems or helping with testing."
    )
    debug_options.add_argument("--debugWorker", default=False, action="store_true",
                               help="Experimental no forking mode for local debugging.  Specifically, workers "
                                    "are not forked and stderr/stdout are not redirected to the log.")
    debug_options.add_argument("--disableWorkerOutputCapture", default=False, action="store_true",
                               help="Let worker output go to worker's standard out/error instead of per-job logs.")
    debug_options.add_argument("--badWorker", dest="badWorker", default=None,
                               help=f"For testing purposes randomly kill --badWorker proportion of jobs using "
                                    f"SIGKILL.  default={config.badWorker}")
    debug_options.add_argument("--badWorkerFailInterval", dest="badWorkerFailInterval", default=None,
                               help=f"When killing the job pick uniformly within the interval from 0.0 to "
                                    f"--badWorkerFailInterval seconds after the worker starts.  "
                                    f"default={config.badWorkerFailInterval}")

    # Misc options
    misc_options = parser.add_argument_group(
        title="Toil miscellaneous options.",
        description="Everything else."
    )
    misc_options.add_argument('--disableCaching', dest='disableCaching', type='bool', nargs='?', const=True,
                              default=False,
                              help='Disables caching in the file store. This flag must be set to use '
                                   'a batch system that does not support cleanup, such as Parasol.')
    misc_options.add_argument('--disableChaining', dest='disableChaining', action='store_true', default=False,
                              help="Disables chaining of jobs (chaining uses one job's resource allocation "
                                   "for its successor job if possible).")
    misc_options.add_argument("--disableJobStoreChecksumVerification", dest="disableJobStoreChecksumVerification",
                              default=False, action="store_true",
                              help="Disables checksum verification for files transferred to/from the job store.  "
                                   "Checksum verification is a safety check to ensure the data is not corrupted "
                                   "during transfer. Currently only supported for non-streaming AWS files.")
    misc_options.add_argument("--maxLogFileSize", dest="maxLogFileSize", default=None,
                              help=f"The maximum size of a job log file to keep (in bytes), log files larger than "
                                   f"this will be truncated to the last X bytes. Setting this option to zero will "
                                   f"prevent any truncation. Setting this option to a negative value will truncate "
                                   f"from the beginning.  Default={bytes2human(config.maxLogFileSize)}")
    misc_options.add_argument("--writeLogs", dest="writeLogs", nargs='?', action='store', default=None,
                              const=os.getcwd(),
                              help="Write worker logs received by the leader into their own files at the specified "
                                   "path. Any non-empty standard output and error from failed batch system jobs will "
                                   "also be written into files at this path.  The current working directory will be "
                                   "used if a path is not specified explicitly. Note: By default only the logs of "
                                   "failed jobs are returned to leader. Set log level to 'debug' or enable "
                                   "'--writeLogsFromAllJobs' to get logs back from successful jobs, and adjust "
                                   "'maxLogFileSize' to control the truncation limit for worker logs.")
    misc_options.add_argument("--writeLogsGzip", dest="writeLogsGzip", nargs='?', action='store', default=None,
                              const=os.getcwd(),
                              help="Identical to --writeLogs except the logs files are gzipped on the leader.")
    misc_options.add_argument("--writeLogsFromAllJobs", dest="writeLogsFromAllJobs", action='store_true',
                              default=False,
                              help="Whether to write logs from all jobs (including the successful ones) without "
                                   "necessarily setting the log level to 'debug'. Ensure that either --writeLogs "
                                   "or --writeLogsGzip is set if enabling this option.")
    misc_options.add_argument("--realTimeLogging", dest="realTimeLogging", action="store_true", default=False,
                              help="Enable real-time logging from workers to masters")
    misc_options.add_argument("--sseKey", dest="sseKey", default=None,
                              help="Path to file containing 32 character key to be used for server-side encryption on "
                                   "awsJobStore or googleJobStore. SSE will not be used if this flag is not passed.")
    misc_options.add_argument("--setEnv", '-e', metavar='NAME=VALUE or NAME', dest="environment", default=[],
                              action="append",
                              help="Set an environment variable early on in the worker. If VALUE is omitted, it will "
                                   "be looked up in the current environment. Independently of this option, the worker "
                                   "will try to emulate the leader's environment before running a job, except for "
                                   "some variables known to vary across systems.  Using this option, a variable can "
                                   "be injected into the worker process itself before it is started.")
    misc_options.add_argument("--servicePollingInterval", dest="servicePollingInterval", default=None,
                              help=f"Interval of time service jobs wait between polling for the existence of the "
                                   f"keep-alive flag.  Default: {config.servicePollingInterval}")
    misc_options.add_argument('--forceDockerAppliance', dest='forceDockerAppliance', action='store_true', default=False,
                              help='Disables sanity checking the existence of the docker image specified by '
                                   'TOIL_APPLIANCE_SELF, which Toil uses to provision mesos for autoscaling.')
    misc_options.add_argument('--disableProgress', dest='disableProgress', action='store_true', default=False,
                              help="Disables the progress bar shown when standard error is a terminal.")


def parseBool(val):
    if val.lower() in ['true', 't', 'yes', 'y', 'on', '1']:
        return True
    elif val.lower() in ['false', 'f', 'no', 'n', 'off', '0']:
        return False
    else:
        raise RuntimeError("Could not interpret \"%s\" as a boolean value" % val)


def getNodeID():
    """
    Return unique ID of the current node (host).

    Tries several methods until success. The returned ID should be identical across calls from different processes on
    the same node at least until the next OS reboot.

    The last resort method is uuid.getnode() that in some rare OS configurations may return a random ID each time it is
    called. However, this method should never be reached on a Linux system, because reading from
    /proc/sys/kernel/random/boot_id will be tried prior to that. If uuid.getnode() is reached, it will be called twice,
    and exception raised if the values are not identical.
    """
    for idSourceFile in ["/var/lib/dbus/machine-id", "/proc/sys/kernel/random/boot_id"]:
        if os.path.exists(idSourceFile):
            try:
                with open(idSourceFile, "r") as inp:
                    nodeID = inp.readline().strip()
            except EnvironmentError:
                logger.warning(("Exception when trying to read ID file {}. Will try next method to get node ID.").format(idSourceFile), exc_info=True)
            else:
                if len(nodeID.split()) == 1:
                    logger.debug("Obtained node ID {} from file {}".format(nodeID, idSourceFile))
                    break
                else:
                    logger.warning(("Node ID {} from file {} contains spaces. Will try next method to get node ID.").format(nodeID, idSourceFile))
    else:
        nodeIDs = []
        for i_call in range(2):
            nodeID = str(uuid.getnode()).strip()
            if len(nodeID.split()) == 1:
                nodeIDs.append(nodeID)
            else:
                logger.warning("Node ID {} from uuid.getnode() contains spaces".format(nodeID))
        nodeID = ""
        if len(nodeIDs) == 2:
            if nodeIDs[0] == nodeIDs[1]:
                nodeID = nodeIDs[0]
            else:
                logger.warning(
                    "Different node IDs {} received from repeated calls to uuid.getnode(). You should use " \
                    "another method to generate node ID.".format(nodeIDs))

            logger.debug("Obtained node ID {} from uuid.getnode()".format(nodeID))
    if not nodeID:
        logger.warning(
            "Failed to generate stable node ID, returning empty string. If you see this message with a " \
            "work dir on a shared file system when using workers running on multiple nodes, you might experience " \
            "cryptic job failures")
    return nodeID


class Toil:
    """
    A context manager that represents a Toil workflow, specifically the batch system, job store,
    and its configuration.
    """

    def __init__(self, options):
        """
        Initialize a Toil object from the given options. Note that this is very light-weight and
        that the bulk of the work is done when the context is entered.

        :param argparse.Namespace options: command line options specified by the user
        """
        super(Toil, self).__init__()
        self.options = options
        self.config = None
        """
        :type: toil.common.Config
        """
        self._jobStore = None
        """
        :type: toil.jobStores.abstractJobStore.AbstractJobStore
        """
        self._batchSystem = None
        """
        :type: toil.batchSystems.abstractBatchSystem.AbstractBatchSystem
        """
        self._provisioner = None
        """
        :type: toil.provisioners.abstractProvisioner.AbstractProvisioner
        """
        self._jobCache = dict()
        self._inContextManager = False
        self._inRestart = False

    def __enter__(self):
        """
        Derive configuration from the command line options, load the job store and, on restart,
        consolidate the derived configuration with the one from the previous invocation of the
        workflow.
        """
        set_logging_from_options(self.options)
        config = Config()
        config.setOptions(self.options)
        jobStore = self.getJobStore(config.jobStore)
        if not config.restart:
            config.workflowAttemptNumber = 0
            jobStore.initialize(config)
        else:
            jobStore.resume()
            # Merge configuration from job store with command line options
            config = jobStore.config
            config.setOptions(self.options)
            config.workflowAttemptNumber += 1
            jobStore.writeConfig()
        self.config = config
        self._jobStore = jobStore
        self._inContextManager = True
        return self

    # noinspection PyUnusedLocal
    def __exit__(self, exc_type, exc_val, exc_tb):
        """
        Clean up after a workflow invocation. Depending on the configuration, delete the job store.
        """
        try:
            if (exc_type is not None and self.config.clean == "onError" or
                            exc_type is None and self.config.clean == "onSuccess" or
                        self.config.clean == "always"):

                try:
                    if self.config.restart and not self._inRestart:
                        pass
                    else:
                        self._jobStore.destroy()
                        logger.info("Successfully deleted the job store: %s" % str(self._jobStore))
                except:
                    logger.info("Failed to delete the job store: %s" % str(self._jobStore))
                    raise
        except Exception as e:
            if exc_type is None:
                raise
            else:
                logger.exception('The following error was raised during clean up:')
        self._inContextManager = False
        self._inRestart = False
        return False  # let exceptions through

    def start(self, rootJob):
        """
        Invoke a Toil workflow with the given job as the root for an initial run. This method
        must be called in the body of a ``with Toil(...) as toil:`` statement. This method should
        not be called more than once for a workflow that has not finished.

        :param toil.job.Job rootJob: The root job of the workflow
        :return: The root job's return value
        """
        self._assertContextManagerUsed()
        self.writePIDFile()
        if self.config.restart:
            raise ToilRestartException('A Toil workflow can only be started once. Use '
                                       'Toil.restart() to resume it.')

        self._batchSystem = self.createBatchSystem(self.config)
        self._setupAutoDeployment(rootJob.getUserScript())
        try:
            self._setBatchSystemEnvVars()
            self._serialiseEnv()
            self._cacheAllJobs()

            # Pickle the promised return value of the root job, then write the pickled promise to
            # a shared file, where we can find and unpickle it at the end of the workflow.
            # Unpickling the promise will automatically substitute the promise for the actual
            # return value.
            with self._jobStore.writeSharedFileStream('rootJobReturnValue') as fH:
                rootJob.prepareForPromiseRegistration(self._jobStore)
                promise = rootJob.rv()
                pickle.dump(promise, fH, protocol=pickle.HIGHEST_PROTOCOL)

            # Setup the first JobDescription and cache it
            rootJobDescription = rootJob.saveAsRootJob(self._jobStore)
            self._cacheJob(rootJobDescription)

            self._setProvisioner()
            return self._runMainLoop(rootJobDescription)
        finally:
            self._shutdownBatchSystem()

    def restart(self):
        """
        Restarts a workflow that has been interrupted.

        :return: The root job's return value
        """
        self._inRestart = True
        self._assertContextManagerUsed()
        self.writePIDFile()
        if not self.config.restart:
            raise ToilRestartException('A Toil workflow must be initiated with Toil.start(), '
                                       'not restart().')

        from toil.job import JobException
        try:
            self._jobStore.loadRootJob()
        except JobException:
            logger.warning(
                'Requested restart but the workflow has already been completed; allowing exports to rerun.')
            return self._jobStore.getRootJobReturnValue()

        self._batchSystem = self.createBatchSystem(self.config)
        self._setupAutoDeployment()
        try:
            self._setBatchSystemEnvVars()
            self._serialiseEnv()
            self._cacheAllJobs()
            self._setProvisioner()
            rootJobDescription = self._jobStore.clean(jobCache=self._jobCache)
            return self._runMainLoop(rootJobDescription)
        finally:
            self._shutdownBatchSystem()

    def _setProvisioner(self):
        if self.config.provisioner is None:
            self._provisioner = None
        else:
            self._provisioner = cluster_factory(provisioner=self.config.provisioner,
                                                clusterName=None,
                                                zone=None,  # read from instance meta-data
                                                nodeStorage=self.config.nodeStorage,
                                                nodeStorageOverrides=self.config.nodeStorageOverrides,
                                                sseKey=self.config.sseKey)
            self._provisioner.setAutoscaledNodeTypes(self.config.nodeTypes)

    @classmethod
    def getJobStore(cls, locator):
        """
        Create an instance of the concrete job store implementation that matches the given locator.

        :param str locator: The location of the job store to be represent by the instance

        :return: an instance of a concrete subclass of AbstractJobStore
        :rtype: toil.jobStores.abstractJobStore.AbstractJobStore
        """
        name, rest = cls.parseLocator(locator)
        if name == 'file':
            from toil.jobStores.fileJobStore import FileJobStore
            return FileJobStore(rest)
        elif name == 'aws':
            from toil.jobStores.aws.jobStore import AWSJobStore
            return AWSJobStore(rest)
        elif name == 'google':
            from toil.jobStores.googleJobStore import GoogleJobStore
            return GoogleJobStore(rest)
        else:
            raise RuntimeError("Unknown job store implementation '%s'" % name)

    @staticmethod
    def parseLocator(locator):
        if locator[0] in '/.' or ':' not in locator:
            return 'file', locator
        else:
            try:
                name, rest = locator.split(':', 1)
            except ValueError:
                raise RuntimeError('Invalid job store locator syntax.')
            else:
                return name, rest

    @staticmethod
    def buildLocator(name, rest):
        assert ':' not in name
        return f'{name}:{rest}'

    @classmethod
    def resumeJobStore(cls, locator):
        jobStore = cls.getJobStore(locator)
        jobStore.resume()
        return jobStore

    @staticmethod
    def createBatchSystem(config):
        """
        Creates an instance of the batch system specified in the given config.

        :param toil.common.Config config: the current configuration

        :rtype: batchSystems.abstractBatchSystem.AbstractBatchSystem

        :return: an instance of a concrete subclass of AbstractBatchSystem
        """
        kwargs = dict(config=config,
                      maxCores=config.maxCores,
                      maxMemory=config.maxMemory,
                      maxDisk=config.maxDisk)

        from toil.batchSystems.registry import BATCH_SYSTEM_FACTORY_REGISTRY

        try:
            batch_system = BATCH_SYSTEM_FACTORY_REGISTRY[config.batchSystem]()
        except:
            raise RuntimeError(f'Unrecognized batch system: {config.batchSystem}')

        if not config.disableCaching and not batch_system.supportsWorkerCleanup():
            raise RuntimeError(f'{config.batchSystem} currently does not support shared caching, because it '
                               'does not support cleaning up a worker after the last job '
                               'finishes. Set the --disableCaching flag if you want to '
                               'use this batch system.')
        logger.debug('Using the %s' % re.sub("([a-z])([A-Z])", r"\g<1> \g<2>", batch_system.__name__).lower())

        return batch_system(**kwargs)

    def _setupAutoDeployment(self, userScript=None):
        """
        Determine the user script, save it to the job store and inject a reference to the saved
        copy into the batch system such that it can auto-deploy the resource on the worker
        nodes.

        :param toil.resource.ModuleDescriptor userScript: the module descriptor referencing the
               user script. If None, it will be looked up in the job store.
        """
        if userScript is not None:
            # This branch is hit when a workflow is being started
            if userScript.belongsToToil:
                logger.debug('User script %s belongs to Toil. No need to auto-deploy it.', userScript)
                userScript = None
            else:
                if (self._batchSystem.supportsAutoDeployment() and
                        not self.config.disableAutoDeployment):
                    # Note that by saving the ModuleDescriptor, and not the Resource we allow for
                    # redeploying a potentially modified user script on workflow restarts.
                    with self._jobStore.writeSharedFileStream('userScript') as f:
                        pickle.dump(userScript, f, protocol=pickle.HIGHEST_PROTOCOL)
                else:
                    from toil.batchSystems.singleMachine import \
                        SingleMachineBatchSystem
                    if not isinstance(self._batchSystem, SingleMachineBatchSystem):
                        logger.warning('Batch system does not support auto-deployment. The user '
                                    'script %s will have to be present at the same location on '
                                    'every worker.', userScript)
                    userScript = None
        else:
            # This branch is hit on restarts
            from toil.jobStores.abstractJobStore import NoSuchFileException
            try:
                with self._jobStore.readSharedFileStream('userScript') as f:
                    userScript = safeUnpickleFromStream(f)
            except NoSuchFileException:
                logger.debug('User script neither set explicitly nor present in the job store.')
                userScript = None
        if userScript is None:
            logger.debug('No user script to auto-deploy.')
        else:
            logger.debug('Saving user script %s as a resource', userScript)
            userScriptResource = userScript.saveAsResourceTo(self._jobStore)
            logger.debug('Injecting user script %s into batch system.', userScriptResource)
            self._batchSystem.setUserScript(userScriptResource)

    def importFile(self, srcUrl, sharedFileName=None):
        """
        Imports the file at the given URL into job store.

        See :func:`toil.jobStores.abstractJobStore.AbstractJobStore.importFile` for a
        full description
        """
        self._assertContextManagerUsed()
        return self._jobStore.importFile(srcUrl, sharedFileName=sharedFileName)

    def exportFile(self, jobStoreFileID, dstUrl):
        """
        Exports file to destination pointed at by the destination URL.

        See :func:`toil.jobStores.abstractJobStore.AbstractJobStore.exportFile` for a
        full description
        """
        self._assertContextManagerUsed()
        self._jobStore.exportFile(jobStoreFileID, dstUrl)

    def _setBatchSystemEnvVars(self):
        """
        Sets the environment variables required by the job store and those passed on command line.
        """
        for envDict in (self._jobStore.getEnv(), self.config.environment):
            for k, v in envDict.items():
                self._batchSystem.setEnv(k, v)

    def _serialiseEnv(self):
        """
        Puts the environment in a globally accessible pickle file.
        """
        # Dump out the environment of this process in the environment pickle file.
        with self._jobStore.writeSharedFileStream("environment.pickle") as fileHandle:
            pickle.dump(dict(os.environ), fileHandle, pickle.HIGHEST_PROTOCOL)
        logger.debug("Written the environment for the jobs to the environment file")

    def _cacheAllJobs(self):
        """
        Downloads all jobs in the current job store into self.jobCache.
        """
        logger.debug('Caching all jobs in job store')
        self._jobCache = {jobDesc.jobStoreID: jobDesc for jobDesc in self._jobStore.jobs()}
        logger.debug('{} jobs downloaded.'.format(len(self._jobCache)))

    def _cacheJob(self, job):
        """
        Adds given job to current job cache.

        :param toil.job.JobDescription job: job to be added to current job cache
        """
        self._jobCache[job.jobStoreID] = job

    @staticmethod
    def getToilWorkDir(configWorkDir=None):
        """
        Returns a path to a writable directory under which per-workflow
        directories exist.  This directory is always required to exist on a
        machine, even if the Toil worker has not run yet.  If your workers and
        leader have different temp directories, you may need to set
        TOIL_WORKDIR.

        :param str configWorkDir: Value passed to the program using the --workDir flag
        :return: Path to the Toil work directory, constant across all machines
        :rtype: str
        """

        workDir = configWorkDir or os.getenv('TOIL_WORKDIR') or tempfile.gettempdir()
        if not os.path.exists(workDir):
            raise RuntimeError("The directory specified by --workDir or TOIL_WORKDIR (%s) does not "
                               "exist." % workDir)
        return workDir

    @classmethod
    def getLocalWorkflowDir(cls, workflowID, configWorkDir=None):
        """
        Returns a path to the directory where worker directories and the cache will be located
        for this workflow on this machine.

        :param str workflowID: Unique identifier for the workflow
        :param str configWorkDir: Value passed to the program using the --workDir flag
        :return: Path to the local workflow directory on this machine
        :rtype: str
        """

        # Get the global Toil work directory. This ensures that it exists.
        base = cls.getToilWorkDir(configWorkDir=configWorkDir)

        # Create a directory unique to each host and workflow in case workDir
        # is on a shared FS. This prevents workers on different nodes from
        # erasing each other's directories.
        workflowDir = os.path.join(base, 'node-%s-%s' % (workflowID, getNodeID()))
        try:
            # Directory creation is atomic
            os.mkdir(workflowDir)
        except OSError as err:
            if err.errno != 17:
                # The directory exists if a previous worker set it up.
                raise
        else:
            logger.debug('Created the workflow directory for this machine at %s' % workflowDir)
        return workflowDir

    def _runMainLoop(self, rootJob):
        """
        Runs the main loop with the given job.
        :param toil.job.Job rootJob: The root job for the workflow.
        :rtype: Any
        """
        logProcessContext(self.config)

        with RealtimeLogger(self._batchSystem,
                            level=self.options.logLevel if self.options.realTimeLogging else None):
            # FIXME: common should not import from leader
            from toil.leader import Leader
            return Leader(config=self.config,
                          batchSystem=self._batchSystem,
                          provisioner=self._provisioner,
                          jobStore=self._jobStore,
                          rootJob=rootJob,
                          jobCache=self._jobCache).run()

    def _shutdownBatchSystem(self):
        """
        Shuts down current batch system if it has been created.
        """
        assert self._batchSystem is not None

        startTime = time.time()
        logger.debug('Shutting down batch system ...')
        self._batchSystem.shutdown()
        logger.debug('... finished shutting down the batch system in %s seconds.'
                     % (time.time() - startTime))

    def _assertContextManagerUsed(self):
        if not self._inContextManager:
            raise ToilContextManagerException()

    def writePIDFile(self):
        """
        Write a the pid of this process to a file in the jobstore.

        Overwriting the current contents of pid.log is a feature, not a bug of this method.
        Other methods will rely on always having the most current pid available.
        So far there is no reason to store any old pids.
        """
        with self._jobStore.writeSharedFileStream('pid.log') as f:
            f.write(str(os.getpid()).encode('utf-8'))


class ToilRestartException(Exception):
    def __init__(self, message):
        super(ToilRestartException, self).__init__(message)


class ToilContextManagerException(Exception):
    def __init__(self):
        super(ToilContextManagerException, self).__init__(
            'This method cannot be called outside the "with Toil(...)" context manager.')


class ToilMetrics:
    def __init__(self, provisioner=None):
        clusterName = 'none'
        region = 'us-west-2'
        if provisioner is not None:
            clusterName = provisioner.clusterName
            if provisioner._zone is not None:
                if provisioner.cloud == 'aws':
                    # Remove AZ name
                    region = zone_to_region(provisioner._zone)
                else:
                    region = provisioner._zone

        registry = lookupEnvVar(name='docker registry',
                                envName='TOIL_DOCKER_REGISTRY',
                                defaultValue=dockerRegistry)

        self.mtailImage = "%s/toil-mtail:%s" % (registry, dockerTag)
        self.grafanaImage = "%s/toil-grafana:%s" % (registry, dockerTag)
        self.prometheusImage = "%s/toil-prometheus:%s" % (registry, dockerTag)

        self.startDashboard(clusterName=clusterName, zone=region)

        # Always restart the mtail container, because metrics should start from scratch
        # for each workflow
        try:
            subprocess.check_call(["docker", "rm", "-f", "toil_mtail"])
        except subprocess.CalledProcessError:
            pass

        try:
            self.mtailProc = subprocess.Popen(["docker", "run", "--rm", "--interactive",
                                               "--net=host",
                                               "--name", "toil_mtail",
                                               "-p", "3903:3903",
                                               self.mtailImage],
                                              stdin=subprocess.PIPE, stdout=subprocess.PIPE)
        except subprocess.CalledProcessError:
            logger.warning("Could not start toil metrics server.")
            self.mtailProc = None
        except KeyboardInterrupt:
            self.mtailProc.terminate()

        # On single machine, launch a node exporter instance to monitor CPU/RAM usage.
        # On AWS this is handled by the EC2 init script
        self.nodeExporterProc = None
        if not provisioner:
            try:
                self.nodeExporterProc = subprocess.Popen(["docker", "run", "--rm",
                                                          "--net=host",
                                                          "-p", "9100:9100",
                                                          "-v", "/proc:/host/proc",
                                                          "-v", "/sys:/host/sys",
                                                          "-v", "/:/rootfs",
                                                          "quay.io/prometheus/node-exporter:0.15.2",
                                                          "-collector.procfs", "/host/proc",
                                                          "-collector.sysfs", "/host/sys",
                                                          "-collector.filesystem.ignored-mount-points",
                                                          "^/(sys|proc|dev|host|etc)($|/)"])
            except subprocess.CalledProcessError:
                logger.warning(
                    "Couldn't start node exporter, won't get RAM and CPU usage for dashboard.")
                self.nodeExporterProc = None
            except KeyboardInterrupt:
                self.nodeExporterProc.terminate()

    @staticmethod
    def _containerRunning(containerName):
        try:
            result = subprocess.check_output(["docker", "inspect", "-f",
                                              "'{{.State.Running}}'", containerName]).decode('utf-8') == "true"
        except subprocess.CalledProcessError:
            result = False
        return result

    def startDashboard(self, clusterName, zone):
        try:
            if not self._containerRunning("toil_prometheus"):
                try:
                    subprocess.check_call(["docker", "rm", "-f", "toil_prometheus"])
                except subprocess.CalledProcessError:
                    pass
                subprocess.check_call(["docker", "run",
                                       "--name", "toil_prometheus",
                                       "--net=host",
                                       "-d",
                                       "-p", "9090:9090",
                                       self.prometheusImage,
                                       clusterName,
                                       zone])

            if not self._containerRunning("toil_grafana"):
                try:
                    subprocess.check_call(["docker", "rm", "-f", "toil_grafana"])
                except subprocess.CalledProcessError:
                    pass
                subprocess.check_call(["docker", "run",
                                       "--name", "toil_grafana",
                                       "-d", "-p=3000:3000",
                                       self.grafanaImage])
        except subprocess.CalledProcessError:
            logger.warning("Could not start prometheus/grafana dashboard.")
            return

        try:
            self.add_prometheus_data_source()
        except requests.exceptions.ConnectionError:
            logger.debug("Could not add data source to Grafana dashboard - no metrics will be displayed.")

    @retry(errors=[requests.exceptions.ConnectionError])
    def add_prometheus_data_source(self):
        requests.post(
            'http://localhost:3000/api/datasources',
            auth=('admin', 'admin'),
            data='{"name":"DS_PROMETHEUS","type":"prometheus", "url":"http://localhost:9090", "access":"direct"}',
            headers={'content-type': 'application/json', "access": "direct"}
        )

    def log(self, message):
        if self.mtailProc:
            self.mtailProc.stdin.write((message + "\n").encode("utf-8"))
            self.mtailProc.stdin.flush()

    # Note: The mtail configuration (dashboard/mtail/toil.mtail) depends on these messages
    # remaining intact

    def logMissingJob(self):
        self.log("missing_job")

    def logClusterSize(self, nodeType, currentSize, desiredSize):
        self.log("current_size '%s' %i" % (nodeType, currentSize))
        self.log("desired_size '%s' %i" % (nodeType, desiredSize))

    def logQueueSize(self, queueSize):
        self.log("queue_size %i" % queueSize)

    def logIssuedJob(self, jobType):
        self.log("issued_job %s" % jobType)

    def logFailedJob(self, jobType):
        self.log("failed_job %s" % jobType)

    def logCompletedJob(self, jobType):
        self.log("completed_job %s" % jobType)

    def shutdown(self):
        if self.mtailProc:
            self.mtailProc.kill()
        if self.nodeExporterProc:
            self.nodeExporterProc.kill()


def parseSetEnv(l):
    """
    Parses a list of strings of the form "NAME=VALUE" or just "NAME" into a dictionary. Strings
    of the latter from will result in dictionary entries whose value is None.

    :type l: list[str]
    :rtype: dict[str,str]

    >>> parseSetEnv([])
    {}
    >>> parseSetEnv(['a'])
    {'a': None}
    >>> parseSetEnv(['a='])
    {'a': ''}
    >>> parseSetEnv(['a=b'])
    {'a': 'b'}
    >>> parseSetEnv(['a=a', 'a=b'])
    {'a': 'b'}
    >>> parseSetEnv(['a=b', 'c=d'])
    {'a': 'b', 'c': 'd'}
    >>> parseSetEnv(['a=b=c'])
    {'a': 'b=c'}
    >>> parseSetEnv([''])
    Traceback (most recent call last):
    ...
    ValueError: Empty name
    >>> parseSetEnv(['=1'])
    Traceback (most recent call last):
    ...
    ValueError: Empty name
    """
    d = dict()
    for i in l:
        try:
            k, v = i.split('=', 1)
        except ValueError:
            k, v = i, None
        if not k:
            raise ValueError('Empty name')
        d[k] = v
    return d


def iC(minValue, maxValue=sys.maxsize):
    # Returns function that checks if a given int is in the given half-open interval
    assert isinstance(minValue, int) and isinstance(maxValue, int)
    return lambda x: minValue <= x < maxValue


def fC(minValue, maxValue=None):
    # Returns function that checks if a given float is in the given half-open interval
    assert isinstance(minValue, float)
    if maxValue is None:
        return lambda x: minValue <= x
    else:
        assert isinstance(maxValue, float)
        return lambda x: minValue <= x < maxValue


def cacheDirName(workflowID):
    """
    :return: Name of the cache directory.
    """
    return f'cache-{workflowID}'


def getDirSizeRecursively(dirPath):
    """
    This method will return the cumulative number of bytes occupied by the files
    on disk in the directory and its subdirectories.

    If the method is unable to access a file or directory (due to insufficient
    permissions, or due to the file or directory having been removed while this
    function was attempting to traverse it), the error will be handled
    internally, and a (possibly 0) lower bound on the size of the directory
    will be returned.

    The environment variable 'BLOCKSIZE'='512' is set instead of the much cleaner
    --block-size=1 because Apple can't handle it.

    :param str dirPath: A valid path to a directory or file.
    :return: Total size, in bytes, of the file or directory at dirPath.
    """

    # du is often faster than using os.lstat(), sometimes significantly so.

    # The call: 'du -s /some/path' should give the number of 512-byte blocks
    # allocated with the environment variable: BLOCKSIZE='512' set, and we
    # multiply this by 512 to return the filesize in bytes.

    try:
        return int(subprocess.check_output(['du', '-s', dirPath],
                                           env=dict(os.environ, BLOCKSIZE='512')).decode('utf-8').split()[0]) * 512
    except subprocess.CalledProcessError:
        # Something was inaccessible or went away
        return 0


def getFileSystemSize(dirPath):
    """
    Return the free space, and total size of the file system hosting `dirPath`.

    :param str dirPath: A valid path to a directory.
    :return: free space and total size of file system
    :rtype: tuple
    """
    assert os.path.exists(dirPath)
    diskStats = os.statvfs(dirPath)
    freeSpace = diskStats.f_frsize * diskStats.f_bavail
    diskSize = diskStats.f_frsize * diskStats.f_blocks
    return freeSpace, diskSize


def safeUnpickleFromStream(stream):
    string = stream.read()
    return pickle.loads(string)<|MERGE_RESOLUTION|>--- conflicted
+++ resolved
@@ -199,20 +199,6 @@
         set_option("restart")
 
         # Batch system options
-<<<<<<< HEAD
-        setOption("batchSystem")
-        set_batchsystem_options(self.batchSystem, setOption)
-        setOption("disableAutoDeployment")
-        setOption("scale", float, fC(0.0))
-        setOption("parasolCommand")
-        setOption("parasolMaxBatches", int, iC(1))
-        setOption("linkImports")
-        setOption("moveExports")
-        setOption("allocate_mem")
-        setOption("mesosMasterAddress")
-        setOption("kubernetesHostPath")
-        setOption("environment", parseSetEnv)
-=======
         set_option("batchSystem")
         set_batchsystem_options(self.batchSystem, set_option)
         set_option("disableAutoDeployment")
@@ -221,10 +207,10 @@
         set_option("parasolMaxBatches", int, iC(1))
         set_option("linkImports")
         set_option("moveExports")
+        set_option("allocate_mem")
         set_option("mesosMasterAddress")
         set_option("kubernetesHostPath")
         set_option("environment", parseSetEnv)
->>>>>>> 0003f6ef
 
         # Autoscaling options
         set_option("provisioner")
