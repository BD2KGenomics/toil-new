--- conflicted
+++ resolved
@@ -1,11 +1,7 @@
 from toil.job import Job
 from toil.common import Toil
-<<<<<<< HEAD
 import subprocess
-=======
 from toil.version import python
-from toil import subprocess
->>>>>>> d07f003a
 import os
 import logging
 
