# Copyright (C) 2015-2021 Regents of the University of California
#
# Licensed under the Apache License, Version 2.0 (the "License");
# you may not use this file except in compliance with the License.
# You may obtain a copy of the License at
#
#     http://www.apache.org/licenses/LICENSE-2.0
#
# Unless required by applicable law or agreed to in writing, software
# distributed under the License is distributed on an "AS IS" BASIS,
# WITHOUT WARRANTIES OR CONDITIONS OF ANY KIND, either express or implied.
# See the License for the specific language governing permissions and
# limitations under the License.
import logging
import os
import tempfile
from abc import ABC, abstractmethod
from contextlib import contextmanager
from threading import Event, Semaphore
from typing import Union

import dill

from toil.common import cacheDirName
from toil.fileStores import FileID
from toil.lib.io import WriteWatchingStream

logger = logging.getLogger(__name__)


class AbstractFileStore(ABC):
    """
    Interface used to allow user code run by Toil to read and write files.

    Also provides the interface to other Toil facilities used by user code,
    including:

     * normal (non-real-time) logging
     * finding the correct temporary directory for scratch work
     * importing and exporting files into and out of the workflow

    Stores user files in the jobStore, but keeps them separate from actual
    jobs.

    May implement caching.

    Passed as argument to the :meth:`toil.job.Job.run` method.

    Access to files is only permitted inside the context manager provided by
    :meth:`toil.fileStores.abstractFileStore.AbstractFileStore.open`.

    Also responsible for committing completed jobs back to the job store with
    an update operation, and allowing that commit operation to be waited for.
    """
    # Variables used for syncing reads/writes
    _pendingFileWritesLock = Semaphore()
    _pendingFileWrites = set()
    _terminateEvent = Event()  # Used to signify crashes in threads

    def __init__(self, jobStore, jobDesc, localTempDir, waitForPreviousCommit):
        """
        Create a new file store object.

        :param toil.jobStores.abstractJobStore.AbstractJobStore jobStore: the job store
               in use for the current Toil run.
        :param toil.job.JobDescription jobDesc: the JobDescription object for the currently
               running job.
        :param str localTempDir: the per-worker local temporary directory, under which
               per-job directories will be created. Assumed to be inside the
               workflow directory, which is assumed to be inside the work directory.

        :param waitForPreviousCommit: the waitForCommit method of the previous job's file
               store, when jobs are running in sequence on the same worker. Used to
               prevent this file store's startCommit and the previous job's
               startCommit methods from running at the same time and racing. If
               they did race, it might be possible for the later job to be fully
               marked as completed in the job store before the eralier job was.
        """
        self.jobStore = jobStore
        self.jobDesc = jobDesc
        self.localTempDir = os.path.abspath(localTempDir)
        self.workFlowDir = os.path.dirname(self.localTempDir)
        self.workDir = os.path.dirname(self.localTempDir)
        self.jobName = self.jobDesc.command.split()[1]
        self.waitForPreviousCommit = waitForPreviousCommit
        self.loggingMessages = []
        # Records file IDs of files deleted during the current job. Doesn't get
        # committed back until the job is completely successful, because if the
        # job is re-run it will need to be able to re-delete these files.
        # This is a set of str objects, not FileIDs.
        self.filesToDelete = set()
        # Records IDs of jobs that need to be deleted when the currently
        # running job is cleaned up.
        # May be modified by the worker to actually delete jobs!
        self.jobsToDelete = set()
        # Holds records of file ID, or file ID and local path, for reporting
        # the accessed files of failed jobs.
        self._accessLog = []

    @staticmethod
    def createFileStore(jobStore, jobDesc, localTempDir, waitForPreviousCommit, caching):
        # Defer these imports until runtime, since these classes depend on us
        from toil.fileStores.cachingFileStore import CachingFileStore
        from toil.fileStores.nonCachingFileStore import NonCachingFileStore
        fileStoreCls = CachingFileStore if caching else NonCachingFileStore
        return fileStoreCls(jobStore, jobDesc, localTempDir, waitForPreviousCommit)

    @staticmethod
    def shutdownFileStore(workflowDir, workflowID):
        """
        Carry out any necessary filestore-specific cleanup.

        This is a destructive operation and it is important to ensure that there are no other running
        processes on the system that are modifying or using the file store for this workflow.

        This is the intended to be the last call to the file store in a Toil run, called by the
        batch system cleanup function upon batch system shutdown.

        :param str workflowDir: The path to the cache directory
        :param str workflowID: The workflow ID for this invocation of the workflow
        """

        # Defer these imports until runtime, since these classes depend on our file
        from toil.fileStores.cachingFileStore import CachingFileStore
        from toil.fileStores.nonCachingFileStore import NonCachingFileStore

        cacheDir = os.path.join(workflowDir, cacheDirName(workflowID))
        if os.path.exists(cacheDir):
            # The presence of the cacheDir suggests this was a cached run. We don't need the cache lock
            # for any of this since this is the final cleanup of a job and there should be  no other
            # conflicting processes using the cache.
            CachingFileStore.shutdown(cacheDir)
        else:
            # This absence of cacheDir suggests otherwise.
            NonCachingFileStore.shutdown(workflowDir)

    @contextmanager
    def open(self, job):
        """
        The context manager used to conduct tasks prior-to, and after a job has
        been run. File operations are only permitted inside the context
        manager.

        Implementations must only yield from within `with super().open(job):`.

        :param toil.job.Job job: The job instance of the toil job to run.
        """

        failed = True
        try:
            yield
            failed = False
        finally:
            # Do a finally instead of an except/raise because we don't want
            # to appear as "another exception occurred" in the stack trace.
            if failed:
                self._dumpAccessLogs()

    # Functions related to temp files and directories
    def getLocalTempDir(self):
        """
        Get a new local temporary directory in which to write files that persist for the duration of
        the job.

        :return: The absolute path to a new local temporary directory. This directory will exist
                 for the duration of the job only, and is guaranteed to be deleted once the job
                 terminates, removing all files it contains recursively.
        :rtype: str
        """
        return os.path.abspath(tempfile.mkdtemp(prefix="t", dir=self.localTempDir))

    def getLocalTempFile(self):
        """
        Get a new local temporary file that will persist for the duration of the job.

        :return: The absolute path to a local temporary file. This file will exist for the
                 duration of the job only, and is guaranteed to be deleted once the job terminates.
        :rtype: str
        """
        handle, tmpFile = tempfile.mkstemp(prefix="tmp", suffix=".tmp", dir=self.localTempDir)
        os.close(handle)
        return os.path.abspath(tmpFile)

    def getLocalTempFileName(self):
        """
        Get a valid name for a new local file. Don't actually create a file at the path.

        :return: Path to valid file
        :rtype: str
        """
        # Create, and then delete a temp file. Creating will guarantee you a unique, unused
        # file name. There is a very, very, very low chance that another job will create the
        # same file name in the span of this one being deleted and then being used by the user.
        tempFile = self.getLocalTempFile()
        os.remove(tempFile)
        return tempFile

    # Functions related to reading, writing and removing files to/from the job store
    @abstractmethod
    def writeGlobalFile(self, localFileName, cleanup=False):
        """
        Takes a file (as a path) and uploads it to the job store. If the file
        is in a FileStore-managed temporary directory (i.e. from
        :func:`toil.fileStores.abstractFileStore.AbstractFileStore.getLocalTempDir`),
        it will become a local copy of the file, eligible for deletion by
        :func:`toil.fileStores.abstractFileStore.AbstractFileStore.deleteLocalFile`.

        If an executable file on the local filesystem is uploaded, its executability will
        be preserved when it is downloaded again.

        :param string localFileName: The path to the local file to upload. The
               last path component (basename of the file) will remain
               associated with the file in the file store, if supported by the
               backing JobStore, so that the file can be searched for by name
               or name glob.
        :param bool cleanup: if True then the copy of the global file will be deleted once the
               job and all its successors have completed running.  If not the global file must be
               deleted manually.
        :return: an ID that can be used to retrieve the file.
        :rtype: toil.fileStores.FileID
        """
        raise NotImplementedError()

    @contextmanager
    def writeGlobalFileStream(self, cleanup=False, basename=None, encoding=None, errors=None):
        """
        Similar to writeGlobalFile, but allows the writing of a stream to the job store.
        The yielded file handle does not need to and should not be closed explicitly.

        :param str encoding: the name of the encoding used to decode the file. Encodings are the same as
                for decode(). Defaults to None which represents binary mode.

        :param str errors: an optional string that specifies how encoding errors are to be handled. Errors
                are the same as for open(). Defaults to 'strict' when an encoding is specified.

        :param bool cleanup: is as in :func:`toil.fileStores.abstractFileStore.AbstractFileStore.writeGlobalFile`.

        :param str basename: If supported by the backing JobStore, use the given
               file basename so that when searching the job store with a query
               matching that basename, the file will be detected.

        :return: A context manager yielding a tuple of
                  1) a file handle which can be written to and
                  2) the toil.fileStores.FileID of the resulting file in the job store.
        """
<<<<<<< HEAD
        
        with self.jobStore.writeFileStream(self.jobDesc.jobStoreID, cleanup, basename,
                encoding, errors) as (backingStream, fileStoreID):
            
=======

        with self.jobStore.writeFileStream(self.jobDesc.jobStoreID, cleanup, basename) as (backingStream, fileStoreID):

>>>>>>> 79b7a740
            # We have a string version of the file ID, and the backing stream.
            # We need to yield a stream the caller can write to, and a FileID
            # that accurately reflects the size of the data written to the
            # stream. We assume the stream is not seekable.

            # Make and keep a reference to the file ID, which is currently empty
            fileID = FileID(fileStoreID, 0)

            # Wrap the stream to increment the file ID's size for each byte written
            wrappedStream = WriteWatchingStream(backingStream)

            # When the stream is written to, count the bytes
            def handle(numBytes):
                # No scope problem here, because we don't assign to a fileID local
                fileID.size += numBytes
            wrappedStream.onWrite(handle)

            yield wrappedStream, fileID

    def _dumpAccessLogs(self):
        """
        When something goes wrong, log a report of the files that were accessed
        while the file store was open.
        """

        if len(self._accessLog) > 0:
            logger.warning('Failed job accessed files:')

            for item in self._accessLog:
                # For each access record
                if len(item) == 2:
                    # If it has a name, dump wit the name
                    logger.warning('Downloaded file \'%s\' to path \'%s\'', *item)
                else:
                    # Otherwise dump without the name
                    logger.warning('Streamed file \'%s\'', *item)

    def logAccess(self, fileStoreID: Union[FileID, str], destination: Union[str, None] = None):
        """
        Record that the given file was read by the job, to be announced if the
        job fails. If destination is not None, it gives the path that the file
        was downloaded to. Otherwise, assumes that the file was streamed.

        Must be called by :meth:`readGlobalFile` and :meth:`readGlobalFileStream`
        implementations.
        """

        if destination is not None:
            self._accessLog.append((fileStoreID, destination))
        else:
            self._accessLog.append((fileStoreID,))

    @abstractmethod
    def readGlobalFile(self, fileStoreID, userPath=None, cache=True, mutable=False, symlink=False):
        """
        Makes the file associated with fileStoreID available locally. If mutable is True,
        then a copy of the file will be created locally so that the original is not modified
        and does not change the file for other jobs. If mutable is False, then a link can
        be created to the file, saving disk resources. The file that is downloaded will be
        executable if and only if it was originally uploaded from an executable file on the
        local filesystem.

        If a user path is specified, it is used as the destination. If a user path isn't
        specified, the file is stored in the local temp directory with an encoded name.

        The destination file must not be deleted by the user; it can only be
        deleted through deleteLocalFile.

        Implementations must call :meth:`logAccess` to report the download.

        :param toil.fileStores.FileID or str fileStoreID: job store id for the file
        :param string userPath: a path to the name of file to which the global file will be copied
               or hard-linked (see below).
        :param bool cache: Described in :func:`toil.fileStores.CachingFileStore.readGlobalFile`
        :param bool mutable: Described in :func:`toil.fileStores.CachingFileStore.readGlobalFile`
        :return: An absolute path to a local, temporary copy of the file keyed by fileStoreID.
        :rtype: str
        """
        raise NotImplementedError()

    @abstractmethod
    def readGlobalFileStream(self, fileStoreID, encoding=None, errors=None):
        """
        Similar to readGlobalFile, but allows a stream to be read from the job store. The yielded
        file handle does not need to and should not be closed explicitly.

        :param str encoding: the name of the encoding used to decode the file. Encodings are the same as
                for decode(). Defaults to None which represents binary mode.

        :param str errors: an optional string that specifies how encoding errors are to be handled. Errors
                are the same as for open(). Defaults to 'strict' when an encoding is specified.

        Implementations must call :meth:`logAccess` to report the download.

        :return: a context manager yielding a file handle which can be read from.
        """
        raise NotImplementedError()

    def getGlobalFileSize(self, fileStoreID):
        """
        Get the size of the file pointed to by the given ID, in bytes.

        If a FileID or something else with a non-None 'size' field, gets that.

        Otherwise, asks the job store to poll the file's size.

        Note that the job store may overestimate the file's size, for example
        if it is encrypted and had to be augmented with an IV or other
        encryption framing.

        :param toil.fileStores.FileID or str fileStoreID: File ID for the file
        :return: File's size in bytes, as stored in the job store
        :rtype: int
        """

        # First try and see if the size is still attached
        size = getattr(fileStoreID, 'size', None)

        if size is None:
            # It fell off
            # Someone is mixing FileStore and JobStore file APIs, or serializing FileIDs as strings.
            size = self.jobStore.getFileSize(fileStoreID)

        return size

    @abstractmethod
    def deleteLocalFile(self, fileStoreID):
        """
        Deletes local copies of files associated with the provided job store ID.

        Raises an OSError with an errno of errno.ENOENT if no such local copies
        exist. Thus, cannot be called multiple times in succession.

        The files deleted are all those previously read from this file ID via
        readGlobalFile by the current job into the job's file-store-provided
        temp directory, plus the file that was written to create the given file
        ID, if it was written by the current job from the job's
        file-store-provided temp directory.

        :param toil.fileStores.FileID or str fileStoreID: File Store ID of the file to be deleted.
        """
        raise NotImplementedError()

    @abstractmethod
    def deleteGlobalFile(self, fileStoreID):
        """
        Deletes local files with the provided job store ID and then permanently deletes them from
        the job store. To ensure that the job can be restarted if necessary, the delete will not
        happen until after the job's run method has completed.

        :param toil.fileStores.FileID or str fileStoreID: the File Store ID of the file to be deleted.
        """
        raise NotImplementedError()

    # Functions used to read and write files directly between a source url and the job store.
    def importFile(self, srcUrl, sharedFileName=None):
        return self.jobStore.importFile(srcUrl, sharedFileName=sharedFileName)

    def exportFile(self, jobStoreFileID, dstUrl):
        raise NotImplementedError()

    # A utility method for accessing filenames
    def _resolveAbsoluteLocalPath(self, filePath):
        """
        Return the absolute path to filePath.  This is a wrapper for os.path.abspath because mac OS
        symlinks /tmp and /var (the most common places for a default tempdir) to /private/tmp and
        /private/var respectively.

        :param str filePath: The absolute or relative path to the file. If relative, it must be
               relative to the local temp working dir
        :return: Absolute path to key
        :rtype: str
        """
        if os.path.isabs(filePath):
            return os.path.abspath(filePath)
        else:
            return os.path.join(self.localTempDir, filePath)

    class _StateFile(object):
        """
        Utility class to read and write dill-ed state dictionaries from/to a file into a namespace.
        """
        def __init__(self, stateDict):
            assert isinstance(stateDict, dict)
            self.__dict__.update(stateDict)

        @classmethod
        @abstractmethod
        @contextmanager
        def open(cls, outer=None):
            """
            This is a context manager that state file and reads it into an object that is returned
            to the user in the yield.

            :param outer: Instance of the calling class (to use outer methods).
            """
            raise NotImplementedError()

        @classmethod
        def _load(cls, fileName):
            """
            Load the state of the cache from the state file

            :param str fileName: Path to the cache state file.
            :return: An instance of the state as a namespace.
            :rtype: _StateFile
            """
            # Read the value from the cache state file then initialize and instance of
            # _CacheState with it.
            with open(fileName, 'rb') as fH:
                infoDict = dill.load(fH)
            return cls(infoDict)

        def write(self, fileName):
            """
            Write the current state into a temporary file then atomically rename it to the main
            state file.

            :param str fileName: Path to the state file.
            """
            with open(fileName + '.tmp', 'wb') as fH:
                # Based on answer by user "Mark" at:
                # http://stackoverflow.com/questions/2709800/how-to-pickle-yourself
                # We can't pickle nested classes. So we have to pickle the variables of the class
                # If we ever change this, we need to ensure it doesn't break FileID
                dill.dump(self.__dict__, fH)
            os.rename(fileName + '.tmp', fileName)

    # Functions related to logging
    def logToMaster(self, text, level=logging.INFO):
        """
        Send a logging message to the leader. The message will also be \
        logged by the worker at the same level.

        :param text: The string to log.
        :param int level: The logging level.
        """
        logger.log(level=level, msg=("LOG-TO-MASTER: " + text))
        self.loggingMessages.append(dict(text=text, level=level))

    # Functions run after the completion of the job.
    @abstractmethod
    def startCommit(self, jobState=False):
        """
        Update the status of the job on the disk.

        May start an asynchronous process. Call waitForCommit() to wait on that process.

        :param bool jobState: If True, commit the state of the FileStore's job,
                    and file deletes. Otherwise, commit only file creates/updates.

        """
        raise NotImplementedError()

    @abstractmethod
    def waitForCommit(self):
        """
        Blocks while startCommit is running. This function is called by this job's
        successor to ensure that it does not begin modifying the job store until after this job has
        finished doing so.

        Might be called when startCommit is never called on a particular
        instance, in which case it does not block.

        :return: Always returns True
        :rtype: bool
        """
        raise NotImplementedError()

    @classmethod
    @abstractmethod
    def shutdown(cls, dir_):
        """
        Shutdown the filestore on this node.

        This is intended to be called on batch system shutdown.

        :param dir_: The implementation-specific directory containing the required information for
               shutting down the file store and removing all its state and all job local temp
               directories from the node.
        """
        raise NotImplementedError()<|MERGE_RESOLUTION|>--- conflicted
+++ resolved
@@ -243,16 +243,10 @@
                   1) a file handle which can be written to and
                   2) the toil.fileStores.FileID of the resulting file in the job store.
         """
-<<<<<<< HEAD
         
         with self.jobStore.writeFileStream(self.jobDesc.jobStoreID, cleanup, basename,
                 encoding, errors) as (backingStream, fileStoreID):
-            
-=======
-
-        with self.jobStore.writeFileStream(self.jobDesc.jobStoreID, cleanup, basename) as (backingStream, fileStoreID):
-
->>>>>>> 79b7a740
+          
             # We have a string version of the file ID, and the backing stream.
             # We need to yield a stream the caller can write to, and a FileID
             # that accurately reflects the size of the data written to the
